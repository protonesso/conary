<<<<<<< HEAD
#
=======
>>>>>>> 195e2a45
# Copyright (c) 2005-2007 rPath, Inc.
#
# This program is distributed under the terms of the Common Public License,
# version 1.0. A copy of this license should have been distributed with this
# source file in a file called LICENSE. If it is not present, the license
# is always available at http://www.rpath.com/permanent/licenses/CPL-1.0.
#
# This program is distributed in the hope that it will be useful, but
# without any warranty; without even the implied warranty of merchantability
# or fitness for a particular purpose. See the Common Public License for
# full details.
#

import base64
import errno
import fcntl
import itertools
import md5
import os
import sha
import struct
import sys
import tempfile
import time

try:
    from Crypto.Hash import RIPEMD
except ImportError:
    RIPEMD = 'RIPEMD'
try:
    from cStringIO import StringIO
except ImportError:
    from StringIO import StringIO
from Crypto.Cipher import AES
from Crypto.Cipher import DES3
from Crypto.Cipher import Blowfish
from Crypto.Cipher import CAST
from Crypto.PublicKey import RSA
from Crypto.PublicKey import DSA

from conary.lib import util

# key types defined in RFC 2440 page 49
PK_ALGO_RSA                  = 1
PK_ALGO_RSA_ENCRYPT_ONLY     = 2  # deprecated
PK_ALGO_RSA_SIGN_ONLY        = 3  # deprecated
PK_ALGO_ELGAMAL_ENCRYPT_ONLY = 16
PK_ALGO_DSA                  = 17
PK_ALGO_ELLIPTIC_CURVE       = 18
PK_ALGO_ECDSA                = 19
PK_ALGO_ELGAMAL              = 20

PK_ALGO_ALL_RSA = (PK_ALGO_RSA, PK_ALGO_RSA_ENCRYPT_ONLY,
                   PK_ALGO_RSA_SIGN_ONLY)
PK_ALGO_ALL_ELGAMAL = (PK_ALGO_ELGAMAL_ENCRYPT_ONLY, PK_ALGO_ELGAMAL)

# packet tags are defined in RFC 2440 - 4.3. Packet Tags
PKT_RESERVED           = 0  # a packet type must not have this value
PKT_PUB_SESSION_KEY    = 1  # Public-Key Encrypted Session Key Packet
PKT_SIG                = 2  # Signature Packet
PKT_SYM_SESSION_KEY    = 3  # Symmetric-Key Encrypted Session Key Packet
PKT_ONE_PASS_SIG       = 4  # One-Pass Signature Packet
PKT_SECRET_KEY         = 5  # Secret Key Packet
PKT_PUBLIC_KEY         = 6  # Public Key Packet
PKT_SECRET_SUBKEY      = 7  # Secret Subkey Packet
PKT_COMPRESSED_DATA    = 8  # Compressed Data Packet
PKT_SYM_ENCRYPTED_DATA = 9  # Symmetrically Encrypted Data Packet
PKT_MARKER             = 10 # Marker Packet
PKT_LITERAL_DATA       = 11 # Literal Data Packet
PKT_TRUST              = 12 # Trust Packet
PKT_USERID             = 13 # User ID Packet
PKT_PUBLIC_SUBKEY      = 14 # Public Subkey Packet
# Additions from http://tools.ietf.org/html/draft-ietf-openpgp-rfc2440bis-22
PKT_USER_ATTRIBUTE     = 17 # User Attribute Packet
PKT_DATA_PACKET        = 18 # Sym. Encrypted and Integrity Protected Data Packet
PKT_MOD_DETECTION      = 19 # Modification Detection Code Packet
PKT_PRIVATE1           = 60 # 60 to 63 -- Private or Experimental Values
PKT_PRIVATE2           = 61
PKT_PRIVATE3           = 62
PKT_PRIVATE4           = 63

PKT_ALL_SECRET = (PKT_SECRET_KEY, PKT_SECRET_SUBKEY)
PKT_ALL_PUBLIC = (PKT_PUBLIC_KEY, PKT_PUBLIC_SUBKEY)
PKT_ALL_KEYS = PKT_ALL_SECRET + PKT_ALL_PUBLIC
PKT_MAIN_KEYS = (PKT_SECRET_KEY, PKT_PUBLIC_KEY)
PKT_SUB_KEYS = (PKT_SECRET_SUBKEY, PKT_PUBLIC_SUBKEY)

PKT_ALL_USER = set([PKT_USERID, PKT_USER_ATTRIBUTE])

# 5.2.1 Signature Types
SIG_TYPE_BINARY_DOC    = 0x00
SIG_TYPE_TEXT_DOC      = 0x01
SIG_TYPE_STANDALONE    = 0x02
SIG_TYPE_CERT_0        = 0x10
SIG_TYPE_CERT_1        = 0x11
SIG_TYPE_CERT_2        = 0x12
SIG_TYPE_CERT_3        = 0x13
SIG_TYPE_SUBKEY_BIND   = 0x18
SIG_TYPE_PRKEY_BIND    = 0x19
SIG_TYPE_DIRECT_KEY    = 0x1F
SIG_TYPE_KEY_REVOC     = 0x20
SIG_TYPE_SUBKEY_REVOC  = 0x28
SIG_TYPE_CERT_REVOC    = 0x30
SIG_TYPE_TIMESTAMP     = 0x40
SIG_TYPE_THIRD_PARTY_CONFIRM    = 0x50

SIG_CERTS = (SIG_TYPE_CERT_0, SIG_TYPE_CERT_1,
             SIG_TYPE_CERT_2, SIG_TYPE_CERT_3, )
SIG_KEY_REVOCS = (SIG_TYPE_KEY_REVOC, SIG_TYPE_SUBKEY_REVOC)

# 5.2.3.1 Signature Subpacket Types
SIG_SUBPKT_CREATION       = 2
SIG_SUBPKT_SIG_EXPIRE     = 3
SIG_SUBPKT_EXPORTABLE     = 4
SIG_SUBPKT_TRUST          = 5
SIG_SUBPKT_REGEX          = 6
SIG_SUBPKT_REVOCABLE      = 7
SIG_SUBPKT_KEY_EXPIRE     = 9
SIG_SUBPKT_PLACEHOLDER    = 10
SIG_SUBPKT_PREF_SYM_ALGS  = 11
SIG_SUBPKT_REVOC_KEY      = 12
SIG_SUBPKT_ISSUER_KEYID   = 16
SIG_SUBPKT_NOTATION_DATA  = 20
SIG_SUBPKT_PREF_HASH_ALGS = 21
SIG_SUBPKT_PREF_COMP_ALGS = 22
SIG_SUBPKT_KEYSRVR_PREFS  = 23
SIG_SUBPKT_PREF_KEYSRVR   = 24
SIG_SUBPKT_PRIM_UID       = 25
SIG_SUBPKT_POLICY_URL     = 26
SIG_SUBPKT_KEY_FLAGS      = 27
SIG_SUBPKT_SIGNERS_UID    = 28
SIG_SUBPKT_REVOC_REASON   = 29
SIG_SUBPKT_FEATURES       = 30
SIG_SUBPKT_SIG_TARGET     = 31
SIG_SUBPKT_EMBEDDED_SIG   = 32
SIG_SUBPKT_INTERNAL_0     = 100
SIG_SUBPKT_INTERNAL_1     = 101
SIG_SUBPKT_INTERNAL_2     = 102
SIG_SUBPKT_INTERNAL_3     = 103
SIG_SUBPKT_INTERNAL_4     = 104
SIG_SUBPKT_INTERNAL_5     = 105
SIG_SUBPKT_INTERNAL_6     = 106
SIG_SUBPKT_INTERNAL_7     = 107
SIG_SUBPKT_INTERNAL_8     = 108
SIG_SUBPKT_INTERNAL_9     = 109
SIG_SUBPKT_INTERNAL_A     = 110

# 3.6.2.1. Secret key encryption
ENCRYPTION_TYPE_UNENCRYPTED    = 0x00
ENCRYPTION_TYPE_S2K_SPECIFIED  = 0xff
# GPG man page hints at existence of "sha cehcksum" and claims it
#     will be part of "the new forthcoming extended openpgp specs"
#     for now: experimentally determined to be 0xFE
ENCRYPTION_TYPE_SHA1_CHECK = 0xfe

OLD_PKT_LEN_ONE_OCTET  = 0
OLD_PKT_LEN_TWO_OCTET  = 1
OLD_PKT_LEN_FOUR_OCTET = 2

# User Attribute Subpackets (5.12)
USR_ATTR_SUBPKT_IMG = 1

# trust levels
TRUST_UNTRUSTED = 0
TRUST_MARGINAL  = 4
TRUST_FULL      = 5
TRUST_ULTIMATE  = 6

#trust packet headers
TRP_VERSION     = chr(1)
TRP_KEY         = chr(12)
TRP_USERID      = chr(13)

TRUST_PACKET_LENGTH = 40

SEEK_SET = 0
SEEK_CUR = 1
SEEK_END = 2

class PGPError(Exception):
    pass

class InvalidPacketError(PGPError):
    pass

class MalformedKeyRing(PGPError):
    def __str__(self):
        return self.error

    def __init__(self, reason="Malformed Key Ring"):
        self.error = "Malformed Key Ring: %s" %reason

class UnsupportedEncryptionAlgorithm(PGPError):
    def __init__(self, alg):
        self.alg = alg

    def __str__(self):
        return "Unsupported encryption algorithm code %s" % self.alg

class IncompatibleKey(PGPError):
    def __str__(self):
        return self.error

    def __init__(self, reason="Incompatible Key"):
        self.error = "Incompatible Key: %s" %reason

class InvalidKey(PGPError):
    def __str__(self):
        return self.error

    def __init__(self, reason="Invalid Key"):
        self.error = "Invalid Key: %s" %reason

class KeyNotFound(PGPError):
    def __str__(self):
        return self.error

    def __init__(self, keyId, reason=None):
        if keyId:
            self.error = "OpenPGP key not found for key ID %s" %keyId
            if isinstance(keyId, list):
                self.keys = keyId
            else:
                self.keys = [keyId]
        else:
            self.error = "No OpenPGP keys found"
        if reason:
            self.error += ': %s' %reason

class BadPassPhrase(PGPError):
    def __str__(self):
        return self.error

    def __init__(self, reason="Bad passphrase"):
        self.error = reason

class BadSelfSignature(PGPError):
    def __str__(self):
        return "Key %s failed self signature check" % self.keyId

    def __init__(self, keyId):
        self.keyId = keyId

class InvalidBodyError(PGPError):
    pass

class ShortReadError(InvalidBodyError):
    def __init__(self, expected, actual):
        self.expected = expected
        self.actual = actual

class MergeError(PGPError):
    pass

class SignatureError(PGPError):
    pass

def getKeyId(keyRing):
    pkt = newPacketFromStream(keyRing, start = -1)
    assert pkt is not None
    return pkt.getKeyId()

def getKeyFromString(keyId, data):
    msg = PGP_Message(util.ExtendedStringIO(data))
    return msg.getKeyByKeyId(keyId)

def seekKeyById(keyId, keyRing):
    if isinstance(keyRing, str):
        try:
            keyRing = util.ExtendedFile(keyRing, buffering = False)
        except (IOError, OSError), e:
            # if we can't read/find the key, it's not there.
            return False
    msg = PGP_Message(keyRing)
    try:
        return msg.iterByKeyId(keyId).next()
    except StopIteration:
        return False

def readKeyData(stream, keyId):
    """Read the key from the keyring and export it"""
    msg = PGP_Message(stream, start = 0)
    pkt = msg.getKeyByKeyId(keyId)
    sio = StringIO()
    pkt.writeAll(sio)
    return sio.getvalue()

def verifySelfSignatures(keyId, stream):
    msg = PGP_Message(stream, start = 0)
    pkt = msg.getKeyByKeyId(keyId)

    return pkt.verifySelfSignatures()

def fingerprintToInternalKeyId(fingerprint):
    if len(fingerprint) == 0:
        return ''
    fp = fingerprint[-16:]
    return ''.join([ chr(int(x + y, 16))
                   for x, y in zip(fp[0::2], fp[1::2])] )

def binSeqToString(sequence):
    """sequence is a sequence of unsigned chars.
    Return the string with a corresponding char for each item"""
    return "".join([ chr(x) for x in sequence ])

def stringToAscii(sequence):
    """sequence is a sequence of characters.
    Return the string with the hex representation for each character"""
    return "".join("%02x" % ord(c) for c in sequence).upper()

def simpleS2K(passPhrase, hash, keySize):
    # RFC 2440 3.6.1.1.
    r = ''
    iteration = 0
    keyLength = ((keySize + 7) // 8)
    while len(r) < keyLength:
        d = hash.new(chr(0) * iteration)
        d.update(passPhrase)
        r += d.digest()
        iteration += 1
    return r[:keyLength]

def saltedS2K(passPhrase, hash, keySize, salt):
    # RFC 2440 3.6.1.2.
    r = ''
    iteration = 0
    keyLength = ((keySize + 7) // 8)
    while(len(r) < keyLength):
        d = hash.new()
        buf = chr(0) * iteration
        buf += salt + passPhrase
        d.update(buf)
        r += d.digest()
        iteration += 1
    return r[:keyLength]

def iteratedS2K(passPhrase, hash, keySize, salt, count):
    # RFC 2440 3.6.1.3.
    r=''
    iteration = 0
    count=(16 + (count & 15)) << ((count >> 4) + 6)
    buf = salt + passPhrase
    keyLength = (keySize + 7) // 8
    while(len(r) < keyLength):
        d = hash.new()
        d.update(iteration * chr(0))
        total = 0
        while (count - total) > len(buf):
            d.update(buf)
            total += len(buf)
        if total:
            d.update(buf[:count-total])
        else:
            d.update(buf)
        r += d.digest()
        iteration += 1
    return r[:keyLength]

def getPublicKey(keyId, keyFile=''):
    if keyFile == '':
        if 'HOME' not in os.environ:
            keyFile = None
        else:
            keyFile=os.environ['HOME'] + '/.gnupg/pubring.gpg'
    try:
        keyRing = util.ExtendedFile(keyFile, buffering = False)
    except IOError:
        raise KeyNotFound(keyId, "Couldn't open pgp keyring")
    return _getPublicKey(keyId, keyRing)

def _getPublicKey(keyId, stream):
    msg = PGP_Message(stream, start = 0)
    pkt = msg.getKeyByKeyId(keyId)
    return pkt.getCryptoKey()

def getPrivateKey(keyId, passPhrase='', keyFile=''):
    if keyFile == '':
        if 'HOME' not in os.environ:
            keyFile = None
        else:
            keyFile=os.environ['HOME'] + '/.gnupg/secring.gpg'
    try:
        keyRing = util.ExtendedFile(keyFile, buffering = False)
    except IOError:
        raise KeyNotFound(keyId, "Couldn't open pgp keyring")
    return _getPrivateKey(keyId, keyRing, passPhrase)

def _getPrivateKey(keyId, stream, passPhrase):
    msg = PGP_Message(stream, start = 0)
    pkt = msg.getKeyByKeyId(keyId)
    return pkt.getCryptoKey(passPhrase)

def getPublicKeyFromString(keyId, data):
    keyRing = util.ExtendedStringIO(data)
    return _getPublicKey(keyId, keyRing)

def getKeyEndOfLifeFromString(keyId, data):
    keyRing = util.ExtendedStringIO(data)
    return _getKeyEndOfLife(keyId, keyRing)

def getUserIdsFromString(keyId, data):
    keyRing = util.ExtendedStringIO(data)
    key = seekKeyById(keyId, keyRing)
    if key is None:
        return []
    return list(key.getUserIds())

def getFingerprint(keyId, keyFile=''):
    if keyFile == '':
        if 'HOME' not in os.environ:
            keyFile = None
        else:
            keyFile=os.environ['HOME'] + '/.gnupg/pubring.gpg'
    try:
        keyRing = util.ExtendedFile(keyFile, buffering = False)
    except IOError:
        raise KeyNotFound(keyId, "Couldn't open keyring")
    keyRing.seek(0, SEEK_END)
    limit = keyRing.tell()
    if limit == 0:
        # no keys in a zero length file
        raise KeyNotFound(keyId, "Couldn't open keyring")
    keyRing.seek(0, SEEK_SET)
    msg = PGP_Message(keyRing)
    pkt = msg.getKeyByKeyId(keyId)
    return pkt.getKeyFingerprint()

def getKeyEndOfLife(keyId, keyFile=''):
    if keyFile == '':
        if 'HOME' not in os.environ:
            keyFile = None
        else:
            keyFile=os.environ['HOME'] + '/.gnupg/pubring.gpg'
    try:
        keyRing = util.ExtendedFile(keyFile, buffering = False)
    except IOError:
        raise KeyNotFound(keyId, "Couldn't open keyring")

    return _getKeyEndOfLife(keyId, keyRing)

def addKeys(keys, stream):
    """Add keys to the stream"""
    keysDict = {}
    for k in keys:
        keyId = k.getKeyFingerprint()
        if keyId in keysDict:
            keysDict[keyId].merge(k)
        else:
            keysDict[keyId] = k

    # Lock the stream
    fd = stream.fileno()
    try:
        try:
            fcntl.lockf(fd, fcntl.LOCK_EX)
        except IOError, e:
            if e.errno == errno.EBADF:
                # The file was open in read-only mode
                raise PGPError("Please pass in a file descriptor open in "
                               "write mode")
            raise
        tempfd, tempf = tempfile.mkstemp()
        # XXX This is disgusting. Ideally we should be able to fdopen directly
        # into an ExtendedFile.
        tempf = util.ExtendedFile(tempf, mode = "w+", buffering = False)
        os.close(tempfd)

        msg = PGP_Message(stream, start = 0)
        for ikey in msg.iterMainKeys():
            iKeyId = ikey.getKeyFingerprint()
            if iKeyId in keysDict:
                ikey.merge(keysDict[iKeyId])
                del keysDict[iKeyId]
            ikey.writeAll(tempf)
        # Add the rest of the keys
        for key in keys:
            keyId = key.getKeyFingerprint()
            if keyId not in keysDict:
                continue
            key.writeAll(tempf)
            del keysDict[keyId]
        # Now copy the keyring back
        tempf.seek(0, SEEK_SET)
        stream.seek(0, SEEK_SET)
        stream.truncate()
        PGP_BasePacket._copyStream(tempf, stream)
        stream.flush()
    finally:
        fcntl.lockf(fd, fcntl.LOCK_UN)

def _getKeyEndOfLife(keyId, stream):
    msg = PGP_Message(stream, start = 0)
    pkt = msg.getKeyByKeyId(keyId)
    return pkt.getEndOfLife()

def verifyRFC2440Checksum(data):
    # RFC 2440 5.5.3 - Secret Key Packet Formats documents the checksum
    if len(data) < 2:
        return 0
    checksum = [ ord(x) for x in data[-2:] ]
    checksum = int2FromBytes(*checksum)
    runningCount=0
    for i in range(len(data) - 2):
        runningCount += ord(data[i])
        runningCount %= 65536
    return (runningCount == checksum)

def verifySHAChecksum(data):
    if len(data) < 20:
        return 0
    m = sha.new()
    m.update(data[:-20])
    return m.digest() == data[-20:]

def xorStr(str1, str2):
    return ''.join(chr(ord(x) ^ ord(y)) for x, y in zip(str1, str2))

def countKeys(keyRing):
    # counts the public and private keys in a key ring (does not count subkeys)
    msg = PGP_Message(keyRing)
    return len([pkt for pkt in msg.iterPackets()
        if pkt.tag in (PKT_SECRET_KEY, PKT_PUBLIC_KEY)])

def getFingerprints(keyRing):
    # returns the fingerprints for all keys in a key ring file
    msg = PGP_Message(keyRing)
    return [ x.getKeyFingerprint() for x in msg.iterKeys() ]

def parseAsciiArmorKey(asciiData):
    data = StringIO(asciiData)
    nextLine=' '
    try:
        while(nextLine[0] != '-'):
            nextLine = data.readline()
        while (nextLine[0] != "\r") and (nextLine[0] != "\n"):
            nextLine = data.readline()
        buf = ""
        nextLine = data.readline()
        while(nextLine[0] != '=' and nextLine[0] != '-'):
            buf = buf + nextLine
            nextLine = data.readline()
    except IndexError:
        data.close()
        return
    data.close()

    keyData = base64.b64decode(buf)
    return keyData

class CRC24(object):
    __slots__ = [ '_crc' ]
    CRC24_INIT = 0xb704ce
    CRC24_POLY = 0x1864cfb

    def __init__(self, data=''):
        self._crc = self.CRC24_INIT
        self.update(data)

    def update(self, data):
        crc = self._crc
        for ch in data:
            crc ^= (ord(ch) << 16)
            for i in range(8):
                crc <<= 1
                if crc & 0x1000000:
                    crc ^= self.CRC24_POLY
        self._crc = crc

    def digest(self):
        r = self._crc & 0xffffff
        return chr((r >> 16) & 0xff) + chr((r >> 8) & 0xff) + chr(r & 0xff)

    def base64digest(self):
        return base64.b64encode(self.digest())

def _crc24(stream):
    if isinstance(stream, str):
        stream = StringIO(stream)
    crc = CRC24()
    while 1:
        buf = stream.read(8192)
        if not buf:
            break
        crc.update(buf)
    return crc

def crc24(stream):
    return _crc24(stream).digest()

def crc24base64(stream):
    return _crc24(stream).base64digest()

# this function will enforce the following rules
# rule 1: cannot switch main keys
# rule 2: a PGP Key in the repo may never lose a subkey
# rule 3: No revocations may be lost
# rules one and two are to prevent repo breakage
# rule three is to enforce a modicum of sanity to the security posture
def assertReplaceKeyAllowed(origKey, newKey):
    if not newKey.isSupersetOf(origKey):
        raise IncompatibleKey("Attempting to replace a key with a non-superset")

# this code is GnuPG specific. RFC 2440 indicates the existence of trust
# packets inside a keyring. GnuPG ignores this convention and keeps trust
# in a separate file generally called trustdb.gpg
# records are always 40 bytes long
# tags we care about are:
# 1: version stuff. always the first data packet
# 2 thru 11: we don't care
# 12: key trust packet
# 13: userid trust packet
# the formats of packets tagged 12 and 13 (by reverse engineering)
# offset 0: packet tag
# offset 1: reserved
# offsets 2-21: fingerprint of key/hash of userId 20 bytes either way
# offset 22: trust/validity value.
# offsets 23-39 don't matter for our purposes
# the trust is in the key packet. that will be what's returned once
# we establish the validity of the key (found in the userid packets)
def getKeyTrust(trustFile, fingerprint):
    # give nothing, get nothing
    if not fingerprint:
        return TRUST_UNTRUSTED
    try:
        trustDb = open(trustFile, 'r')
    except IOError:
        return TRUST_UNTRUSTED
    except:
        trustDb.close()
        raise
    # FIXME: verify trustdb version is 3
    found = 0
    done = 0
    # alter fingerprint to be the form found in the trustDB
    data = int (fingerprint, 16)
    keyId = ''
    while data:
        keyId = chr(data%256) + keyId
        data //= 256
    # seek for the right key record in the trust db
    while not done:
        dataChunk = trustDb.read(TRUST_PACKET_LENGTH)
        if len(dataChunk) == TRUST_PACKET_LENGTH:
            if (dataChunk[0] == TRP_KEY) and (dataChunk[2:22] == keyId):
                done = 1
                found = 1
        else:
            done = 1
    if not found:
        trustDb.close()
        return TRUST_UNTRUSTED
    trust = ord(dataChunk[22])
    # gnupg assigns lineal order to such things as expired and invalid
    # in a less than logical fashion. for our purposes, we'll simply
    # treat them all as untrusted
    if trust < TRUST_MARGINAL:
        trust = TRUST_UNTRUSTED
    # before returning this value, establish the validity of the key
    # the overall validity of a key is equal to the greatest validity
    # of any one userId that key has
    done = 0
    maxValidity = TRUST_UNTRUSTED
    while not done:
        dataChunk = trustDb.read(TRUST_PACKET_LENGTH)
        if (len(dataChunk) == TRUST_PACKET_LENGTH) and (dataChunk[0] == TRP_USERID):
            maxValidity = max(maxValidity, ord(dataChunk[22]))
        else:
            done = 1
    trustDb.close()
    # if the key isn't fully valid, by convention, it can't propogate any
    # imbued trust to the signatures made by that key
    if maxValidity >= TRUST_FULL:
        return trust
    return TRUST_UNTRUSTED


### New-style

class PGP_Message(object):
    __slots__ = ['_f', 'pos']
    def __init__(self, message, start = -1):
        if isinstance(message, str):
            # Assume a path
            self._f = util.ExtendedFile(message, buffering = False)
        else:
            # Be tolerant, accept non-Extended objects
            if isinstance(message, file) and not hasattr(message, "pread"):
                # Try to reopen as an ExtendedFile
                f = util.ExtendedFile(message.name, buffering = False)
                f.seek(message.tell())
                message = f
            if not hasattr(message, "pread"):
                raise MalformedKeyRing("Not an ExtendedFile object")
            self._f = message
        self.pos = start

    def _getPacket(self):
        pkt = newPacketFromStream(self._f, start = self.pos)
        return pkt

    def iterPackets(self):
        pkt = self._getPacket()
        while 1:
            if pkt is None:
                break
            yield pkt
            pkt = pkt.next()

    def iterKeys(self):
        """Iterate over all keys"""
        for pkt in self.iterMainKeys():
            yield pkt
            for subkey in pkt.iterSubKeys():
                yield subkey

    def iterMainKeys(self):
        """Iterate over main keys"""
        for pkt in self.iterPackets():
            if isinstance(pkt, PGP_MainKey):
                try:
                    pkt.initSubPackets()
                except InvalidBodyError:
                    # Skip this key
                    continue
                yield pkt

    def iterByKeyId(self, keyId):
        """Iterate over the keys with this key ID"""
        for pkt in self.iterKeys():
            if pkt.getKeyFingerprint().endswith(keyId.upper()):
                yield pkt
            if pkt.version == 3 and pkt.getKeyId().endswith(keyId.upper()):
                yield pkt

    def getKeyByKeyId(self, keyId):
        try:
            return self.iterByKeyId(keyId).next()
        except StopIteration:
            raise KeyNotFound(keyId)

    def seekParentKey(self, keyId):
        """Get a parent key with this keyId or with a subkey with this
        keyId"""
        for pkt in self.iterKeys():
            if isinstance(pkt, PGP_MainKey):
                if pkt.getKeyFingerprint().endswith(keyId.upper()):
                    # This is a main key and it has the keyId we need
                    return pkt
            elif isinstance(pkt, PGP_SubKey):
                if pkt.getKeyFingerprint().endswith(keyId.upper()):
                    # This is a subkey, return the main key
                    return pkt.getMainKey()

class PacketTypeDispatcher(object):
    _registry = {}

    @staticmethod
    def addPacketType(klass):
        PacketTypeDispatcher._registry[klass.tag] = klass

    @staticmethod
    def getClass(tag):
        return PacketTypeDispatcher._registry.get(tag, PGP_Packet)

class PGP_PacketFromStream(object):
    __slots__ = ['_f', 'tag', 'headerLength', 'bodyLength']
    def __init__(self):
        self.tag = None
        self.headerLength = self.bodyLength = 0
        self._f = None

    def read(self, fileobj, start = -1):
        """Create packet from stream
        Return a PGP_Packet instance"""
        self._f = util.SeekableNestedFile(fileobj, 1, start)
        first = self._f.read(1)
        if not first:
            # No more packets to read from this file object
            return

        first = ord(first)

        if not (first & 0x80):
            raise InvalidPacketError("First bit not 1")

        if first & 0x40:
            newStyle = True
            self._newHeader(first)
        else:
            newStyle = False
            self._oldHeader(first)

        _bodyStream = util.SeekableNestedFile(self._f.file,
                     self.bodyLength, self._f.start + self.headerLength)
        if self.bodyLength:
            # Read one octet from the end
            data = _bodyStream.pread(1, self.bodyLength - 1)
            if not data:
                raise ShortReadError(self.bodyLength, -1)
            _bodyStream.seek(0)
        nextStreamPos = self._f.start + self.headerLength + self.bodyLength

        pkt = newPacket(self.tag, _bodyStream, newStyle = newStyle,
                        minHeaderLen = self.headerLength)
        pkt.setNextStream(fileobj, nextStreamPos)
        return pkt

    def _oldHeader(self, first):
        self.tag = (first & 0x3C) >> 2
        lengthType = first & 0x03
        if lengthType in (0, 1, 2):
            headerLength = lengthType + 2
            if lengthType == 2:
                headerLength += 1
            blLen = headerLength - 1
            # Extend file
            self._f.__init__(self._f.file, headerLength, self._f.start)
            self._f.seek(1)
        else:
            headerLength = 1
            blLen = None
            raise NotImplementedError("Indeterminate length not supported")

        self.headerLength = headerLength
        bbytes = PGP_BasePacket._readBin(self._f, blLen)

        bodyLength = 0
        for i in bbytes:
            bodyLength <<= 8
            bodyLength += i
        self.bodyLength = bodyLength

    def _newHeader(self, first):
        # New style
        self.tag = (first & 0x3F)
        # Extend by one more byte
        self._f.__init__(self._f.file, 2, self._f.start)
        self._f.seek(1)

        body1, = PGP_BasePacket._readBin(self._f, 1)

        if body1 & 0xC0 == 0:
            # 4.2.2.1. One-Octet Lengths (less than 192)
            self.headerLength = 2
            self.bodyLength = body1
            return

        if 192 <= body1 < 223:
            # 4.2.2.2. Two-Octet Lengths (between 192 and 223):
            self.headerLength = 3
            self._f.__init__(self._f.file, self.headerLength, self._f.start)
            self._f.seek(2)

            body2, = PGP_BasePacket._readBin(self._f, 1)
            self.bodyLength = len2bytes(body1, body2)
            return

        if body1 == 0xFF:
            # 4.2.2.3. Five-Octet Lengths (exactly 255)
            self.headerLength = 6

            self._f.__init__(self._f.file, self.headerLength, self._f.start)
            self._f.seek(2)

            rest = PGP_BasePacket._readBin(self._f, 4)
            self.bodyLength = int4FromBytes(*rest)
            return
        # 4.2.2.4. Partial Body Lengths
        partialBodyLength = 1 << (body1 & 0x1F)
        raise NotImplementedError("Patial body lengths not implemented")

class PGP_BasePacket(object):
    __slots__ = ['_bodyStream', 'headerLength', 'bodyLength',
                 '_newStyle', '_nextStream', '_nextStreamPos',
                 '_parentPacket', ]

    tag = None
    BUFFER_SIZE = 16384

    _parentPacketTypes = set()

    def __init__(self, bodyStream, newStyle = False, minHeaderLen = 2):
        assert hasattr(bodyStream, 'pread')
        self._newStyle = newStyle
        self._bodyStream = bodyStream
        self.bodyLength = self._getBodyLength()
        self.headerLength = self._getHeaderLength(minHeaderLen = minHeaderLen)
        # Keep a reference to the next stream we link to
        self._nextStream = None
        self._nextStreamPos = 0
        self._parentPacket = None
        self.setUp()
        self.initialize()

    def setNextStream(self, stream, pos):
        if stream:
            assert hasattr(stream, 'pread')
        self._nextStream = stream
        self._nextStreamPos = pos

    def setParentPacket(self, pkt, clone = True):
        """Add a parent packet to this packet"""
        if pkt is None:
            self._parentPacket = None
            return

        assert pkt.tag in self._parentPacketTypes
        if clone:
            self._parentPacket = pkt.clone()
        else:
            self._parentPacket = pkt

    def getParentPacket(self):
        return self._parentPacket


    def clone(self):
        """Produce another packet identical with this one"""
        # Create new body stream sharing the same file
        newBodyStream = util.SeekableNestedFile(self._bodyStream.file,
            self._bodyStream.size, self._bodyStream.start)

        newPkt = newPacket(self.tag, newBodyStream,
                    newStyle = self._newStyle, minHeaderLen = self.headerLength)
        newPkt.setNextStream(self._nextStream, self._nextStreamPos)
        newPkt.setParentPacket(self.getParentPacket(), clone = False)
        return newPkt

    def setUp(self):
        """setUp is executed at object creation time."""
        pass

    def initialize(self):
        """initialize is executed at object creation time, after setUp(),
        and generally everywhere the state has to be reset.
        To be overridden by various subclasses"""
        pass

    def _getHeaderLength(self, minHeaderLen = 2):
        # bsrepr is the body size representation
        if self._newStyle:
            # For new style, we can't really force the minimum header length
            if self.bodyLength < 192:
                return 2
            if 192 <= self.bodyLength < 8384:
                return 3
            return 6
        if minHeaderLen > 3 or self.bodyLength > 65535:
            # 4-byte packet length field
            bsrepr = 4
        elif minHeaderLen > 2 or self.bodyLength > 255:
            # 2-byte packet length field
            bsrepr = 2
        else:
            # 1 byte packet-length field
            bsrepr = 1

        return bsrepr + 1

    def _getBodyLength(self):
        """Determine the body length"""
        pos = self._bodyStream.tell()
        self._bodyStream.seek(0, SEEK_END)
        blen = self._bodyStream.tell()
        self._bodyStream.seek(pos, SEEK_SET)
        return blen

    def writeHeader(self, stream):
        # Generate packet header
        if self._newStyle:
            return self._writeHeaderNewStyle(stream)

        return self._writeHeaderOldStyle(stream)

    def _writeHeaderNewStyle(self, stream):
        # bit 7 is set, bit 6 is set (new packet format)
        fbyte = 0xC0

        # Add the tag.
        fbyte |= self.tag

        stream.write(chr(fbyte))

        if self.headerLength == 6:
            # 5-byte body length length, first byte is 255
            stream.write(chr(255))
            blen = self.bodyLength & 0xffffffff
            self._writeBin(stream, len4ToBytes(blen))
            return
        if self.headerLength == 3:
            # 2-byte body length length
            if not (192 <= self.bodyLength < 8384):
                raise InvalidPacketError("Invalid body length %s for "
                    "header length %s" % (self.bodyLength, self.headerLength))
            self._writeBin(stream, len2ToBytes(self.bodyLength))
            return 
        if self.headerLength == 2:
            # 1-byte body length length
            if not (self.bodyLength < 192):
                raise InvalidPacketError("Invalid body length %s for "
                    "header length %s" % (self.bodyLength, self.headerLength))
            stream.write(chr(self.bodyLength))
            return
        raise InvalidPacketError("Invalid header length %s" % self.headerLength)

    def _writeHeaderOldStyle(self, stream):
        # bit 7 is set, bit 6 is not set (old packet format)
        fbyte = 0x80

        # Add the tag, bits 5432. For old-style headers, they are represented
        # on 4 bits only.
        fbyte |= (0x0f & self.tag) << 2

        # bsrepr is the body size representation
        if self.headerLength == 5:
            # 4-byte packet length field
            fbyte |= 2
            bsrepr = 4
        elif self.headerLength == 3:
            # 2-byte packet length field
            fbyte |= 1
            bsrepr = 2
        else:
            # 1 byte packet-length field (no changes to first byte needed)
            bsrepr = 1

        stream.write(chr(fbyte))
        # prepare the size octets
        for i in range(1, bsrepr + 1):
            stream.write(chr((self.bodyLength >> ((bsrepr - i) << 3)) & 0xff))

    def writeBody(self, stream):
        self.resetBody()
        self._copyStream(self._bodyStream, stream)

    def write(self, stream):
        self.writeHeader(stream)
        self.writeBody(stream)

    def writeAll(self, stream):
        # Write this packet and all subpackets
        self.write(stream)
        for pkt in self.iterSubPackets():
            pkt.write(stream)

    def resetBody(self):
        self._bodyStream.seek(0)

    def readBody(self, bytes = -1):
        """Read bytes from stream"""
        return self._bodyStream.read(bytes)

    def seek(self, pos, whence = SEEK_SET):
        return self._bodyStream.seek(pos, whence)

    @staticmethod
    def _readExact(stream, bytes):
        """Read bytes from stream, checking that enough bytes were read"""
        data = stream.read(bytes)
        if bytes > 0 and len(data) != bytes:
            raise ShortReadError(bytes, len(data))
        return data

    @staticmethod
    def _readBin(stream, bytes):
        """Read bytes from stream, checking that enough bytes were read.
        Return a list of bytes"""
        return [ ord(x) for x in PGP_BasePacket._readExact(stream, bytes) ]

    def readExact(self, bytes):
        """Read bytes from stream, checking that enough bytes were read"""
        return self._readExact(self._bodyStream, bytes)

    def readBin(self, bytes):
        """Read bytes from stream, checking that enough bytes were read.
        Return a list of bytes"""
        return self._readBin(self._bodyStream, bytes)

    @staticmethod
    def _writeBin(stream, bytes):
        """Write the bytes in binary format"""
        for b in bytes:
            stream.write(chr(b))

    @staticmethod
    def _copyStream(src, dst):
        """Copy stream src into dst"""
        while 1:
            buf = src.read(PGP_BasePacket.BUFFER_SIZE)
            if not buf:
                break
            dst.write(buf)

    @staticmethod
    def _updateHash(hashObj, stream):
        """Update the hash object with data from the stream"""
        while 1:
            buf = stream.read(PGP_BasePacket.BUFFER_SIZE)
            if not buf:
                break
            hashObj.update(buf)

    @staticmethod
    def checkStreamLength(stream, length):
        """Checks that the stream has exactly the length specified extra
        bytes from the current position"""
        pos = stream.tell()
        stream.seek(0, SEEK_END)
        if length != stream.tell() - pos:
            raise ShortReadError(length, stream.tell() - pos)
        # SeekableNestedFiles will happily pass the previous test, so be more
        # devious: seek to the (end - 1), try to read one byte
        # Determining the actual length is hard, but worth it
        i = stream.tell() - 1
        while i > pos:
            stream.seek(i, SEEK_SET)
            if len(stream.read(1)) == 1:
                break
            i -= 1
        if length != stream.tell() - pos:
            raise ShortReadError(length, stream.tell() - pos)
        # Rewind
        stream.seek(pos)

    @staticmethod
    def readTimestamp(stream):
        """Reads a timestamp from the stream"""
        PGP_BasePacket.checkStreamLength(stream, 4)
        return len4bytes(*PGP_BasePacket._readBin(stream, 4))

    def isEmpty(self):
        return self.headerLength == 0

    def next(self):
        if self._nextStream is None:
            raise StopIteration()

        newPkt = newPacketFromStream(self._nextStream, self._nextStreamPos)
        if newPkt is None:
            raise StopIteration()

        return newPkt

    def getBodyStream(self):
        return self._bodyStream

    def _iterSubPackets(self, limitTags):
        """Iterate over the packets following this packet, until we reach a
        packet of the specified type as the limit"""
        pkt = self.next()
        while not pkt.isEmpty() and pkt.tag not in limitTags:
            yield pkt
            pkt = pkt.next()

    @staticmethod
    def _hashSet(items):
        """Hashes the items in items through sha, and return a set of the
        computed digests.
        Each item is expected to be a stream"""

        ret = set([])
        for stream in items:
            stream.seek(0)
            hobj = sha.new()
            PGP_BasePacket._updateHash(hobj, stream)
            ret.add(hobj.digest())
        return ret

class PGP_Packet(PGP_BasePacket):
    """Anonymous PGP packet"""
    __slots__ = ['tag']
    def setTag(self, tag):
        self.tag = tag

class PGP_BaseKeySig(PGP_BasePacket):
    """Base class for keys and signatures"""
    __slots__ = []

    def _getMPICount(self, algType):
        """This returns the right number of MPIs for converting a private key
        to a public key. Overwrite in subclasses for any other usage"""
        if algType in PK_ALGO_ALL_RSA:
            numMPI = 2
        elif algType in PK_ALGO_ALL_ELGAMAL:
            numMPI = 3
        elif algType == PK_ALGO_DSA:
            numMPI = 4
        else:
            # unhandled algorithm
            raise UnsupportedEncryptionAlgorithm(algType)
        return numMPI


    def _readMPIs(self, stream, algType, discard = True):
        """Read the corresponding number of MPIs for the specified algorithm
        type from the stream
        @raise UnsupportedEncryptionAlgorithm:
        """
        numMPI = self._getMPICount(algType)
        return self._readCountMPIs(stream, numMPI, discard = discard)

    @staticmethod
    def _readCountMPIs(stream, count, discard = True):
        """Read count MPIs from the current position in stream.
        @raise UnsupportedEncryptionAlgorithm:
        """

        ret = []
        for i in range(count):
            buf = PGP_BaseKeySig._readBin(stream, 2)
            mLen = (int2FromBytes(*buf) + 7) // 8
            if discard:
                # Skip the MPI len
                PGP_BaseKeySig._readExact(stream, mLen)
                ret.append(None)
            else:
                data = PGP_BaseKeySig._readBin(stream, mLen)
                r = 0L
                for i in data:
                    r = r * 256 + i
                ret.append(r)
        return ret

    @staticmethod
    def _writeMPI(stream, mpi):
        bytes = []
        while mpi != 0:
            bytes.append(mpi & 0xFF)
            mpi >>= 8

        # Compute length in bits
        if not bytes:
            # Zero length
            bitlen = 0
        else:
            # The only variable part can be the one in the most significant
            # octet, which is the last
            bitlen = 8 * (len(bytes) - 1) + num_bitLen(bytes[-1])
        PGP_BaseKeySig._writeBin(stream, int2ToBytes(bitlen))
        PGP_BaseKeySig._writeBin(stream, reversed(bytes))


    def skipMPIs(self, stream, algType):
        self._readMPIs(stream, algType, discard = True)

    def readMPIs(self, stream, algType):
        return self._readMPIs(stream, algType, discard = False)

class PGP_Signature(PGP_BaseKeySig):
    __slots__ = ['version', 'sigType', 'pubKeyAlg', 'hashAlg', 'hashSig',
                 'mpiFile', 'signerKeyId', 'hashedFile', 'unhashedFile',
                 'creation', '_parsed', '_sigDigest', '_parentPacket',
                 '_hashedSubPackets', '_unhashedSubPackets']
    tag = PKT_SIG

    _parentPacketTypes = set(PKT_ALL_KEYS).union(PKT_ALL_USER)

    def initialize(self):
        self.version = self.sigType = self.pubKeyAlg = self.hashAlg = None
        self.hashSig = self.mpiFile = self.signerKeyId = None
        self.hashedFile = self.unhashedFile = None
        self.creation = None
        self._parsed = False
        self._sigDigest = None
        self._hashedSubPackets = None
        self._unhashedSubPackets = None

    def parse(self, force = False):
        """Parse the signature body and initializes the internal data
        structures for other operations"""
        if self._parsed and not force:
            return
        self.resetBody()
        # Reset all internal state
        self.initialize()

        sigVersion, = self.readBin(1)
        if sigVersion not in [3, 4]:
            raise InvalidBodyError("Invalid signature version %s" % sigVersion)
        self.version = sigVersion
        if sigVersion == 3:
            self._readSigV3()
        else:
            self._readSigV4()
        self._parsed = True

    def _getMPICount(self, algType):
        if algType in PK_ALGO_ALL_RSA:
            numMPI = 1
        elif algType in PK_ALGO_ALL_ELGAMAL:
            numMPI = 2
        elif algType == PK_ALGO_DSA:
            numMPI = 2
        else:
            # unhandled algorithm
            raise UnsupportedEncryptionAlgorithm(algType)
        return numMPI

    def parseMPIs(self):
        self.parse()
        assert hasattr(self, 'mpiFile') and self.mpiFile is not None
        self.mpiFile.seek(0)
        return self.readMPIs(self.mpiFile, self.pubKeyAlg)

    def _readSigV3(self):
        hLen, sigType = self.readBin(2)
        if hLen != 5:
            raise PGPError('Expected 5 octets of length of hashed material, '
                           'got %d' % hLen)

        self.creation = self.readBin(4)
        self.signerKeyId = self.readBin(8)
        pkAlg, hashAlg = self.readBin(2)
        hashSig = self.readExact(2)

        self.sigType = sigType
        self.pubKeyAlg = pkAlg
        self.hashAlg = hashAlg
        self.hashSig = hashSig

    def _readSigV4(self):
        sigType, pkAlg, hashAlg = self.readBin(3)
        # Hashed subpacket data length
        arr = self.readBin(2)
        hSubPktLen = (arr[0] << 8) + arr[1]
        hSubpktsFile = util.SeekableNestedFile(self._bodyStream, hSubPktLen)

        # Skip over the packets, we've decoded them already
        self.seek(hSubPktLen, SEEK_CUR)

        # Unhashed subpacket data length
        arr = self.readBin(2)
        uSubPktLen = (arr[0] << 8) + arr[1]

        uSubpktsFile = util.SeekableNestedFile(self._bodyStream, uSubPktLen)
        # Skip over the packets, we've decoded them already
        self.seek(uSubPktLen, SEEK_CUR)

        # Two-octet field holding left 16 bits of signed hash value.
        hashSig = self.readExact(2)

        # MPI data
        mpiFile = util.SeekableNestedFile(self._bodyStream,
            self.bodyLength - self._bodyStream.tell())

        self.sigType = sigType
        self.pubKeyAlg = pkAlg
        self.hashAlg = hashAlg
        self.mpiFile = mpiFile
        self.hashSig = hashSig
        self.hashedFile = hSubpktsFile
        self.unhashedFile = uSubpktsFile

    def _writeSigV4(self):
        self.parse()

        stream = util.ExtendedStringIO()
        self.hashedFile.seek(0, SEEK_END)

        self.unhashedFile.seek(0, SEEK_END)
        unhashedLen = self.unhashedFile.tell()

        self._writeBin(stream, [4, self.sigType, self.pubKeyAlg, self.hashAlg])

        for sstream in [ self.hashedFile, self.unhashedFile ]:
            # Determine length
            sstream.seek(0, SEEK_END)
            slen = sstream.tell()
            # subpackets data length
            self._writeBin(stream, int2ToBytes(slen))
            # And the stream itself
            sstream.seek(0)
            self._copyStream(sstream, stream)

        # 2-octet hash sig
        stream.write(self.hashSig)

        # MPI file
        self.mpiFile.seek(0)
        self._copyStream(self.mpiFile, stream)
        return stream

    def getCreation(self):
        """Return the signature creation timestamp, or 0 if no creation time
        is available"""
        if self.creation is not None:
            return self.creation
        pkts = [ x[1] for x in self.decodeHashedSubpackets()
                 if x[0] == SIG_SUBPKT_CREATION ]
        if not pkts:
            self.creation = 0
            return self.creation

        pkts[0].seek(0, SEEK_SET)
        self.creation = int4FromBytes(*self._readBin(pkts[0], 4))
        return self.creation

    def getExpiration(self):
        """Return the expiration offset, or None if the signature does not
        expire"""
        pkts = [ x[1] for x in self.decodeHashedSubpackets()
                 if x[0] == SIG_SUBPKT_SIG_EXPIRE ]
        if not pkts:
            return None
        pkts[0].seek(0, SEEK_SET)
        return int4FromBytes(*self._readBin(pkts[0], 4))

    def getTrust(self):
        """Return the trust level, the trust amount and the trust regex for
        this signature"""
        spktTypes = set([SIG_SUBPKT_TRUST, 0x80 | SIG_SUBPKT_TRUST])
        pkts = [ x[1] for x in self.decodeHashedSubpackets()
                   if x[0] in spktTypes ]
        if not pkts:
            return None, None, None
        pkts[0].seek(0)
        tlevel, tamt = self._readBin(pkts[0], 2)

        # Look for a trust regex
        # critical packets are ANDed with 0x80
        spktTypes = set([SIG_SUBPKT_REGEX, 0x80 | SIG_SUBPKT_REGEX])
        pkts = [ x[1] for x in self.decodeHashedSubpackets()
                   if x[0] in spktTypes ]
        if not pkts:
            return tlevel, tamt, None
        pkts[0].seek(0)
        # Trust packet is NULL-terminated
        tregex = pkts[0].read()[:-1]
        return tlevel, tamt, tregex

    def rewriteBody(self):
        """Re-writes the body after the signature has been modified"""
        if not (isinstance(self.unhashedFile, util.ExtendedStringIO) or
                isinstance(self.hashedFile, util.ExtendedStringIO)):
            # Not changed
            return

        # Re-write ourselves
        bodyStream = self._writeSigV4()
        ns, nsp = self._nextStream, self._nextStreamPos
        parentPkt = self._parentPacket
        self.__init__(bodyStream, newStyle = self._newStyle)
        self.setNextStream(ns, nsp)
        self.setParentPacket(parentPkt)
        self.initialize()

    def getSigId(self):
        """Get the key ID of the issuer for this signature.
        Return None if the packet did not contain an issuer key ID"""
        self.parse()
        if self.version == 3:
            assert self.signerKeyId is not None
            return binSeqToString(self.signerKeyId)
        # Version 3 packets should have already set signerKeyId
        assert self.version == 4
        for spktType, dataf in self.decodeUnhashedSubpackets():
            if spktType != SIG_SUBPKT_ISSUER_KEYID:
                continue
            # Verify it only contains 8 bytes
            dataf.seek(0, SEEK_SET)
            try:
                self.checkStreamLength(dataf, 8)
            except ShortReadError, e:
                raise InvalidPacketError("Expected %s bytes, got %s instead" %
                    (e.expected, e.actual))
            self.signerKeyId = self._readBin(dataf, 8)
            return binSeqToString(self.signerKeyId)

    def getSignerKeyId(self):
        return stringToAscii(self.getSigId())

    def decodeHashedSubpackets(self):
        self.parse()
        if self._hashedSubPackets is None:
            self._hashedSubPackets = list(self._decodeSigSubpackets(self.hashedFile))
        return self._hashedSubPackets

    def decodeUnhashedSubpackets(self):
        self.parse()
        if self._unhashedSubPackets is None:
            self._unhashedSubPackets = list(self._decodeSigSubpackets(self.unhashedFile))
        return self._unhashedSubPackets

    @staticmethod
    def _decodeSigSubpackets(fobj):
        fobj.seek(0, SEEK_END)
        ocount = fobj.tell()
        fobj.seek(0)
        while fobj.tell() < ocount:
            yield PGP_Signature._getNextSubpacket(fobj)

    @staticmethod
    def _getNextSubpacket(fobj):
        len0, = PGP_BaseKeySig._readBin(fobj, 1)

        if len0 < 0xC0:
            pktlenlen = 1
            pktlen = len0
        elif len0 == 0xFF:
            pktlenlen = 5
            data = PGP_BaseKeySig._readBin(fobj, 4)
            pktlen = len4bytes(*data)
        else:
            pktlenlen = 2
            len1, = PGP_BaseKeySig._readBin(fobj, 1)
            pktlen = len2bytes(len0, len1)

        spktType, = PGP_BaseKeySig._readBin(fobj, 1)

        # The packet length includes the subpacket type
        dataf = util.SeekableNestedFile(fobj, pktlen - 1)
        # Do we have enough data?
        try:
            PGP_Signature.checkStreamLength(dataf, pktlen - 1)
        except ShortReadError, e:
            raise ShortReadError(pktlen + pktlenlen, e.actual + pktlenlen + 1)
        dataf.seek(0, SEEK_SET)

        # Skip the data
        fobj.seek(pktlen - 1, SEEK_CUR)
        return spktType, dataf

    def _writeSigPacketsToStream(self):
        self.parse()
        sio = util.ExtendedStringIO()
        parentPacket = self.getParentPacket()
        # XXX we could probably rewrite this if/then/else
        if isinstance(parentPacket, PGP_MainKey):
            parentPacket.toPublicKey(minHeaderLen = 3).write(sio)
        elif isinstance(parentPacket, (PGP_SubKey, PGP_UserID)):
            pkpkt = parentPacket.getParentPacket().toPublicKey(minHeaderLen = 3)
            pkpkt.write(sio)
            if isinstance(parentPacket, PGP_UserID):
                parentPacket.writeHash(sio)
            else:
                parentPacket.toPublicKey(minHeaderLen = 3).write(sio)
        else:
            raise InvalidPacketError("Unexpected parent", self._parentPacket)
        return sio

    def resetSignatureHash(self):
        self._sigDigest = None

    def getSignatureHash(self):
        """Compute the signature digest"""
        if self._sigDigest is not None:
            return self._sigDigest

        sio = self._writeSigPacketsToStream()

        self._sigDigest = self._computeSignatureHash(sio)
        return self._sigDigest

    def getShortSigHash(self):
        """Return the 16-leftmost bits for the signature hash"""
        self.parse()
        return self.hashSig

    def setShortSigHash(self, val):
        """Set the 16-leftmost bits"""
        assert(len(val) == 2)
        self.hashSig = val

    def merge(self, other):
        """Merge this signature with the other signature.
        Returns True if it modified the current packet"""
        assert self.tag == other.tag
        # The signed part of the signature is immutable, there is no way we
        # can merge it. The only things we might be able to merge are the
        # unhashed signature subpackets
        # However, gpg does not do that, so we will not do that either
        if self.hashSig != other.hashSig:
            raise MergeError("Signature packets with different hash")
        if self.getSignatureHash() != other.getSignatureHash():
            raise MergeError("Signature packets with different hash")
        # Not much more to do here
        return False

    def _prepareSubpackets(self):
        # XXX this is most likely going to change
        if self._unhashedSubPackets is not None:
            stream = util.ExtendedStringIO()
            for spktType, spktStream in self._unhashedSubPackets:
                self._writeSubpacket(stream, spktType, spktStream)
            self.unhashedFile = stream
        if self._hashedSubPackets is not None:
            stream = util.ExtendedStringIO()
            for spktType, spktStream in self._hashedSubPackets:
                self._writeSubpacket(stream, spktType, spktStream)
            self.hashedFile = stream
        self._parsed = True

    @staticmethod
    def _writeSubpacket(stream, spktType, spktStream):
        """Write the subpacket into the stream"""
        # First, determine the subpacket length
        spktStream.seek(0, SEEK_END)
        spktLen = spktStream.tell()
        spktStream.seek(0, SEEK_SET)

        # The subpacket length includes the type octet
        spktLen += 1

        header = []
        if spktLen < 192:
            # 1-octet length
            header.append(spktLen)
        elif spktLen < 16320:
            # 2-octet length
            header.extend(len2ToBytes(spktLen))
        else:
            # 5-octet length
            header.append(255)
            header.extend(len4ToBytes(spktLen))
        for d in header:
            stream.write(chr(d))
        # Type
        stream.write(chr(spktType))
        PGP_Signature._copyStream(spktStream, stream)

    def _computeSignatureHash(self, dataFile):
        """Compute the signature digest for this signature, using the
        key serialized in dataFile"""
        self.parse()
        if self.version != 4:
            raise InvalidKey("Self signature is not a V4 signature")
        dataFile.seek(0, SEEK_END)

        # (re)compute the hashed packet subpacket data length
        self.hashedFile.seek(0, SEEK_END)
        hSubPktLen = self.hashedFile.tell()
        self.hashedFile.seek(0, SEEK_SET)

        # Write signature version, sig type, pub alg, hash alg
        self._writeBin(dataFile, [ self.version, self.sigType, self.pubKeyAlg,
                                   self.hashAlg ])
        # Write hashed data length
        self._writeBin(dataFile, int2ToBytes(hSubPktLen))
        # Write the hashed data
        self._copyStream(self.hashedFile, dataFile)

        # We've added 6 bytes for the header
        dataLen = hSubPktLen + 6

        # Append trailer - 6-byte trailer
        self._writeBin(dataFile, [ 0x04, 0xFF,
            (dataLen // 0x1000000) & 0xFF, (dataLen // 0x10000) & 0xFF,
            (dataLen // 0x100) & 0xFF, dataLen & 0xFF ])
        hashAlgList = [ None, md5, sha]
        hashFunc = hashAlgList[self.hashAlg]
        hashObj = hashFunc.new()

        # Rewind dataFile, we need to hash it
        dataFile.seek(0, SEEK_SET)
        self._updateHash(hashObj, dataFile)
        sigDigest = hashObj.digest()
        return sigDigest

    @staticmethod
    def finalizeSignature(sigString, cryptoKey, pubKeyAlg, hashAlg):
        # if this is an RSA signature, it needs to properly padded
        # RFC 2440 5.2.2 and RFC 2313 10.1.2
        if pubKeyAlg in PK_ALGO_ALL_RSA:
            # hashPads from RFC2440 section 5.2.2
            hashPads = [ '', '\x000 0\x0c\x06\x08*\x86H\x86\xf7\r\x02\x05\x05\x00\x04\x10', '\x000!0\t\x06\x05+\x0e\x03\x02\x1a\x05\x00\x04\x14' ]
            padLen = (len(hex(cryptoKey.n)) - 5 - 2 * (len(sigString) + len(hashPads[hashAlg]))) // 2 -1
            sigString = chr(1) + chr(0xFF) * padLen + hashPads[hashAlg] + sigString

        return sigString

    def verify(self, cryptoKey, keyId):
        """Verify the signature as generated with cryptoKey"""

        # Compute the signature digest
        sigString = self.getSignatureHash()
        # Validate it against the short digest
        if sigString[:2] != self.hashSig:
            raise BadSelfSignature(keyId)

        digSig = self.parseMPIs()
        if not self.verifySignature(sigString, cryptoKey, digSig,
                                    self.pubKeyAlg, self.hashAlg):
            raise BadSelfSignature(keyId)

    @staticmethod
    def verifySignature(sigString, cryptoKey, signature, pubKeyAlg, hashAlg):
        """Verify the signature on sigString generated with cryptoKey"""
        sigString = PGP_Signature.finalizeSignature(sigString, cryptoKey,
                                                    pubKeyAlg, hashAlg)
        return cryptoKey.verify(sigString, signature)

    def initSubPackets(self):
        self._hashedSubPackets = []
        self._unhashedSubPackets = []

    # Handling signature generation
    def addTrust(self, level, amount, regexLimit = None):
        """Mark this signature packet as being a trust signature"""
        stream = util.ExtendedStringIO()
        stream.write(chr(level))
        stream.write(chr(amount))
        self._hashedSubPackets.append((SIG_SUBPKT_TRUST, stream))
        if regexLimit:
            stream = util.ExtendedStringIO()
            stream.write(regexLimit)
            stream.write('\x00')
            # Mark this packet as critical
            self._hashedSubPackets.append((0x80 | SIG_SUBPKT_REGEX, stream))

    def addIssuerKeyId(self, keyId):
        stream = util.ExtendedStringIO()
        stream.write(fingerprintToInternalKeyId(keyId))

        # The key ID is part of the unhashed data
        self._unhashedSubPackets.append((SIG_SUBPKT_ISSUER_KEYID, stream))

    def addCreation(self, timestamp = None):
        """Add a creation timestamp sub-packet"""
        if timestamp is None:
            timestamp = time.time()
        self._hashedSubPackets.append((SIG_SUBPKT_CREATION,
                                       self._addInt4(timestamp)))

    def addExpiration(self, seconds):
        """Add an expiration sub-packet"""
        self._hashedSubPackets.append((SIG_SUBPKT_SIG_EXPIRE,
                                       self._addInt4(seconds)))

    def _addInt4(self, int4):
        int4 = int(int4)
        stream = util.ExtendedStringIO()
        self._writeBin(stream, int4ToBytes(int4))
        return stream

PacketTypeDispatcher.addPacketType(PGP_Signature)

class PGP_UserID(PGP_BasePacket):
    __slots__ = ['id', 'signatures', '_parentPacket']
    tag = PKT_USERID

    _parentPacketTypes = set(PKT_MAIN_KEYS)

    # Constant used for signing. See #5.2.4
    signingConstant = 0xB4
    def initialize(self):
        self.resetBody()
        self.parseBody()
        # Signatures for this user ID
        self.signatures = None
        self._parentPacket = None

    def parseBody(self):
        # A user ID's data is just the user ID
        self.id = self.readBody()

    def toString(self):
        return self.id

    def addSignatures(self, signatures):
        """Add signatures to this UserID"""
        if self.signatures is None:
            self.signatures = []
        for sig in signatures:
            assert isinstance(sig, PGP_Signature)
            # No circular reference here, setParentPacket does a clone
            sig.setParentPacket(self)
            self.signatures.append(sig)

    def adoptSignature(self, sig):
        """Adopt the signature, if it's not ours already"""
        pp = sig.getParentPacket()
        if isinstance(pp, self.__class__) and self.id == pp.id:
            return

        sig.resetSignatureHash()
        sig.setParentPacket(self)

    def iterSignatures(self):
        """Iterate over this user's UserID"""
        if self.signatures is not None:
            return iter(self.signatures)
        raise PGPError("Key packet not parsed")

    iterSubPackets = iterSignatures

    def iterKeySignatures(self, keyId):
        intKeyId = fingerprintToInternalKeyId(keyId)
        # Look for a signature by this key
        for pkt in self.iterSignatures():
            if intKeyId != pkt.getSigId():
                continue
            yield pkt

    def iterCertifications(self):
        for pkt in self.iterSignatures():
            pkt.parse()
            if pkt.sigType not in SIG_CERTS:
                continue
            yield pkt

    def writeHash(self, stream):
        """Write a UserID packet in a stream, in order to be hashed.
        Described in RFC 2440 5.2.4 computing signatures."""
        stream.write(chr(self.signingConstant))
        stream.write(struct.pack("!I", self.bodyLength))
        self.writeBody(stream)

    def merge(self, other):
        """Merges this UserID packet to the other one.
        Returns True if it changed the current packet"""
        assert self.tag == other.tag

        if self.id != other.id:
            raise MergeError("User packets with different identifier")

        finalsigs = _mergeSignatures(self.iterSignatures(),
                                     other.iterSignatures())
        if self.signatures == finalsigs:
            return False
        self.signatures = finalsigs
        return True

    def getExpiration(self):
        """Return the key expiration offset, or None if the key does not
        expire.
        If the key is revoked, -1 is returned"""
        # Iterate over all self signatures
        key = self.getParentPacket()
        selfSigs = [ x for x in self.iterKeySignatures(key.getKeyFingerprint()) ]
        if not selfSigs:
            raise PGPError("User packet with no self signature")
        revocs = []
        certs = []
        for sig in selfSigs:
            sig.parse()
            if sig.sigType == SIG_TYPE_CERT_REVOC:
                revocs.append(sig)
            elif sig.sigType in SIG_CERTS:
                certs.append(sig)
        # If we have a revocation, return a negative
        if revocs:
            return -1

        # Sort signatures by creation time, and reverse them
        certs.sort(key = lambda x: x.getCreation(), reverse = True)

        # Walk the signatures, grab the first one that has a key expiration in
        # it
        for sig in certs:
            exps = [ x[1] for x in sig.decodeHashedSubpackets()
                     if x[0] == SIG_SUBPKT_KEY_EXPIRE ]
            if not exps:
                continue
            expstr = exps[0]
            expstr.seek(0, SEEK_SET)
            return int4FromBytes(*self._readBin(expstr, 4))
        # No expiration
        return None

PacketTypeDispatcher.addPacketType(PGP_UserID)

class PGP_UserAttribute(PGP_UserID):
    __slots__ = ['id', 'signatures', 'subpackets']
    tag = PKT_USER_ATTRIBUTE

    signingConstant = 0xD1

    def parseBody(self):
        # Digest the packet
        m = sha.new()
        self._updateHash(m, self.getBodyStream())

        self.id = '[image, digest = %s]' % m.hexdigest().upper()

PacketTypeDispatcher.addPacketType(PGP_UserAttribute)

class PGP_Key(PGP_BaseKeySig):
    __slots__ = ['_parsed', 'version', 'createdTimestamp', 'pubKeyAlg',
                 'mpiFile', 'mpiLen', 'daysValid', '_keyId']
    # Base class for public/secret keys/subkeys
    tag = None

    def initialize(self):
        self.version = self.createdTimestamp = self.pubKeyAlg = None
        self.mpiFile = self.mpiLen = None
        self.daysValid = None
        # Cache
        self._keyId = None
        self._parsed = False

    def parse(self, force = False):
        """Parse the signature body and initializes the internal data
        structures for other operations"""
        if self._parsed and not force:
            return

        self.resetBody()
        # Reset all internal state
        self.initialize()
        keyVersion, = self.readBin(1)
        if keyVersion not in [3, 4]:
            raise InvalidBodyError("Invalid key version %s" % keyVersion)
        self.version = keyVersion

        if keyVersion == 3:
            self._readKeyV3()
        else:
            self._readKeyV4()
        self._parsed = True

    def _readKeyV3(self):
        # RFC 2440, sect. 5.5.2
        # We only support V4 keys
        self.createdTimestamp = len4bytes(*self._readBin(self._bodyStream, 4))

        ## daysValid
        data = self.readBin(2)
        self.daysValid = int2FromBytes(*data)

        ## Public key algorithm
        self.pubKeyAlg, = self.readBin(1)

        # Record current position in body
        mpiStart = self._bodyStream.tell()
        ## Read and discard 2 MPIs
        self.skipMPIs(self._bodyStream, self.pubKeyAlg)
        self.mpiLen = self._bodyStream.tell() - mpiStart
        self.mpiFile = util.SeekableNestedFile(self._bodyStream, self.mpiLen,
            start = mpiStart)

    def _readKeyV4(self):
        # RFC 2440, sect. 5.5.2
        # Key creation
        self.createdTimestamp = len4bytes(*self._readBin(self._bodyStream, 4))

        # Public key algorithm
        self.pubKeyAlg, = self.readBin(1)

        # Record current position in body
        mpiStart = self._bodyStream.tell()
        # Skip over the MPIs
        self.skipMPIs(self._bodyStream, self.pubKeyAlg)
        self.mpiLen = self._bodyStream.tell() - mpiStart
        self.mpiFile = util.SeekableNestedFile(self._bodyStream, self.mpiLen,
            start = mpiStart)

    def getKeyFingerprint(self):
        if self._keyId is not None:
            if self.version == 3:
                return self._keyId[0]
            return self._keyId

        if self.version == 3:
            # See section "Key IDs and Fingerprints" for a description of how
            # v3 fingerprints and key IDs are different

            # Key ID is low 64 bits of the modulus
            self.mpiFile.seek(0)
            self._readCountMPIs(self.mpiFile, 1, discard = True)
            end1 = self.mpiFile.tell()
            octets = self.mpiFile.pread(8, end1 - 8)

            # The fingerprint of a V3 key is formed by hashing the body (but
            # not the two-octet length) of the MPIs that form the key material
            # (public modulus n, followed by exponent e) with MD5.
            self._readCountMPIs(self.mpiFile, 1, discard = True)
            end2 = self.mpiFile.tell()
            fpr = md5.new()
            # Skip the 2-octet length 
            fpr.update(self.mpiFile.pread(end1 - 2, 2))
            fpr.update(self.mpiFile.pread((end2 - end1) - 2, end1 + 2))
            fpr = fpr.hexdigest().upper()
            self._keyId = fpr, stringToAscii(octets)
            return fpr

        # Convert to public key

        pkt = self.toPublicKey(minHeaderLen = 3)

        # Why minHeaderLen = 3?

        # This is a holdover from the days of PGP 2.6.2
        # RFC 2440 section 11.2 does a really bad job of explaining this.
        # RFC 2440 section 5.2.4 refers to this for self signature computation.
        # One of the least documented gotchas of Key fingerprints:
        # they're ALWAYS calculated as if they were a public key main key block.
        # this means private keys will be treated as public keys, and subkeys
        # will be treated as main keys for the purposes of this test.
        # Furthermore if the length was one byte long it must be translated
        # into a 2 byte long length (upper octet is 0)
        # not doing this will result in key fingerprints which do not match the
        # output produced by OpenPGP compliant programs.
        # this will result in the first octet ALWYAS being 0x99
        # in binary 10 0110 01
        # 10 indicates old style PGP packet
        # 0110 indicates public key
        # 01 indicates 2 bytes length

        m = sha.new()
        sio = util.ExtendedStringIO()
        # Write only the header, we can copy the body directly from the
        # body stream
        pkt.writeHeader(sio)
        m.update(sio.getvalue())

        pkt.resetBody()
        self._updateHash(m, pkt.getBodyStream())

        self._keyId = m.hexdigest().upper()
        return self._keyId

    def getKeyId(self):
        if self.version == 3:
            self.getKeyFingerprint()
            return self._keyId[1]
        return self.getKeyFingerprint()[-16:]

    def getCreatedTimestamp(self):
        self.parse()
        return self.createdTimestamp

    def getEndOfLife(self):
        """Parse self signatures to find timestamp(s) of key expiration.
        Also seek out any revocation timestamps.
        We don't need to actually verify these signatures.
        See verifySelfSignatures()
        Returns bool, timestamp (is revoked, expiration)
        """
        parentExpire = 0
        parentRevoked = False

        if self.tag in PKT_SUB_KEYS:
            # Look for parent key's expiration
            parentRevoked, parentExpire = self.getMainKey().getEndOfLife()

        expireTimestamp = revocTimestamp = 0

        # Iterate over self signatures
        for pkt in self.iterAllSelfSignatures():
            if pkt.sigType in SIG_CERTS:
                eTimestamp = cTimestamp = 0
                for spktType, dataf in pkt.decodeHashedSubpackets():
                    if spktType == SIG_SUBPKT_KEY_EXPIRE:
                        eTimestamp = self.readTimestamp(dataf)
                    elif spktType == SIG_SUBPKT_CREATION:
                        cTimestamp = self.readTimestamp(dataf)
                # if there's no expiration, DON'T COMPUTE this, otherwise
                # it will appear as if the key expired the very moment
                # it was created.
                if eTimestamp:
                    ts = eTimestamp + cTimestamp
                    expireTimestamp = max(expireTimestamp, ts)
            elif pkt.sigType in SIG_KEY_REVOCS:
                # parse this revocation to look for the creation timestamp
                # we're ultimately looking for the most stringent revocation
                for spktType, dataf in pkt.decodeHashedSubpackets():
                    if spktType == SIG_SUBPKT_CREATION:
                        ts = self.readTimestamp(dataf)
                        if revocTimestamp:
                            revocTimestamp = min(expireTimestamp, ts)
                        else:
                            revocTimestamp = ts

        # return minimum non-zero value of the three expirations
        # unless they're ALL zero. 8-)
        if not (revocTimestamp or expireTimestamp or parentExpire):
            return False, 0

        # make no assumptions about how big a timestamp is.
        ts = max(revocTimestamp, expireTimestamp, parentExpire)
        if revocTimestamp:
            ts = min(ts, revocTimestamp)
        if expireTimestamp:
            ts = min(ts, expireTimestamp)
        if parentExpire:
            ts = min(ts, parentExpire)
        return (revocTimestamp != 0) and (not parentRevoked), ts

    def iterSelfSignatures(self):
        return self._iterSelfSignatures(self.getKeyFingerprint())

    def _iterSelfSignatures(self, keyId):
        """Iterate over all the self-signatures"""
        self.parse()

        intKeyId = fingerprintToInternalKeyId(keyId)
        # Look for a self signature
        for pkt in self.iterSignatures():
            if intKeyId != pkt.getSigId():
                continue
            yield pkt

    def iterAllSelfSignatures(self):
        """Iterate over direct signatures and UserId signatures"""
        return self._iterAllSelfSignatures(self.getKeyFingerprint())

    def _iterAllSelfSignatures(self, keyId):
        for pkt in self.iterSelfSignatures():
            yield pkt
        intKeyId = fingerprintToInternalKeyId(keyId)
        for uid in self.iterUserIds():
            for pkt in uid.iterSignatures():
                if intKeyId != pkt.getSigId():
                    continue
                yield pkt

    def assertSigningKey(self):
        # Find self signature of this key
        # first search for the public key algortihm octet. if the key is really
        # old, this might be the only hint that it's legal to use this key to
        # make digital signatures.
        self.parse()

        if self.pubKeyAlg in (PK_ALGO_RSA_SIGN_ONLY, PK_ALGO_DSA):
            # the public key algorithm octet satisfies this test. no more
            # checks required.
            return True

        keyId = self.getKeyFingerprint()

        # If it's a subkey, look for the master key
        if self.tag in PKT_SUB_KEYS:
            pkt = self.getMainKey()
            return pkt.assertSigningKey()

        # Look for a self signature
        for pkt in self.iterAllSelfSignatures():
            # We know it's a ver4 packet, otherwise getSigId would have failed
            for spktType, dataf in pkt.decodeHashedSubpackets():
                if spktType == SIG_SUBPKT_KEY_FLAGS:
                    # RFC 2440, sect. 5.2.3.20
                    dataf.seek(0, SEEK_SET)
                    foct, = self._readBin(dataf, 1)
                    if foct & 0x02:
                        return True
        # No subpacket or no key flags
        raise IncompatibleKey('Key %s is not a signing key.'% keyId)

    def getPublicKeyTuple(self):
        """Return the key material"""
        self.parse()
        self.mpiFile.seek(0, SEEK_SET)
        return self.readMPIs(self.mpiFile, self.pubKeyAlg)

    def makePgpKey(self, passPhrase = None):
        assert passPhrase is None
        pkTuple = self.getPublicKeyTuple()
        if self.pubKeyAlg in PK_ALGO_ALL_RSA:
            n, e = pkTuple
            return RSA.construct((n, e))
        if self.pubKeyAlg == PK_ALGO_DSA:
            p, q, g, y = pkTuple
            return DSA.construct((y, g, p, q))
        raise MalformedKeyRing("Can't use El-Gamal keys in current version")

    def getCryptoKey(self, passPhrase = None):
        assert passPhrase is None
        self.verifySelfSignatures()
        return self.makePgpKey()

    def adoptSignature(self, sig):
        """Adopt the signature, if it's not ours already"""
        pp = sig.getParentPacket()
        if isinstance(pp, self.__class__) and \
                pp.getKeyFingerprint() == self.getKeyFingerprint():
            return

        sig.resetSignatureHash()
        sig.setParentPacket(self)

class PGP_MainKey(PGP_Key):
    def initSubPackets(self):
        if hasattr(self, "subkeys"):
            # Already processed
            return

        self.parse()

        self.revsigs = []
        self.uids = []
        self.subkeys = []

        subpkts = [ x for x in self._iterSubPackets(PKT_MAIN_KEYS) ]

        # Start reading signatures until we hit a UserID or another key
        limit = set(PKT_SUB_KEYS)
        limit.add(PKT_USERID)
        limit.add(PKT_USER_ATTRIBUTE)
        i = 0
        for pkt in subpkts:
            if pkt.tag in limit:
                # UserID or subkey
                break
            i += 1
            if not isinstance(pkt, PGP_Signature):
                continue
            pkt.parse()
            if pkt.sigType in (SIG_TYPE_KEY_REVOC, SIG_TYPE_DIRECT_KEY):
                # Key revocation
                # No circular reference here, setParentPacket does a clone
                pkt.setParentPacket(self)
                self.revsigs.append(pkt)
                continue
            # According to sect. 10.1, there should not be other signatures
            # here.
            assert False, "Unexpected signature type %s" % pkt.sigType

        sigLimit = i

        # Read until we hit a subkey
        limit = set(PKT_SUB_KEYS)
        i = 0
        for pkt in subpkts[sigLimit:]:
            if pkt.tag in limit:
                break
            i += 1
            # Certification revocations live together with regular signatures
            # or so is the RFC saying
            if isinstance(pkt, PGP_UserID):
                # No circular reference here, setParentPacket does a clone
                pkt.setParentPacket(self)
                self.uids.append(pkt)
                continue
            if isinstance(pkt, PGP_Signature):
                # This can't be the first packet, or we wouldn't have stopped
                # in the previous loop
                # Add this signature to the last user id we found
                self.uids[-1].addSignatures([pkt])
                continue
            # We ignore other packets (like trust)

        uidLimit = sigLimit + i

        # Read until the end
        # We don't want to point back to ourselves, or we'll create a
        # circular loop.
        for pkt in subpkts[uidLimit:]:
            if isinstance(pkt, PGP_SubKey):
                # No circular reference here, setParentPacket does a clone
                pkt.setParentPacket(self)
                self.subkeys.append(pkt)
                continue
            if isinstance(pkt, PGP_Signature):
                # This can't be the first packet, or we wouldn't have stopped
                # in the previous loop
                subkey = self.subkeys[-1]
                pkt.parse()
                if pkt.sigType == SIG_TYPE_SUBKEY_REVOC:
                    subkey.setRevocationSig(pkt)
                    continue
                if pkt.sigType == SIG_TYPE_SUBKEY_BIND:
                    subkey.setBindingSig(pkt)
                    continue
                # There should not be any other type of signature here
                assert False, "Unexpected signature type %s" % pkt.sigType
            # Ignore other packets

    def iterUserIds(self):
        self.initSubPackets()
        return iter(self.uids)

    def iterSubPackets(self):
        for sig in self.iterSignatures():
            yield sig
        for uid in self.iterUserIds():
            yield uid
            for sig in uid.iterSignatures():
                yield sig
        for subkey in self.iterSubKeys():
            yield subkey
            for pkt in subkey.iterSubPackets():
                yield pkt

    def iterSignatures(self):
        """Iterate over all signature packets"""
        self.initSubPackets()
        return iter(self.revsigs)

    def iterCertifications(self):
        """Iterate over all certification signatures (on user IDs)"""
        for uid in self.iterUserIds():
            for sig in uid.iterCertifications():
                yield sig

    def iterSubKeys(self):
        self.initSubPackets()
        return iter(self.subkeys)

    def verifySelfSignatures(self):
        """
        Verify the self signatures on this key.
        If successful, returns the public key packet associated with this key,
        and crypto key.
        @return: (pubKeyPacket, cryptoKey)
        @raises BadSelfSignature:
        """
        if self.version == 3:
            raise InvalidKey("Version 3 keys not supported")
        # Convert to a public key (even if it's already a public key)
        pkpkt = self.toPublicKey(minHeaderLen = 3)
        keyId = pkpkt.getKeyFingerprint()
        pgpKey = pkpkt.makePgpKey()
        for sig in self.iterSelfSignatures():
            self.adoptSignature(sig)
            sig.verify(pgpKey, keyId)
        for uid in self.iterUserIds():
            verified = False
            for sig in uid.iterKeySignatures(keyId):
                uid.adoptSignature(sig)
                sig.verify(pgpKey, keyId)
                verified = True
            if not verified:
                # No signature. Not good, according to our standards
                raise BadSelfSignature(keyId)

        return pkpkt, pgpKey

    def isSupersetOf(self, key):
        """Check if this key is a superset of key
        We try to make sure that:
         - the keys have the same ID
         - this key's set of revocation signatures is a superset of the other
           key's revocations
         - this key's set of subkeys is a superset of the other key's subkeys
         - this key's set of userids is a superset of the other key's userids
        """
        if self.tag != key.tag:
            raise IncompatibleKey("Attempting to compare different key types")
        if self.getKeyFingerprint() != key.getKeyFingerprint():
            raise IncompatibleKey("Attempting to compare different keys")

        thisSubkeyIds = dict((x.getKeyFingerprint(), x) for x in self.iterSubKeys())
        otherSubkeyIds = dict((x.getKeyFingerprint(), x) for x in key.iterSubKeys())
        if not set(thisSubkeyIds).issuperset(otherSubkeyIds):
            # Missing subkey
            return False

        thisUids = dict((x.id, x) for x in self.iterUserIds())
        otherUids = dict((x.id, x) for x in key.iterUserIds())
        if not set(thisUids).issuperset(otherUids):
            # Missing uid
            return False

        thisRevSigs = set(x.getSignatureHash() for x in self.revsigs)
        otherRevSigs = set(x.getSignatureHash() for x in key.revsigs)
        if not thisRevSigs.issuperset(otherRevSigs):
            # Missing revocation signature
            return False

        # XXX More work to be done here, we would have to verify that
        # signatures don't change. This is what the old code was doing (and it
        # wasn't actually verifying user ids either ) -- misa
        return True

    def getUserIds(self):
        return [ pkt.id for pkt in self.iterUserIds() ]

    def merge(self, other):
        """Merge this key with the other key
        Return True if the key was modified"""
        assert self.tag == other.tag

        if self.getKeyFingerprint() != other.getKeyFingerprint():
            raise MergeError("Merging keys with a different ID")

        # Both keys must verify their self-signing signatures
        self.verifySelfSignatures()
        other.verifySelfSignatures()

        # Merge revocations / direct keys
        finalsigs = _mergeSignatures(self.iterSignatures(),
                                     other.iterSignatures())
        changed = False
        if self.revsigs != finalsigs:
            changed = True
            self.revsigs = finalsigs

        # Now merge user ids
        changed = self._mergeUserIds(other) or changed

        # And merge subkeys
        changed = self._mergeSubkeys(other) or changed
        return changed

    def _mergeUserIds(self, other):
        luids = {}
        # Preserve order
        finaluids = []
        changed = False
        for uid in itertools.chain(self.iterUserIds(), other.iterUserIds()):
            luidlist = luids.setdefault(uid.id, [])
            # We may have UserID and UserAttribute packets that can collide
            # (though it's very unlikely)
            for luid in luidlist:
                if uid.tag == luid.tag:
                    changed = luid.merge(uid) or changed
                    break
            else: # for
                luidlist.append(uid)
                finaluids.append(uid)
        if self.uids == finaluids and not changed:
            return False
        self.uids = finaluids
        return True

    def _mergeSubkeys(self, other):
        # Subkeys can only have one revocation (revoking a subkey effectively
        # invalidates the key)
        lkids = {}
        # Preserve order
        finalkeys = []
        changed = False
        for skey in itertools.chain(self.iterSubKeys(), other.iterSubKeys()):
            # Verify self signatures
            skey.verifySelfSignatures()

            keyId = skey.getKeyFingerprint()
            if keyId not in lkids:
                lkids[keyId] = skey
                finalkeys.append(skey)
                continue
            changed = lkids[keyId].merge(skey) or changed
        if self.subkeys == finalkeys and not changed:
            return False
        self.subkeys = finalkeys
        return True

class PGP_PublicAnyKey(PGP_Key):
    pubTag = None
    def toPublicKey(self, minHeaderLen = 2):
        return newPacket(self.pubTag, self._bodyStream,
                         minHeaderLen = minHeaderLen)

class PGP_PublicKey(PGP_PublicAnyKey, PGP_MainKey):
    tag = PKT_PUBLIC_KEY
    pubTag = PKT_PUBLIC_KEY

class PGP_SecretAnyKey(PGP_Key):
    __slots__ = ['s2k', 'symmEncAlg', 's2kType', 'hashAlg', 'salt',
                 'count', 'initialVector', 'encMpiFile']
    pubTag = None

    _hashes = [ 'Unknown', md5, sha, RIPEMD, 'Double Width SHA',
                'MD2', 'Tiger/192', 'HAVAL-5-160' ]
    # Ciphers and their associated key sizes
    _ciphers = [ ('Unknown', 0), ('IDEA', 0), (DES3, 192), (CAST, 128),
                 (Blowfish, 128), ('SAFER-SK128', 0), ('DES/SK', 0),
                 (AES, 128), (AES, 192), (AES, 256), ]
    _legalCiphers = set([ 2, 3, 4, 7, 8, 9 ])

    def initialize(self):
        PGP_Key.initialize(self)
        self.s2k = self.symmEncAlg = self.s2kType = None
        self.hashAlg = self.salt = self.count = None
        self.initialVector = self.encMpiFile = None

    def parse(self, force = False):
        PGP_Key.parse(self, force = force)

        # Seek to the end of the MPI file, just to be safe (we should be there
        # already)
        self._bodyStream.seek(self.mpiFile.start + self.mpiLen, SEEK_SET)

        self.s2k, = self.readBin(1)

        if self.s2k in [ENCRYPTION_TYPE_SHA1_CHECK,
                        ENCRYPTION_TYPE_S2K_SPECIFIED]:
            self.symmEncAlg, self.s2kType, self.hashAlg = self.readBin(3)
            if self.s2kType:
                if 100 <= self.s2kType <= 110:
                    # Private/Experimental s2k
                    pass
                else:
                    if self.s2kType not in (0x01, 0x03):
                        raise IncompatibleKey('Unknown string-to-key type %s' %
                                              self.s2kType)
                    self.salt = self.readExact(8)
                    if self.s2kType == 0x03:
                        self.count, = self.readBin(1)
        # The MPIs are most likely encrypted, we'll just have to trust that
        # there are enough of them for now.
        dataLen = self._bodyStream.size - self._bodyStream.tell()
        self.encMpiFile = util.SeekableNestedFile(self._bodyStream, dataLen)

    def _getSecretMPICount(self):
        if self.pubKeyAlg in PK_ALGO_ALL_RSA:
            return 4
        if self.pubKeyAlg == PK_ALGO_DSA:
            return 1
        if self.pubKeyAlg in PK_ALGO_ALL_ELGAMAL:
            return 1
        raise PGPError("Unsupported public key algorithm %s" % self.pubKeyAlg)

    def toPublicKey(self, minHeaderLen = 2):
        self.parse()

        # Create a nested file starting at the beginning of the body's and
        # with the length equal to the position in the body up to the MPIs
        io = util.SeekableNestedFile(self._bodyStream,
            self.mpiFile.start + self.mpiLen, start = 0)
        pkt = newPacket(self.pubTag, io, minHeaderLen = minHeaderLen)
        return pkt

    def decrypt(self, passPhrase):
        self.parse()
        self.encMpiFile.seek(0, SEEK_SET)

        if self.s2k == ENCRYPTION_TYPE_UNENCRYPTED:
            return self._readCountMPIs(self.encMpiFile,
                self._getSecretMPICount(), discard = False)

        if self.symmEncAlg not in self._legalCiphers:
            if self.symmetricEngAlg >= len(self._ciphers):
                raise IncompatibleKey("Unknown cipher %s" %
                                      self.symmetricEngAlg)
            
            cipher, cipherKeySize = self._ciphers[self.symmEncAlg]
            raise IncompatibleKey("Cipher %s is unusable" % cipher)

        if self.hashAlg >= len(self._hashes):
            raise IncompatibleKey("Unknown hash algorithm %s" % self.hashAlg)
        hashAlg = self._hashes[self.hashAlg]
        if isinstance(hashAlg, str):
            raise IncompatibleKey('Hash algorithm %s is not implemented. '
                                  'Key not readable' % hashAlg)

        cipherAlg, cipherKeySize = self._ciphers[self.symmEncAlg]
        if self.s2kType == 0x00:
            key = simpleS2K(passPhrase, hashAlg, cipherKeySize)
        elif self.s2kType == 0x01:
            key = saltedS2K(passPhrase, hashAlg, cipherKeySize, self.salt)
        elif self.s2kType == 0x03:
            key = iteratedS2K(passPhrase, hashAlg, cipherKeySize, self.salt,
                              self.count)
        # Dark magic here --misa
        if self.symmEncAlg > 6:
            cipherBlockSize = 16
        else:
            cipherBlockSize = 8

        io = util.ExtendedStringIO()
        cipher = cipherAlg.new(key,1)
        block = self._readExact(self.encMpiFile, cipherBlockSize)
        FRE = cipher.encrypt(block)
        while 1:
            block = self.encMpiFile.read(cipherBlockSize)
            io.write(xorStr(FRE, block))
            if len(block) != cipherBlockSize:
                break
            FRE = cipher.encrypt(block)
        unenc = io.getvalue()
        if self.s2k == ENCRYPTION_TYPE_S2K_SPECIFIED:
            check = verifyRFC2440Checksum(unenc)
        else:
            check = verifySHAChecksum(unenc)

        if not check:
            raise BadPassPhrase('Pass phrase incorrect')

        io.seek(0)
        return self._readCountMPIs(io, self._getSecretMPICount(),
                                   discard = False)

    def makePgpKey(self, passPhrase = None):
        assert passPhrase is not None
        # Secret keys have to be signing keys
        self.assertSigningKey()
        pkTuple = self.getPublicKeyTuple()
        secMPIs = self.decrypt(passPhrase)
        if self.pubKeyAlg in PK_ALGO_ALL_RSA:
            n, e = pkTuple
            d, p, q, u = secMPIs
            return RSA.construct((n, e, d, p, q, u))
        if self.pubKeyAlg == PK_ALGO_DSA:
            p, q, g, y = pkTuple
            x, = secMPIs
            return DSA.construct((y, g, p, q, x))
        raise MalformedKeyRing("Can't use El-Gamal keys in current version")

    def getCryptoKey(self, passPhrase):
        try:
            self.verifySelfSignatures()
        except BadSelfSignature:
            # XXX Make this a callback
            sys.stderr.write("Warning: self-signature on private key does not verify\n")
        return self.makePgpKey(passPhrase)

    def sign(self, packet, passwordCallback, sigType = None, creation = None,
             expiration = None, trustLevel = None, trustAmount = None,
             trustRegex = None, **kwargs):
        """Sign packet (user packet only).
        If expiration is None, the signature will expire when the key expire,
        if the key expires, otherwise it does not expire either.
        To produce a signature that does not expire, regardless of the key's
        expiration, use -1 for the expiration"""

        # We can only sign user IDs for now
        assert(isinstance(packet, PGP_UserID))
        # We need a key linked to this user
        parentPacket = packet.getParentPacket()
        assert(isinstance(parentPacket, PGP_MainKey))

        if creation is None:
            creation = time.time()
        if (trustLevel is None) ^ (trustAmount is None):
            raise Exception("both trustLevel and trustAmount should be "
                            "specified")

        if expiration is None:
            keyExpiration = packet.getExpiration()
            if keyExpiration is None:
                # Key does not expire
                expiration = -1
            elif keyExpiration < 0:
                # Key is revoked
                raise SignatureError("Signing a revoked key")
            else:
                expiration = (parentPacket.getCreatedTimestamp() +
                              keyExpiration - creation)

        # We may have to change this default
        if sigType is None:
            sigType = SIG_TYPE_CERT_0

        # Fetch the crypto key
        cryptoKey = self.makePgpKey(passPhrase = passwordCallback())

        if isinstance(cryptoKey,(DSA.DSAobj_c, DSA.DSAobj)):
            pkAlg = PK_ALGO_DSA
            # Pick a random number that is relatively prime with the crypto
            # key's q
            relprime = cryptoKey.q + 1
            while relprime > cryptoKey.q:
                relprime = num_getRelPrime(cryptoKey.q)
        elif isinstance(cryptoKey, (RSA.RSAobj_c, RSA.RSAobj)):
            pkAlg = PK_ALGO_RSA
            # RSA doesn't need a prime for signing
            relprime = 0
        else:
            # Maybe we need a different exception?
            raise UnsupportedEncryptionAlgorithm(cryptoKey.__class__.__name__)

        hashAlg = 2 # sha

        # Create signature packet
        sigp = PGP_Signature(util.ExtendedStringIO())
        # Link it to this user packet (which should be linked to a key)
        sigp.setParentPacket(packet)

        sigp.version = 4
        sigp.sigType = sigType
        sigp.pubKeyAlg = pkAlg
        sigp.hashAlg = hashAlg

        sigp.initSubPackets()

        sigp.addCreation(creation)

        if expiration >= 0:
            sigp.addExpiration(expiration)
        if trustLevel:
            sigp.addTrust(trustLevel, trustAmount, trustRegex)
        sigp.addIssuerKeyId(self.getKeyFingerprint())

        # Prepare the subpacket streams
        sigp._prepareSubpackets()

        # Add the short sig hash (we can compute the real sig hash now)
        sighash = sigp.getSignatureHash()
        sigp.setShortSigHash(sighash[:2])

        sigString = sigp.finalizeSignature(sighash, cryptoKey, sigp.pubKeyAlg,
                                           sigp.hashAlg)

        mpis = cryptoKey.sign(sigString, relprime)

        # Write MPIs
        stream = util.ExtendedStringIO()
        sigp.mpiFile = stream

        for mpi in mpis:
            PGP_Signature._writeMPI(stream, mpi)

        sigp.rewriteBody()
        packet.signatures.append(sigp)
        return sigp

class PGP_SecretKey(PGP_SecretAnyKey, PGP_MainKey):
    tag = PKT_SECRET_KEY
    pubTag = PKT_PUBLIC_KEY

class PGP_SubKey(PGP_Key):
    # Subkeys are promoted to main keys when converted to public keys
    pubTag = PKT_PUBLIC_KEY

    _parentPacketTypes = set(PKT_MAIN_KEYS)

    def setUp(self):
        self.bindingSig = None
        self.revocationSig = None

    def setBindingSig(self, sig):
        self.bindingSig = sig
        # No circular reference here
        self.bindingSig.setParentPacket(self)
        sig.resetSignatureHash()

    def setRevocationSig(self, sig):
        self.revocationSig = sig
        # No circular reference here
        self.revocationSig.setParentPacket(self)
        sig.resetSignatureHash()

    def iterSubPackets(self):
        # Stop at another key
        if self.bindingSig:
            yield self.bindingSig
        if self.revocationSig:
            yield self.revocationSig

    def iterCertifications(self):
        return []

    def iterUserIds(self):
        # Subkeys don't have user ids
        return []

    def iterSelfSignatures(self):
        return self._iterSelfSignatures(self.getMainKey().getKeyFingerprint())

    def iterAllSelfSignatures(self):
        """Iterate over direct signatures and UserId signatures"""
        return self._iterAllSelfSignatures(self.getMainKey().getKeyFingerprint())

    def getMainKey(self):
        """Return the main key for this subkey"""
        return self.getParentPacket()

    def verifySelfSignatures(self):
        # Get the main key associated with this subkey
        mainKey = self.getParentPacket()
        # since this is a subkey, let's go ahead and make sure the
        # main key is valid before we continue
        mainpkpkt, mainPgpKey = mainKey.verifySelfSignatures()

        # Convert this subkey to a public key
        pkpkt = self.toPublicKey(minHeaderLen = 3)

        keyId = pkpkt.getKeyFingerprint()

        # We should have a binding signature or a revocation
        if self.bindingSig is None and self.revocationSig is None:
            raise BadSelfSignature(keyId)

        # Only verify direct signatures
        verified = False
        for sig in self.iterSelfSignatures():
            # We verify both the key binding and the revocation, if available
            # Also make sure we're verifying the right key
            self.adoptSignature(sig)
            sig.verify(mainPgpKey, keyId)
            verified = True
        if not verified:
            # No signatures on the subkey
            raise BadSelfSignature(keyId)

        if self.bindingSig is None:
            # No binding sig to further check (must have been revoked)
            return

        # Iterate over the unhashed packets of the binding signature, there
        # may be a SIG_TYPE_PRKEY_BIND (0x19) embedded signature. See #12.1
        # (Enhanced Key Formats) from the draft spec for details
        embeddedSigs = [ x[1]
                         for x in self.bindingSig.decodeUnhashedSubpackets()
                         if x[0] == SIG_SUBPKT_EMBEDDED_SIG ]
        if not embeddedSigs:
            return
        for sigStream in embeddedSigs:
            sig = PGP_Signature(bodyStream = sigStream)
            sig.parse()
            if sig.sigType != SIG_TYPE_PRKEY_BIND:
                # Non-signing keys can have this packet missing
                continue
            intKeyId = fingerprintToInternalKeyId(keyId)
            if sig.getSigId() != intKeyId:
                continue
            self.adoptSignature(sig)
            # Verify the signature with the subkey's public key
            sig.verify(self.toPublicKey().makePgpKey(), keyId)

    def iterSubKeys(self):
        # Nothing to iterate over, subkeys don't have subkeys
        return []

    def iterSignatures(self):
        for pkt in self.iterSubPackets():
            yield pkt

    def merge(self, other):
        """Merge this subkey with the other key"""
        assert self.tag == other.tag
        # Subkeys MUST have a key binding signature (unless it's been revoked,
        # in which case only the revocation 
        # They MAY also have an optional revocation.
        # Revoking a subkey effectively terminates that key. Reconciling
        # revocation signatures is therefore not a big issue - probably
        # keeping one of the revocations would be enough -- misa
        if other.revocationSig is not None:
            # The other key is revoked.
            if self.bindingSig is None:
                if self.revocationSig.getShortSigHash() == \
                        other.revocationSig.getShortSigHash():
                    # Same key
                    return False
                # Our key verifies, so it must have a revocation (since it
                # doesn't have a key binding sig)
                assert(self.revocationSig is not None)

                # we already have a revocation, keep ours
                return False

            # Prefer our own revocation
            changed = False
            if self.revocationSig is None:
                self.revocationSig = other.revocationSig
                changed = True
            if changed:
                # While we are at it, drop the binding key too, it's not
                # needed
                self.bindingSig = None
                # We modified the key
                return True
            return False

        # We verified the other key before we tried to merge, so this should
        # not be possible
        assert(other.bindingSig is not None)

        if self.revocationSig is not None:
            if self.bindingSig is not None:
                # Drop the binding signature
                self.bindingSig = None
                return True
            # This key is revoked, nothing else to do
            return False

        # self.revocationSig is None, we verified the key, so we must have a
        # binding sig.
        assert(self.bindingSig is not None)

        if self.bindingSig.getSignatureHash() != other.bindingSig.getSignatureHash():
            # This is very unlikely, since the binding signature is produced
            # at the time the subkey is created, there should be only one
            raise MergeError("Different binding signatures")

        # Same binding sig, and no revocation
        return False

class PGP_PublicSubKey(PGP_SubKey, PGP_PublicAnyKey):
    __slots__ = []
    tag = PKT_PUBLIC_SUBKEY

class PGP_SecretSubKey(PGP_SubKey, PGP_SecretAnyKey):
    __slots__ = []
    tag = PKT_SECRET_SUBKEY

# Register class processors
for klass in [PGP_PublicKey, PGP_SecretKey, PGP_PublicSubKey, PGP_SecretSubKey]:
    PacketTypeDispatcher.addPacketType(klass)

def newPacket(tag, bodyStream, newStyle = False, minHeaderLen = 2):
    """Create a new Packet"""
    klass = PacketTypeDispatcher.getClass(tag)
    pkt = klass(bodyStream, newStyle = newStyle, minHeaderLen = minHeaderLen)
    if not hasattr(pkt, 'tag'): # No special class for this packet
        pkt.setTag(tag)
    return pkt

def newPacketFromStream(stream, start = -1):
    if isinstance(stream, file) and not hasattr(stream, "pread"):
        # Try to reopen as an ExtendedFile
        f = util.ExtendedFile(stream.name, buffering = False)
        f.seek(stream.tell())
        stream = f
    return PGP_PacketFromStream().read(stream, start = start)

def newKeyFromString(data):
    """Create a new (main) key from the data
    Returns None if a key was not found"""
    return newKeyFromStream(util.ExtendedStringIO(data))

def newKeyFromStream(stream):
    """Create a new (main) key from the stream
    Returns None if a key was not found"""
    pkt = newPacketFromStream(stream)
    if pkt is None:
        return None
    if not isinstance(pkt, PGP_MainKey):
        return None
    try:
        pkt.initSubPackets()
    except InvalidBodyError:
        return None
    return pkt


def _mergeSignatures(*sources):
    # Merge all signatures from the specified sources
    lsigs = {}
    # Preserve order
    finalsigs = []
    for sig in itertools.chain(*sources):
        lsiglist = lsigs.setdefault(sig.getShortSigHash(), [])
        # Do we already have this sig?
        for lsig in lsiglist:
            if sig.getSignatureHash() == lsig.getSignatureHash():
                lsig.merge(sig)
                break
        else: # for
            # This signature was not found; add it
            lsiglist.append(sig)
            finalsigs.append(sig)
    return finalsigs

def len2bytes(v1, v2):
    """Return the packet body length when represented on 2 bytes"""
    return ((v1 - 192) << 8) + v2 + 192

def len4bytes(v1, v2, v3, v4):
    """Return the packet body length when represented on 4 bytes"""
    return (v1 << 24) | (v2 << 16) | (v3 << 8) | v4

def len2ToBytes(v):
    return (((v - 192) >> 8) & 0xFF) + 192, (v - 192) & 0xFF

def len4ToBytes(v):
    return int4ToBytes(v)

def int2FromBytes(v1, v2):
    return (v1 << 8) + v2

def int4FromBytes(v1, v2, v3, v4):
    return len4bytes(v1, v2, v3, v4)

def int2ToBytes(v):
    return (v >> 8) & 0xFF, v & 0xFF

def int4ToBytes(v):
    b0, b1 = (v >> 24) & 0xFF, (v >> 16) & 0xFF
    b2, b3 = (v >> 8) & 0xFF, v & 0xFF
    return b0, b1, b2, b3

def num_gcd(a, b):
    while b:
        a, b = b, a % b
    return a

def num_bitLen(a):
    r=0
    while a:
        a, r = a/2, r+1
    return r

def num_getRelPrime(q):
    # Use os module to ensure reads are unbuffered so as not to
    # artifically deflate entropy
    randFD = os.open('/dev/urandom', os.O_RDONLY)
    b = num_bitLen(q)/8 + 1
    r = 0L
    while r < 2:
        for i in range(b):
            r = r*256 + ord(os.read(randFD, 1))
            r %= q
        while num_gcd(r, q-1) != 1:
            r = (r+1) % q
    os.close(randFD)
    return r<|MERGE_RESOLUTION|>--- conflicted
+++ resolved
@@ -1,8 +1,5 @@
-<<<<<<< HEAD
+# Copyright (c) 2005-2007 rPath, Inc.
 #
-=======
->>>>>>> 195e2a45
-# Copyright (c) 2005-2007 rPath, Inc.
 #
 # This program is distributed under the terms of the Common Public License,
 # version 1.0. A copy of this license should have been distributed with this
