/*
 *
 * Copyright (c) 2004-2008 rPath, Inc.
 *
 * This program is distributed under the terms of the Common Public License,
 * version 1.0. A copy of this license should have been distributed with this
 * source file in a file called LICENSE. If it is not present, the license
 * is always available at http://www.rpath.com/permanent/licenses/CPL-1.0.
 *
 * This program is distributed in the hope that it will be useful, but
 * without any warranty; without even the implied warranty of merchantability
 * or fitness for a particular purpose. See the Common Public License for
 * full details.
 *
 */

#include <Python.h>

#include <ctype.h>
#include <errno.h>
#include <malloc.h>
#include <netinet/in.h>
#include <sys/socket.h>
#include <sys/stat.h>
#include <sys/poll.h>
#include <unistd.h>

/* debugging aid */
#if defined(__i386__) || defined(__x86_64__)
# define breakpoint do {__asm__ __volatile__ ("int $03");} while (0)
#endif

static PyObject * depSetSplit(PyObject *self, PyObject *args);
static PyObject * depSplit(PyObject *self, PyObject *args);
static PyObject * exists(PyObject *self, PyObject *args);
static PyObject * malloced(PyObject *self, PyObject *args);
static PyObject * removeIfExists(PyObject *self, PyObject *args);
static PyObject * mkdirIfMissing(PyObject *self, PyObject *args);
static PyObject * unpack(PyObject *self, PyObject *args);
static PyObject * dynamicSize(PyObject *self, PyObject *args);
static PyObject * py_pread(PyObject *self, PyObject *args);
static PyObject * py_massCloseFDs(PyObject *self, PyObject *args);
<<<<<<< HEAD
static PyObject * py_countOpenFDs(PyObject *self, PyObject *args);
=======
static PyObject * py_sendmsg(PyObject *self, PyObject *args);
static PyObject * py_recvmsg(PyObject *self, PyObject *args);
>>>>>>> 43b5c2dc

static PyMethodDef MiscMethods[] = {
    { "depSetSplit", depSetSplit, METH_VARARGS },
    { "depSplit", depSplit, METH_VARARGS },
    { "exists", exists, METH_VARARGS,
        "returns a boolean reflecting whether a file (even a broken symlink) "
        "exists in the filesystem" },
    { "malloced", malloced, METH_VARARGS, 
	"amount of memory currently allocated through malloc()" },
    { "removeIfExists", removeIfExists, METH_VARARGS, 
	"unlinks a file if it exists; silently fails if it does not exist. "
	"returns a boolean indicating whether or not a file was removed" },
    { "mkdirIfMissing", mkdirIfMissing, METH_VARARGS,
        "Creates a directory if the file does not already exist. EEXIST "
        "is ignored." },
    { "unpack", unpack, METH_VARARGS },
    { "dynamicSize", dynamicSize, METH_VARARGS },
    { "pread", py_pread, METH_VARARGS },
    { "massCloseFileDescriptors", py_massCloseFDs, METH_VARARGS },
<<<<<<< HEAD
    { "countOpenFileDescriptors", py_countOpenFDs, METH_VARARGS },
=======
    { "sendmsg", py_sendmsg, METH_VARARGS },
    { "recvmsg", py_recvmsg, METH_VARARGS },
>>>>>>> 43b5c2dc
    {NULL}  /* Sentinel */
};

static PyObject * malloced(PyObject *self, PyObject *args) {
    struct mallinfo ma;

    ma = mallinfo();

    /* worked */
    return Py_BuildValue("i", ma.uordblks);
}

static PyObject * depSetSplit(PyObject *self, PyObject *args) {
    char * data, * dataPtr, * endPtr;
    int offset, tag;
    PyObject * retVal;
    PyObject * offsetArg, * dataArg;

    /* This avoids PyArg_ParseTuple because it's sloooow */
    if (PyTuple_GET_SIZE(args) != 2) {
        PyErr_SetString(PyExc_TypeError, "exactly two arguments expected");
        return NULL;
    }

    offsetArg = PyTuple_GET_ITEM(args, 0);
    dataArg = PyTuple_GET_ITEM(args, 1);

    if (!PyInt_CheckExact(offsetArg)) {
        PyErr_SetString(PyExc_TypeError, "first argument must be an int");
        return NULL;
    } else if (!PyString_CheckExact(dataArg)) {
        PyErr_SetString(PyExc_TypeError, "second argument must be a string");
        return NULL;
    }

    offset = PyInt_AS_LONG(offsetArg);
    data = PyString_AS_STRING(dataArg);

    dataPtr = data + offset;
    /* this while is a cheap goto for the error case */
    while (*dataPtr) {
        endPtr = dataPtr;

        tag = 0;
        /* Grab the tag first. Go ahead an convert it to an int while we're
           grabbing it. */
        while (*endPtr && *endPtr != '#') {
            tag *= 10;
            tag += *endPtr - '0';
            endPtr++;
        }
        dataPtr = endPtr + 1;

        /* Now look for the frozen dependency */
        /* Grab the tag first */
        while (*endPtr && *endPtr != '|')
            endPtr++;

        retVal = Py_BuildValue("iis#", endPtr - data + 1, tag, dataPtr,
                                endPtr - dataPtr);
        return retVal;
    }

    PyErr_SetString(PyExc_ValueError, "invalid frozen dependency");
    return NULL;
}

static PyObject * depSplit(PyObject *self, PyObject *args) {
    char * origData, * data, * chptr, * endPtr;
    PyObject * flags, * flag, * name, * ret, * dataArg;

    /* This avoids PyArg_ParseTuple because it's sloooow */
    if (PyTuple_GET_SIZE(args) != 1) {
        PyErr_SetString(PyExc_TypeError, "exactly one argument expected");
        return NULL;
    }

    dataArg = PyTuple_GET_ITEM(args, 0);

    if (!PyString_CheckExact(dataArg)) {
        PyErr_SetString(PyExc_TypeError, "first argument must be a string");
        return NULL;
    }

    origData = PyString_AS_STRING(dataArg);

    /* Copy the original string over, replace single : with a '\0' and
       double :: with a single : */
    endPtr = data = malloc(strlen(origData) + 1);
    chptr = origData;
    while (*chptr) {
        if (*chptr == ':') {
            chptr++;
            if (*chptr == ':') {
                *endPtr++ = ':';
                chptr++;
            } else {
                *endPtr++ = '\0';
            }
        } else { 
            *endPtr++ = *chptr++;
        }
    }

    *endPtr++ = '\0';

    /* We're left with a '\0' separated list of name, flag1, ..., flagN. Get
       the name first. */
    name = PyString_FromString(data);
    chptr = data + strlen(data) + 1;

    flags = PyList_New(0);

    while (chptr < endPtr) {
        flag = PyString_FromString(chptr);
        PyList_Append(flags, flag);
        Py_DECREF(flag);
        chptr += strlen(chptr) + 1;
    }

    ret = PyTuple_Pack(2, name, flags);
    Py_DECREF(name);
    Py_DECREF(flags);
    free(data);
    return ret;
}

static PyObject * exists(PyObject *self, PyObject *args) {
    char * fn;
    struct stat sb;

    if (!PyArg_ParseTuple(args, "s", &fn))
        return NULL;

    if (lstat(fn, &sb)) {
        if (errno == ENOENT || errno == ENOTDIR || errno == ENAMETOOLONG || errno == EACCES) {
            Py_INCREF(Py_False);
            return Py_False;
        }

        PyErr_SetFromErrnoWithFilename(PyExc_OSError, fn);
        return NULL;
    }

    Py_INCREF(Py_True);
    return Py_True;
}

static PyObject * removeIfExists(PyObject *self, PyObject *args) {
    char * fn;

    if (!PyArg_ParseTuple(args, "s", &fn))
        return NULL;

    if (unlink(fn)) {
        if (errno == ENOENT || errno == ENAMETOOLONG) {
            Py_INCREF(Py_False);
            return Py_False;
        }

        PyErr_SetFromErrnoWithFilename(PyExc_OSError, fn);
        return NULL;
    }

    Py_INCREF(Py_True);
    return Py_True;
}

static PyObject * mkdirIfMissing(PyObject *self, PyObject *args) {
    char * fn;

    if (!PyArg_ParseTuple(args, "s", &fn))
        return NULL;

    /* 0777 lets umask do it's thing */
    if (mkdir(fn, 0777)) {
        if (errno == EEXIST) {
            Py_INCREF(Py_False);
            return Py_False;
        }

        PyErr_SetFromErrnoWithFilename(PyExc_OSError, fn);
        return NULL;
    }

    Py_INCREF(Py_True);
    return Py_True;
}

static PyObject * unpack(PyObject *self, PyObject *args) {
    char * data, * format;
    char * dataPtr, * formatPtr;
    char b;
    int dataLen;
    int offset;
    PyObject * retList, * dataObj;
    unsigned int intVal;
    PyObject * formatArg, * offsetArg, * dataArg, * retVal;

    /* This avoids PyArg_ParseTuple because it's sloooow */
    if (PyTuple_GET_SIZE(args) != 3) {
        PyErr_SetString(PyExc_TypeError, "exactly three arguments expected");
        return NULL;
    }

    formatArg = PyTuple_GET_ITEM(args, 0);
    offsetArg = PyTuple_GET_ITEM(args, 1);
    dataArg = PyTuple_GET_ITEM(args, 2);

    if (!PyString_CheckExact(formatArg)) {
        PyErr_SetString(PyExc_TypeError, "first argument must be a string");
        return NULL;
    } else if (!PyInt_CheckExact(offsetArg)) {
        PyErr_SetString(PyExc_TypeError, "second argument must be an int");
        return NULL;
    } else if (!PyString_CheckExact(dataArg)) {
        PyErr_SetString(PyExc_TypeError, "third argument must be a string");
        return NULL;
    }

    format = PyString_AS_STRING(formatArg);
    offset = PyInt_AS_LONG(offsetArg);
    data = PyString_AS_STRING(dataArg);
    dataLen = PyString_GET_SIZE(dataArg);

    formatPtr = format;

    if (*formatPtr != '!') {
        PyErr_SetString(PyExc_ValueError, "format must begin with !");
        return NULL;
    }
    formatPtr++;

    retList = PyList_New(0);
    dataPtr = data + offset;

    while (*formatPtr) {
        switch (*formatPtr) {
          case 'B':
            intVal = (int) *dataPtr++;
            dataObj = PyInt_FromLong(intVal);
            PyList_Append(retList, dataObj);
            Py_DECREF(dataObj);
            formatPtr++;
            break;

          case 'H':
            intVal = ntohs(*((short *) dataPtr));
            dataObj = PyInt_FromLong(intVal);
            PyList_Append(retList, dataObj);
            Py_DECREF(dataObj);
            dataPtr += 2;
            formatPtr++;
            break;

          case 'S':
            /* extension -- extract a string based on the length which
               preceeds it */
            formatPtr++;

            if (*formatPtr == 'H') {
                intVal = ntohs(*((short *) dataPtr));
                dataPtr += 2;
                formatPtr++;
            } else if (*formatPtr == 'I') {
                intVal = ntohl(*((int *) dataPtr));
                dataPtr += 4;
                formatPtr++;
            } else if (isdigit(*formatPtr)) {
                char lenStr[10];
                char * lenPtr = lenStr;

                /* '\0' isn't a digit, so this check stops at the end */
                while (isdigit(*formatPtr) &&
                       (lenPtr - lenStr) < sizeof(lenStr))
                    *lenPtr++ = *formatPtr++;

                if ((lenPtr - lenStr) == sizeof(lenStr)) {
                    Py_DECREF(retList);
                    PyErr_SetString(PyExc_ValueError, 
                                    "length too long for S format");
                    return NULL;
                }

                *lenPtr = '\0';

                intVal = atoi(lenStr);
            } else {
                Py_DECREF(retList);
                PyErr_SetString(PyExc_ValueError, 
                                "# must be followed by H or I in format");
                return NULL;
            }

            dataObj = PyString_FromStringAndSize(dataPtr, intVal);
            PyList_Append(retList, dataObj);
            Py_DECREF(dataObj);
            dataPtr += intVal;
            break;

	case 'D':
            /* extension -- extract a string based on the length which
               preceeds it.  the length is dynamic based on the size */
            formatPtr++;

	    /* high bits of the first byte
	       00: low 6 bits are value
	       01: low 14 bits are value
	       10: low 30 bits are value
	       11: low 62 bits are value (unimplemented)
	    */
	    /* look at the first byte */
	    b = *dataPtr;
	    if ((b & 0xc0) == 0x80) {
		/* 30 bit length */
		intVal = ntohl(*((uint32_t *) dataPtr)) & 0x3fffffff;
                dataPtr += sizeof(uint32_t);
	    } else if ((b & 0xc0) == 0x40) {
		/* 14 bit length */
		intVal = ntohs(*((uint16_t *) dataPtr)) & 0x3fff;
		dataPtr += sizeof(uint16_t);
	    } else if ((b & 0xc0) == 0x00) {
		/* 6 bit length */
		intVal = *((uint8_t *) dataPtr) & ~(1 << 6);
		dataPtr += sizeof(uint8_t);
	    } else {
		PyErr_SetString(PyExc_ValueError, 
				"unimplemented dynamic size");
		return NULL;
	    }

            dataObj = PyString_FromStringAndSize(dataPtr, intVal);
            PyList_Append(retList, dataObj);
            Py_DECREF(dataObj);
            dataPtr += intVal;
            break;

          default:
            Py_DECREF(retList);
            PyErr_SetString(PyExc_ValueError, "unknown character in format");
            return NULL;
        }
    }

    retVal = Py_BuildValue("iO", dataPtr - data, retList);
    Py_DECREF(retList);

    return retVal;
}

static PyObject * dynamicSize(PyObject *self, PyObject *args) {
    PyObject * sizeArg;
    char sizebuf[4];
    uint32_t size;
    int sizelen;

    if (PyTuple_GET_SIZE(args) != 1) {
        PyErr_SetString(PyExc_TypeError, "exactly one argument expected");
        return NULL;
    }

    sizeArg = PyTuple_GET_ITEM(args, 0);
    if (!PyInt_CheckExact(sizeArg)) {
        PyErr_SetString(PyExc_TypeError, "second argument must be a string");
        return NULL;
    }

    size = PyInt_AS_LONG(sizeArg);
    if (size < (1 << 6)) {
	*sizebuf = (char) size;
	sizelen = sizeof(char);
    } else if (size < (1 << 14)) {
	/* mask top two bits and set them to 01 */
	*((uint16_t *) sizebuf) = htons((size & 0x3fff) | 0x4000);
	sizelen = sizeof(uint16_t);
    } else if (size < (1 << 30)) {
	/* mask top two bits and set them to 10 */
	*((uint32_t *) sizebuf) = htonl((size & 0x3fffffff) | 0x80000000);
	sizelen = sizeof(uint32_t);
    } else {
	PyErr_SetString(PyExc_ValueError, 
			"unimplemented dynamic size");
	return NULL;
    }
    return PyString_FromStringAndSize(sizebuf, sizelen);
}

static PyObject * py_pread(PyObject *self, PyObject *args) {
    void * data;
    int fd;
    size_t size;
    off_t offset, rc;
    PyObject *pysize, *pyfd, *pyoffset, *buf;

    if (PyTuple_GET_SIZE(args) != 3) {
        PyErr_SetString(PyExc_TypeError, "exactly three arguments expected");
        return NULL;
    }

    pyfd = PyTuple_GET_ITEM(args, 0);
    pysize = PyTuple_GET_ITEM(args, 1);
    pyoffset = PyTuple_GET_ITEM(args, 2);

    if (!PyInt_CheckExact(pyfd)) {
        PyErr_SetString(PyExc_TypeError, "first argument must be an int");
        return NULL;
    } else if (!PyInt_CheckExact(pysize) &&
	       !PyLong_CheckExact(pysize)) {
        PyErr_SetString(PyExc_TypeError, "second argument must be an int or long");
        return NULL;
    } else if (!PyInt_CheckExact(pyoffset) &&
	       !PyLong_CheckExact(pyoffset)) {
        PyErr_SetString(PyExc_TypeError, "third argument must be an int or long");
        return NULL;
    }

    fd = PyInt_AS_LONG(pyfd);
    size = PyLong_AsUnsignedLong(pysize);
    if (PyErr_Occurred())
        return NULL;

    /* sizeof(off_t) is 8 (same as long long) */
    if (PyInt_CheckExact(pyoffset))
        offset = PyLong_AsUnsignedLong(pyoffset);
    else /* A PyLong_Type to be converted to a long long */
        offset = PyLong_AsUnsignedLongLong(pyoffset);
    if (PyErr_Occurred())
        return NULL;

    data = malloc(size);

    if (NULL == data) {
	PyErr_NoMemory();
	return NULL;
    }

    rc = pread(fd, data, size, offset);
    if (-1 == rc) {
	free(data);
        PyErr_SetFromErrno(PyExc_OSError);
	return NULL;
    }

    buf = PyString_FromStringAndSize(data, rc);
    free(data);
    return buf;
}

static PyObject * py_massCloseFDs(PyObject *self, PyObject *args) {
    int start, contcount, end, i, count;
    PyObject *pystart, *pycontcount, *pyend;

    if (PyTuple_GET_SIZE(args) != 3) {
        PyErr_SetString(PyExc_TypeError, "exactly three arguments expected");
        return NULL;
    }

    pystart = PyTuple_GET_ITEM(args, 0);
    pycontcount = PyTuple_GET_ITEM(args, 1);
    pyend = PyTuple_GET_ITEM(args, 2);

    if (!PyInt_CheckExact(pystart)) {
        PyErr_SetString(PyExc_TypeError, "first argument must be an int");
        return NULL;
    } else if (!PyInt_CheckExact(pycontcount)) {
        PyErr_SetString(PyExc_TypeError, "second argument must be an int");
        return NULL;
    } else if (!PyInt_CheckExact(pyend)) {
        PyErr_SetString(PyExc_TypeError, "third argument must be an int");
        return NULL;
    }

    start = PyLong_AsUnsignedLong(pystart);
    contcount = PyLong_AsUnsignedLong(pycontcount);
    end = PyLong_AsUnsignedLong(pyend);
    if (PyErr_Occurred())
        return NULL;

    if (((contcount ? 1 : 0) ^ (end ? 1 : 0)) == 0) {
        PyErr_SetString(PyExc_TypeError, "Exactly one of the second and third "
                                         "argument must be zero");
        return NULL;
    }

    i = start - 1;
    count = contcount;
    while (1) {
        int ret;
        i++;
        if (contcount) {
            /* Requested to stop after a continous number of closed fds */
            if (count == 0) {
                break;
            }
        } else if (i == end) {
            /* Requested to stop at the end */
            break;
        }
        ret = close(i);
        if (ret == 0) {
            /* Successful close; reset continous count */
            count = contcount;
            continue;
        }
        if (errno == EBADF) {
            count--;
            continue;
        }
        PyErr_SetFromErrno(PyExc_OSError);
        return NULL;
    }

    Py_INCREF(Py_None);
    return Py_None;
}

<<<<<<< HEAD
static PyObject * py_countOpenFDs(PyObject *module, PyObject *args)
{
    int vfd, i, maxfd, ret;
    struct pollfd *ufds;

    /* Count the number of open file descriptors */

    maxfd = getdtablesize();
    /* Don't worry about freeing ufds */
    ufds = (struct pollfd *)alloca(maxfd * sizeof(struct pollfd));

    for (i = 0; i < maxfd; i++)
      {
        ufds[i].fd = i;
        ufds[i].events = POLLIN | POLLPRI | POLLOUT;
      }

    /* We need to loop, in case poll is interrupted by a signal */
    while (1)
      {
        ret = poll(ufds, maxfd, 0);
        if (ret >= 0) /* No error */
            break;
        /* ret == -1 */
        if (errno == EINTR) /* A signal occurred. Retry */
            continue;
        /* Real failure */
        PyErr_SetFromErrno(PyExc_OSError);
        return NULL;
      }

    for (i = 0, vfd = 0; i < maxfd; i++)
        if (ufds[i].revents != POLLNVAL)
            vfd++;

    return PyInt_FromLong(vfd);
}

=======
static PyObject * py_sendmsg(PyObject *self, PyObject *args) {
    PyObject * fdList, * dataList, * intObj, * sObj;
    struct msghdr msg;
    struct cmsghdr * ctrlMsg;
    int fd, i;
    struct iovec * vectors;
    int * sendFds;

    if (!PyArg_ParseTuple(args, "iOO", &fd, &dataList, &fdList))
        return NULL;

    if (!PyList_CheckExact(dataList)) {
        PyErr_SetString(PyExc_TypeError, "second argument must be a list");
        return NULL;
    }

    if (!PyList_CheckExact(fdList)) {
        PyErr_SetString(PyExc_TypeError, "third argument must be a list");
        return NULL;
    }

    vectors = alloca(sizeof(*vectors) * PyList_GET_SIZE(dataList));
    for (i = 0; i < PyList_GET_SIZE(dataList); i++) {
        sObj = PyList_GET_ITEM(dataList, i);
        if (!PyString_Check(sObj)) {
            PyErr_SetString(PyExc_TypeError,
                            "data objects must be strings");
            return NULL;
        }

        vectors[i].iov_base = PyString_AS_STRING(sObj);
        vectors[i].iov_len = PyString_GET_SIZE(sObj);
    }

    msg.msg_name = NULL;
    msg.msg_namelen = 0;
    msg.msg_iov = vectors;
    msg.msg_iovlen = PyList_GET_SIZE(dataList);
    msg.msg_flags = 0;

    msg.msg_controllen = sizeof(*ctrlMsg) + (sizeof(*sendFds) *
                                PyList_GET_SIZE(fdList));
    msg.msg_control = alloca(msg.msg_controllen);
    ctrlMsg = msg.msg_control;
    sendFds = (int *) CMSG_DATA(ctrlMsg);

    ctrlMsg->cmsg_len = msg.msg_controllen;
    ctrlMsg->cmsg_level = SOL_SOCKET;
    ctrlMsg->cmsg_type = SCM_RIGHTS;

    for (i = 0; i < PyList_GET_SIZE(fdList); i++) {
        intObj = PyList_GET_ITEM(fdList, i);
        if (!PyInt_Check(intObj)) {
            PyErr_SetString(PyExc_TypeError,
                            "integer file descriptor required");
            return NULL;
        }

        sendFds[i] = PyInt_AS_LONG(intObj);
        Py_DECREF(intObj);
    }

    if (sendmsg(fd, &msg, 0) < 0) {
        PyErr_SetFromErrno(PyExc_OSError);
        return NULL;
    }

    Py_INCREF(Py_None);
    return Py_None;
}

static PyObject * py_recvmsg(PyObject *self, PyObject *args) {
    int fd, dataLen, fdCount;
    struct msghdr msg;
    struct cmsghdr * ctrlMsg;
    int i, expectedLen, bytes;
    struct iovec vector;
    PyObject * fdTuple, * rc;
    int * recvFds;

    if (!PyArg_ParseTuple(args, "iii", &fd, &dataLen, &fdCount))
        return NULL;

    msg.msg_name = NULL;
    msg.msg_namelen = 0;
    msg.msg_iov = &vector;
    msg.msg_iovlen = 1;
    msg.msg_flags = 0;

    expectedLen = sizeof(*ctrlMsg) + (sizeof(fd) * fdCount);
    msg.msg_controllen = expectedLen;
    msg.msg_control = alloca(msg.msg_controllen);
    ctrlMsg = msg.msg_control;

    ctrlMsg->cmsg_len = msg.msg_controllen;
    ctrlMsg->cmsg_level = SOL_SOCKET;
    ctrlMsg->cmsg_type = SCM_RIGHTS;

    vector.iov_base = malloc(dataLen);
    vector.iov_len = dataLen;

    if ((bytes = recvmsg(fd, &msg, 0)) < 0) {
        free(vector.iov_base);
        PyErr_SetFromErrno(PyExc_OSError);
        return NULL;
    }

    if (msg.msg_iovlen != 1) {
        free(vector.iov_base);
        PyErr_SetString(PyExc_IOError, "unexpected data vector count");
        return NULL;
    }

    if (msg.msg_controllen != expectedLen) {
        free(vector.iov_base);
        PyErr_SetString(PyExc_IOError, "unexpected control data size");
        return NULL;
    }

    recvFds = (int *) CMSG_DATA(ctrlMsg);

    fdTuple = PyTuple_New(fdCount);
    if (!fdTuple) {
        free(vector.iov_base);
        return NULL;
    }

    for (i = 0; i < fdCount; i++) {
        PyTuple_SET_ITEM(fdTuple, i, PyInt_FromLong(recvFds[i]));
    }

    rc = Py_BuildValue("s#O", vector.iov_base, bytes, fdTuple);
    free(vector.iov_base);

    return rc;
}
>>>>>>> 43b5c2dc

PyMODINIT_FUNC
initmisc(void)
{
    Py_InitModule3("misc", MiscMethods, 
		   "miscelaneous low-level C functions for conary");
}<|MERGE_RESOLUTION|>--- conflicted
+++ resolved
@@ -40,12 +40,9 @@
 static PyObject * dynamicSize(PyObject *self, PyObject *args);
 static PyObject * py_pread(PyObject *self, PyObject *args);
 static PyObject * py_massCloseFDs(PyObject *self, PyObject *args);
-<<<<<<< HEAD
-static PyObject * py_countOpenFDs(PyObject *self, PyObject *args);
-=======
 static PyObject * py_sendmsg(PyObject *self, PyObject *args);
 static PyObject * py_recvmsg(PyObject *self, PyObject *args);
->>>>>>> 43b5c2dc
+static PyObject * py_countOpenFDs(PyObject *self, PyObject *args);
 
 static PyMethodDef MiscMethods[] = {
     { "depSetSplit", depSetSplit, METH_VARARGS },
@@ -65,12 +62,9 @@
     { "dynamicSize", dynamicSize, METH_VARARGS },
     { "pread", py_pread, METH_VARARGS },
     { "massCloseFileDescriptors", py_massCloseFDs, METH_VARARGS },
-<<<<<<< HEAD
-    { "countOpenFileDescriptors", py_countOpenFDs, METH_VARARGS },
-=======
     { "sendmsg", py_sendmsg, METH_VARARGS },
     { "recvmsg", py_recvmsg, METH_VARARGS },
->>>>>>> 43b5c2dc
+    { "countOpenFileDescriptors", py_countOpenFDs, METH_VARARGS },
     {NULL}  /* Sentinel */
 };
 
@@ -587,7 +581,143 @@
     return Py_None;
 }
 
-<<<<<<< HEAD
+static PyObject * py_sendmsg(PyObject *self, PyObject *args) {
+    PyObject * fdList, * dataList, * intObj, * sObj;
+    struct msghdr msg;
+    struct cmsghdr * ctrlMsg;
+    int fd, i;
+    struct iovec * vectors;
+    int * sendFds;
+
+    if (!PyArg_ParseTuple(args, "iOO", &fd, &dataList, &fdList))
+        return NULL;
+
+    if (!PyList_CheckExact(dataList)) {
+        PyErr_SetString(PyExc_TypeError, "second argument must be a list");
+        return NULL;
+    }
+
+    if (!PyList_CheckExact(fdList)) {
+        PyErr_SetString(PyExc_TypeError, "third argument must be a list");
+        return NULL;
+    }
+
+    vectors = alloca(sizeof(*vectors) * PyList_GET_SIZE(dataList));
+    for (i = 0; i < PyList_GET_SIZE(dataList); i++) {
+        sObj = PyList_GET_ITEM(dataList, i);
+        if (!PyString_Check(sObj)) {
+            PyErr_SetString(PyExc_TypeError,
+                            "data objects must be strings");
+            return NULL;
+        }
+
+        vectors[i].iov_base = PyString_AS_STRING(sObj);
+        vectors[i].iov_len = PyString_GET_SIZE(sObj);
+    }
+
+    msg.msg_name = NULL;
+    msg.msg_namelen = 0;
+    msg.msg_iov = vectors;
+    msg.msg_iovlen = PyList_GET_SIZE(dataList);
+    msg.msg_flags = 0;
+
+    msg.msg_controllen = sizeof(*ctrlMsg) + (sizeof(*sendFds) *
+                                PyList_GET_SIZE(fdList));
+    msg.msg_control = alloca(msg.msg_controllen);
+    ctrlMsg = msg.msg_control;
+    sendFds = (int *) CMSG_DATA(ctrlMsg);
+
+    ctrlMsg->cmsg_len = msg.msg_controllen;
+    ctrlMsg->cmsg_level = SOL_SOCKET;
+    ctrlMsg->cmsg_type = SCM_RIGHTS;
+
+    for (i = 0; i < PyList_GET_SIZE(fdList); i++) {
+        intObj = PyList_GET_ITEM(fdList, i);
+        if (!PyInt_Check(intObj)) {
+            PyErr_SetString(PyExc_TypeError,
+                            "integer file descriptor required");
+            return NULL;
+        }
+
+        sendFds[i] = PyInt_AS_LONG(intObj);
+        Py_DECREF(intObj);
+    }
+
+    if (sendmsg(fd, &msg, 0) < 0) {
+        PyErr_SetFromErrno(PyExc_OSError);
+        return NULL;
+    }
+
+    Py_INCREF(Py_None);
+    return Py_None;
+}
+
+static PyObject * py_recvmsg(PyObject *self, PyObject *args) {
+    int fd, dataLen, fdCount;
+    struct msghdr msg;
+    struct cmsghdr * ctrlMsg;
+    int i, expectedLen, bytes;
+    struct iovec vector;
+    PyObject * fdTuple, * rc;
+    int * recvFds;
+
+    if (!PyArg_ParseTuple(args, "iii", &fd, &dataLen, &fdCount))
+        return NULL;
+
+    msg.msg_name = NULL;
+    msg.msg_namelen = 0;
+    msg.msg_iov = &vector;
+    msg.msg_iovlen = 1;
+    msg.msg_flags = 0;
+
+    expectedLen = sizeof(*ctrlMsg) + (sizeof(fd) * fdCount);
+    msg.msg_controllen = expectedLen;
+    msg.msg_control = alloca(msg.msg_controllen);
+    ctrlMsg = msg.msg_control;
+
+    ctrlMsg->cmsg_len = msg.msg_controllen;
+    ctrlMsg->cmsg_level = SOL_SOCKET;
+    ctrlMsg->cmsg_type = SCM_RIGHTS;
+
+    vector.iov_base = malloc(dataLen);
+    vector.iov_len = dataLen;
+
+    if ((bytes = recvmsg(fd, &msg, 0)) < 0) {
+        free(vector.iov_base);
+        PyErr_SetFromErrno(PyExc_OSError);
+        return NULL;
+    }
+
+    if (msg.msg_iovlen != 1) {
+        free(vector.iov_base);
+        PyErr_SetString(PyExc_IOError, "unexpected data vector count");
+        return NULL;
+    }
+
+    if (msg.msg_controllen != expectedLen) {
+        free(vector.iov_base);
+        PyErr_SetString(PyExc_IOError, "unexpected control data size");
+        return NULL;
+    }
+
+    recvFds = (int *) CMSG_DATA(ctrlMsg);
+
+    fdTuple = PyTuple_New(fdCount);
+    if (!fdTuple) {
+        free(vector.iov_base);
+        return NULL;
+    }
+
+    for (i = 0; i < fdCount; i++) {
+        PyTuple_SET_ITEM(fdTuple, i, PyInt_FromLong(recvFds[i]));
+    }
+
+    rc = Py_BuildValue("s#O", vector.iov_base, bytes, fdTuple);
+    free(vector.iov_base);
+
+    return rc;
+}
+
 static PyObject * py_countOpenFDs(PyObject *module, PyObject *args)
 {
     int vfd, i, maxfd, ret;
@@ -626,145 +756,6 @@
     return PyInt_FromLong(vfd);
 }
 
-=======
-static PyObject * py_sendmsg(PyObject *self, PyObject *args) {
-    PyObject * fdList, * dataList, * intObj, * sObj;
-    struct msghdr msg;
-    struct cmsghdr * ctrlMsg;
-    int fd, i;
-    struct iovec * vectors;
-    int * sendFds;
-
-    if (!PyArg_ParseTuple(args, "iOO", &fd, &dataList, &fdList))
-        return NULL;
-
-    if (!PyList_CheckExact(dataList)) {
-        PyErr_SetString(PyExc_TypeError, "second argument must be a list");
-        return NULL;
-    }
-
-    if (!PyList_CheckExact(fdList)) {
-        PyErr_SetString(PyExc_TypeError, "third argument must be a list");
-        return NULL;
-    }
-
-    vectors = alloca(sizeof(*vectors) * PyList_GET_SIZE(dataList));
-    for (i = 0; i < PyList_GET_SIZE(dataList); i++) {
-        sObj = PyList_GET_ITEM(dataList, i);
-        if (!PyString_Check(sObj)) {
-            PyErr_SetString(PyExc_TypeError,
-                            "data objects must be strings");
-            return NULL;
-        }
-
-        vectors[i].iov_base = PyString_AS_STRING(sObj);
-        vectors[i].iov_len = PyString_GET_SIZE(sObj);
-    }
-
-    msg.msg_name = NULL;
-    msg.msg_namelen = 0;
-    msg.msg_iov = vectors;
-    msg.msg_iovlen = PyList_GET_SIZE(dataList);
-    msg.msg_flags = 0;
-
-    msg.msg_controllen = sizeof(*ctrlMsg) + (sizeof(*sendFds) *
-                                PyList_GET_SIZE(fdList));
-    msg.msg_control = alloca(msg.msg_controllen);
-    ctrlMsg = msg.msg_control;
-    sendFds = (int *) CMSG_DATA(ctrlMsg);
-
-    ctrlMsg->cmsg_len = msg.msg_controllen;
-    ctrlMsg->cmsg_level = SOL_SOCKET;
-    ctrlMsg->cmsg_type = SCM_RIGHTS;
-
-    for (i = 0; i < PyList_GET_SIZE(fdList); i++) {
-        intObj = PyList_GET_ITEM(fdList, i);
-        if (!PyInt_Check(intObj)) {
-            PyErr_SetString(PyExc_TypeError,
-                            "integer file descriptor required");
-            return NULL;
-        }
-
-        sendFds[i] = PyInt_AS_LONG(intObj);
-        Py_DECREF(intObj);
-    }
-
-    if (sendmsg(fd, &msg, 0) < 0) {
-        PyErr_SetFromErrno(PyExc_OSError);
-        return NULL;
-    }
-
-    Py_INCREF(Py_None);
-    return Py_None;
-}
-
-static PyObject * py_recvmsg(PyObject *self, PyObject *args) {
-    int fd, dataLen, fdCount;
-    struct msghdr msg;
-    struct cmsghdr * ctrlMsg;
-    int i, expectedLen, bytes;
-    struct iovec vector;
-    PyObject * fdTuple, * rc;
-    int * recvFds;
-
-    if (!PyArg_ParseTuple(args, "iii", &fd, &dataLen, &fdCount))
-        return NULL;
-
-    msg.msg_name = NULL;
-    msg.msg_namelen = 0;
-    msg.msg_iov = &vector;
-    msg.msg_iovlen = 1;
-    msg.msg_flags = 0;
-
-    expectedLen = sizeof(*ctrlMsg) + (sizeof(fd) * fdCount);
-    msg.msg_controllen = expectedLen;
-    msg.msg_control = alloca(msg.msg_controllen);
-    ctrlMsg = msg.msg_control;
-
-    ctrlMsg->cmsg_len = msg.msg_controllen;
-    ctrlMsg->cmsg_level = SOL_SOCKET;
-    ctrlMsg->cmsg_type = SCM_RIGHTS;
-
-    vector.iov_base = malloc(dataLen);
-    vector.iov_len = dataLen;
-
-    if ((bytes = recvmsg(fd, &msg, 0)) < 0) {
-        free(vector.iov_base);
-        PyErr_SetFromErrno(PyExc_OSError);
-        return NULL;
-    }
-
-    if (msg.msg_iovlen != 1) {
-        free(vector.iov_base);
-        PyErr_SetString(PyExc_IOError, "unexpected data vector count");
-        return NULL;
-    }
-
-    if (msg.msg_controllen != expectedLen) {
-        free(vector.iov_base);
-        PyErr_SetString(PyExc_IOError, "unexpected control data size");
-        return NULL;
-    }
-
-    recvFds = (int *) CMSG_DATA(ctrlMsg);
-
-    fdTuple = PyTuple_New(fdCount);
-    if (!fdTuple) {
-        free(vector.iov_base);
-        return NULL;
-    }
-
-    for (i = 0; i < fdCount; i++) {
-        PyTuple_SET_ITEM(fdTuple, i, PyInt_FromLong(recvFds[i]));
-    }
-
-    rc = Py_BuildValue("s#O", vector.iov_base, bytes, fdTuple);
-    free(vector.iov_base);
-
-    return rc;
-}
->>>>>>> 43b5c2dc
-
 PyMODINIT_FUNC
 initmisc(void)
 {
