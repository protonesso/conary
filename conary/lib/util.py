#
# Copyright (c) 2004-2007 rPath, Inc.
#
# This program is distributed under the terms of the Common Public License,
# version 1.0. A copy of this license should have been distributed with this
# source file in a file called LICENSE. If it is not present, the license
# is always available at http://www.rpath.com/permanent/licenses/CPL-1.0.
#
# This program is distributed in the hope that it will be useful, but
# without any warranty; without even the implied warranty of merchantability
# or fitness for a particular purpose. See the Common Public License for
# full details.
#

import bdb
import bz2
import debugger
import fcntl
import errno
import log
import misc
import os
import re
import select
import shutil
import signal
import stat
import string
import StringIO
import subprocess
import sys
import tempfile
import time
import urllib
import urlparse
import weakref
import xmlrpclib
import zlib

from conary.lib import fixedglob, log

# Simple ease-of-use extensions to python libraries

def normpath(path):
    s = os.path.normpath(path)
    if s.startswith(os.sep + os.sep):
	return s[1:]
    return s

def realpath(path):
    # returns the real path of a file, if and only if it is not a symbolic
    # link
    if not os.path.exists(path):
        return path
    if stat.S_ISLNK(os.lstat(path)[stat.ST_MODE]):
        return path
    return os.path.realpath(path)

def isregular(path):
    return stat.S_ISREG(os.lstat(path)[stat.ST_MODE])

def mkdirChain(*paths):
    _ignoredErrors = set([errno.ENOENT, errno.ENOTDIR, errno.EACCES])
    for path in paths:
        if path[0] != os.sep:
            path = os.getcwd() + os.sep + path
        normpath = os.path.normpath(path)

        try:
            misc.mkdirIfMissing(normpath)
            return
        except OSError, exc:
            if exc.errno not in _ignoredErrors:
                raise

        os.makedirs(normpath)

def _searchVisit(arg, dirname, names):
    file = arg[0]
    path = arg[1]
    testname = '%s%s%s' %(dirname, os.sep, file)
    if file in names:
	path[0] = testname
	del names

def searchPath(file, basepath):
    path = [ None ]
    # XXX replace with os.walk in python 2.3, to cut short properly
    os.path.walk(basepath, _searchVisit, (file, path))
    return path[0]

def searchFile(file, searchdirs, error=None):
    for dir in searchdirs:
        s = "%s%s%s" %(dir, os.sep, file)
        if os.path.exists(s):
            return s
    if error:
        raise OSError, (errno.ENOENT, os.strerror(errno.ENOENT))
    return None

def findFile(file, searchdirs):
    return searchFile(file, searchdirs, error=1)

def recurseDirectoryList(topdir, withDirs=False):
    """Recursively list all files in the directory"""
    items = [topdir]
    while items:
        item = items.pop()
        if os.path.islink(item) or os.path.isfile(item):
            yield item
            continue
        # Directory
        listdir = os.listdir(item)
        # Add the contents of the directory in reverse order (we use pop(), so
        # last element in the list is the one popped out)
        listdir.sort()
        listdir.reverse()
        listdir = [ os.path.join(item, x) for x in listdir ]
        items.extend(listdir)

        if withDirs:
            # This is useful if one wants to catch empty directories
            yield item

def normurl(url):
    surl = list(urlparse.urlsplit(url))
    if surl[2] == '':
        surl[2] = '/'
    elif surl[2] != '/':
        tail = ''
        if surl[2].endswith('/'):
            tail = '/'
        surl[2] = normpath(surl[2]) + tail
    return urlparse.urlunsplit(surl)

errorMessage = '''
ERROR: An unexpected condition has occurred in Conary.  This is
most likely due to insufficient handling of erroneous input, but
may be some other bug.  In either case, please report the error at
http://issues.rpath.com/ and attach to the issue the file
%(stackfile)s

Then, for more complete information, please run the following script:
conary-debug "%(command)s"
You can attach the resulting archive to your issue report at
http://issues.rpath.com/  For more information, or if you have
trouble with the conary-debug command, go to:
http://wiki.rpath.com/wiki/Conary:How_To_File_An_Effective_Bug_Report

To get a debug prompt, rerun the command with --debug-all

Error details follow:

%(filename)s:%(lineno)s
%(errtype)s: %(errmsg)s

The complete related traceback has been saved as %(stackfile)s
'''
_debugAll = False

def genExcepthook(debug=True,
                  debugCtrlC=False, prefix='conary-error-',
                  catchSIGUSR1=True, error=errorMessage):
    def SIGUSR1Handler(signum, frame):
        global _debugAll
        _debugAll = True
        print >>sys.stderr, '<Turning on KeyboardInterrupt catching>'

    def excepthook(typ, value, tb):
        if typ is bdb.BdbQuit:
            sys.exit(1)
        sys.excepthook = sys.__excepthook__
        if not _debugAll and (typ == KeyboardInterrupt and not debugCtrlC):
            sys.exit(1)

        out = BoundedStringIO()
        formatTrace(typ, value, tb, stream = out, withLocals = False)
        out.write("\nFull stack:\n")
        formatTrace(typ, value, tb, stream = out, withLocals = True)
        out.seek(0)
        tbString = out.read()
        del out
        if log.syslog is not None:
            log.syslog("command failed\n%s", tbString)

        if debug or _debugAll:
            formatTrace(typ, value, tb, stream = sys.stderr,
                        withLocals = False)
            if sys.stdout.isatty() and sys.stdin.isatty():
                debugger.post_mortem(tb, typ, value)
            else:
                sys.exit(1)
        elif log.getVerbosity() is log.DEBUG:
            log.debug(tbString)
        else:
            cmd = sys.argv[0]
            if cmd.endswith('/commands/conary'):
                cmd = cmd[:len('/commands/conary')] + '/bin/conary'
            elif cmd.endswith('/commands/cvc'):
                cmd = cmd[:len('/commands/cvc')] + '/bin/cvc'
                
            origTb = tb
            cmd = normpath(cmd)
            sys.argv[0] = cmd
            while tb.tb_next: tb = tb.tb_next
            lineno = tb.tb_frame.f_lineno
            filename = tb.tb_frame.f_code.co_filename
            tmpfd, stackfile = tempfile.mkstemp('.txt', prefix)
            os.write(tmpfd, tbString)
            os.close(tmpfd)

            sys.stderr.write(error % dict(command=' '.join(sys.argv),
                                                 filename=filename,
                                                 lineno=lineno,
                                                 errtype=type.__name__,
                                                 errmsg=value,
                                                 stackfile=stackfile))

    if catchSIGUSR1:
        signal.signal(signal.SIGUSR1, SIGUSR1Handler)
    return excepthook



def _handle_rc(rc, cmd):
    if rc:
	if not os.WIFEXITED(rc):
	    info = 'Shell command "%s" killed with signal %d' \
		    %(cmd, os.WTERMSIG(rc))
	if os.WEXITSTATUS(rc):
	    info = 'Shell command "%s" exited with exit code %d' \
		    %(cmd, os.WEXITSTATUS(rc))
        log.error(info)
	raise RuntimeError, info

def execute(cmd, destDir=None, verbose=True):
    """
    similar to os.system, but raises errors if exit code != 0 and closes stdin
    so processes can never block on user input
    """
    if verbose:
        log.info(cmd)
    rc = subprocess.call(cmd, shell=True, cwd=destDir, stdin=open(os.devnull))
    # form the rc into a standard exit status
    if rc < 0:
        # turn rc positive
        rc = rc * -1
    else:
        # shift the return code into the high bits
        rc = rc << 8
    _handle_rc(rc, cmd)

class popen:
    """
    Version of popen() that throws errors on close(), unlike os.popen()
    """
    # unfortunately, can't derive from os.popen.  Add methods as necessary.
    def __init__(self, *args):
	self.p = os.popen(*args)
        self.write = self.p.write
        self.read = self.p.read
        self.readline = self.p.readline
        self.readlines = self.p.readlines
        self.writelines = self.p.writelines

    def close(self, *args):
	rc = self.p.close(*args)
	_handle_rc(rc, self.p.name)
        return rc

# string extensions

def find(s, subs, start=0):
    ret = -1
    found = None
    for sub in subs:
	this = string.find(s, sub, start)
	if this > -1 and ( ret < 0 or this < ret):
	    ret = this
	    found = s[this:this+1]
    return (ret, found)

def literalRegex(s):
    return re.escape(s)


# shutil module extensions, with {}-expansion and globbing

def braceExpand(path):
    obrace = string.find(path, "{")
    if obrace < 0:
	return [path]

    level=1
    pathlist = []
    h = obrace
    while level:
	(h, it) = find(path, "{}", h)
	if h < 0:
	    raise ValueError, 'path %s has unbalanced {}' %path
	if it == "{":
	    level = level + 1
	    obrace = h
	else:
	    segments = path[obrace+1:h].split(',')
	    start = path[:obrace]
	    end = path[h+1:]
	    for segment in segments:
		newbits = braceExpand(start+segment+end)
		for bit in newbits:
		    if not bit in pathlist:
			pathlist.append(bit)
	    return pathlist
	h = h + 1

def braceGlob(paths):
    pathlist = []
    for path in braceExpand(paths):
	pathlist.extend(fixedglob.glob(path))
    return pathlist

def rmtree(paths, ignore_errors=False, onerror=None):
    for path in braceGlob(paths):
	log.debug('deleting [tree] %s', path)
	# act more like rm -rf -- allow files, too
	if (os.path.islink(path) or 
                (os.path.exists(path) and not os.path.isdir(path))):
	    os.remove(path)
	else:
	    os.path.walk(path, _permsVisit, None)
	    shutil.rmtree(path, ignore_errors, onerror)

def _permsVisit(arg, dirname, names):
    for name in names:
	path = dirname + os.sep + name
	mode = os.lstat(path)[stat.ST_MODE]
	# has to be executable to cd, readable to list, writeable to delete
	if stat.S_ISDIR(mode) and (mode & 0700) != 0700:
	    log.warning("working around illegal mode 0%o at %s", mode, path)
	    mode |= 0700
	    os.chmod(path, mode)

def remove(paths, quiet=False):
    for path in braceGlob(paths):
	if os.path.isdir(path) and not os.path.islink(path):
	    log.warning('Not removing directory %s', path)
	elif os.path.exists(path) or os.path.islink(path):
            if not quiet:
                log.debug('deleting [file] %s', path)
	    os.remove(path)
	else:
	    log.warning('file %s does not exist when attempting to delete [file]', path)

def copyfile(sources, dest, verbose=True):
    for source in braceGlob(sources):
	if verbose:
	    log.info('copying %s to %s', source, dest)
	shutil.copy2(source, dest)

def copyfileobj(source, dest, callback = None, digest = None,
                abortCheck = None, bufSize = 128*1024, rateLimit = None,
                sizeLimit = None, total=0):
    if hasattr(dest, 'send'):
        write = dest.send
    else:
        write = dest.write

    if rateLimit is None:
        rateLimit = 0

    if not rateLimit == 0:
        if rateLimit < 8 * 1024:
            bufSize = 4 * 1024
        else:
            bufSize = 8 * 1024

        rateLimit = float(rateLimit)

    starttime = time.time()

    copied = 0

    if abortCheck:
        pollObj = select.poll()
        pollObj.register(source.fileno(), select.POLLIN)
    else:
        pollObj = None

    while True:
        if sizeLimit and (sizeLimit - copied < bufSize):
            bufSize = sizeLimit - copied

        if abortCheck:
            # if we need to abortCheck, make sure we check it every time
            # read returns, and every five seconds
            l = []
            while not l:
                if abortCheck():
                    return None
                l = pollObj.poll(5000)

        buf = source.read(bufSize)
        if not buf:
            break

        total += len(buf)
        copied += len(buf)
        write(buf)

        if digest:
            digest.update(buf)

        now = time.time()
        if now == starttime:
            rate = 0 # don't bother limiting download until now > starttime.
        else:
            rate = copied / ((now - starttime)) 

        if callback:
            callback(total, rate)

        if copied == sizeLimit:
            break

        if rateLimit > 0 and rate > rateLimit:
            time.sleep((copied / rateLimit) - (copied / rate))

    return copied

def rename(sources, dest):
    for source in braceGlob(sources):
	log.debug('renaming %s to %s', source, dest)
	os.rename(source, dest)

def _copyVisit(arg, dirname, names):
    sourcelist = arg[0]
    sourcelen = arg[1]
    dest = arg[2]
    filemode = arg[3]
    dirmode = arg[4]
    if dirmode:
	os.chmod(dirname, dirmode)
    for name in names:
	if filemode:
	    os.chmod(dirname+os.sep+name, filemode)
	sourcelist.append(os.path.normpath(
	    dest + os.sep + dirname[sourcelen:] + os.sep + name))

def copytree(sources, dest, symlinks=False, filemode=None, dirmode=None):
    """
    Copies tree(s) from sources to dest, returning a list of
    the filenames that it has written.
    """
    sourcelist = []
    for source in braceGlob(sources):
	if os.path.isdir(source):
	    if source[-1] == '/':
		source = source[:-1]
	    thisdest = '%s%s%s' %(dest, os.sep, os.path.basename(source))
	    log.debug('copying [tree] %s to %s', source, thisdest)
	    shutil.copytree(source, thisdest, symlinks)
	    if dirmode:
		os.chmod(thisdest, dirmode)
	    os.path.walk(source, _copyVisit,
			 (sourcelist, len(source), thisdest, filemode, dirmode))
	else:
	    log.debug('copying [file] %s to %s', source, dest)
	    shutil.copy2(source, dest)
	    if dest.endswith(os.sep):
		thisdest = dest + os.sep + os.path.basename(source)
	    else:
		thisdest = dest
	    if filemode:
		os.chmod(thisdest, filemode)
	    sourcelist.append(thisdest)
    return sourcelist

def checkPath(binary, root=None):
    """
    Examine $PATH to determine if a binary exists, returns full pathname
    if it exists; otherwise None.
    """
    path = os.environ.get('PATH', '')
    if binary[0] == '/':
        # handle case where binary starts with / seperately 
        # because os.path.join will not do the right
        # thing with root set.
        if root:
            if os.path.exists(root + binary):
                return root + binary
        elif os.path.exists(binary):
            return binary
        return None

    for path in path.split(os.pathsep):
        if root:
            path = joinPaths(root, path)
        candidate = os.path.join(path, binary)
        if os.access(candidate, os.X_OK):
            if root:
                return candidate[len(root):]
            return candidate
    return None

def joinPaths(*args):
    return normpath(os.sep.join(args))

def splitPathReverse(path):
    """Split the path at the operating system's separators.
    Returns a list with the path components in reverse order.
    Empty path components are stripped out.
    Example: 'a//b//c/d' -> ['d', 'c', 'b', 'a']
    """
    while 1:
        path, tail = os.path.split(path)
        if not tail:
            break
        yield tail

def splitPath(path):
    """Split the path at the operating system's separators
    Empty path components are stripped out
    Example: 'a//b//c/d' -> ['a', 'b', 'c', 'd']
    """
    ret = list(splitPathReverse(path))
    ret.reverse()
    return ret

def assertIteratorAtEnd(iter):
    try:
	iter.next()
	raise AssertionError
    except StopIteration:
	return True

ref = weakref.ref
class ObjectCache(dict):
    """
    Implements a cache of arbitrary (hashable) objects where an object
    can be looked up and have its cached value retrieved. This allows
    a single copy of immutable objects to be kept in memory.
    """
    def __init__(self, *args):
        dict.__init__(self, *args)

        def remove(k, selfref=ref(self)):
            self = selfref()
            if self is not None:
                return dict.__delitem__(self, k)
        self._remove = remove

    def __setitem__(self, key, value):
        return dict.__setitem__(self, ref(key, self._remove), ref(value))

    def __contains__(self, key):
        return dict.__contains__(self, ref(key))

    def has_key(self, key):
        return key in self

    def __delitem__(self, key):
        return dict.__delitem__(self, ref(key))

    def __getitem__(self, key):
        return dict.__getitem__(self, ref(key))()

    def setdefault(self, key, value):
        return dict.setdefault(self, ref(key, self._remove), ref(value))()

def memsize(pid = None):
    return memusage(pid = pid)[0]

def memusage(pid = None):
    """Get the memory usage.
    @param pid: Process to analyze (None for current process)
    """
    if pid is None:
        pfn = "/proc/self/statm"
    else:
        pfn = "/proc/%d/statm" % pid
    line = open(pfn).readline()
    # Assume page size is 4k (true for i386). This can be adjusted by reading
    # resource.getpagesize() 
    arr = [ 4 * int(x) for x in line.split()[:6] ]
    vmsize, vmrss, vmshared, text, lib, data = arr

    # The RHS in the following description is the fields in /proc/self/status
    # text is VmExe
    # data is VmData + VmStk
    return vmsize, vmrss, vmshared, text, lib, data

def createLink(src, to):
    name = os.path.basename(to)
    path = os.path.dirname(to)
    mkdirChain(path)
    tmpfd, tmpname = tempfile.mkstemp(name, '.ct', path)
    os.close(tmpfd)
    os.remove(tmpname)
    os.link(src, tmpname)
    os.rename(tmpname, to)

def tupleListBsearchInsert(haystack, newItem, cmpFn):
    """
    Inserts newItem into haystack, maintaining the sorted order. The
    cmpIdx is the item number in the list of tuples to base comparisons on.
    Duplicates items aren't added.

    @param haystack: list of tuples.
    @type haystack: list
    @param newItem: The item to be inserted
    @type newItem: tuple
    @param cmpFn: Comparison function
    @type cmpFn: function
    """
    start = 0
    finish = len(haystack) - 1
    while start < finish:
        i = (start + finish) / 2

        rc = cmpFn(haystack[i], newItem)
        if rc == 0:
            start = i
            finish = i
            break
        elif rc < 0:
            start = i + 1
        else:
            finish = i - 1

    if start >= len(haystack):
        haystack.append(newItem)
    else:
        rc = cmpFn(haystack[start], newItem)
        if rc < 0:
            haystack.insert(start + 1, newItem)
        elif rc > 0:
            haystack.insert(start, newItem)

_tempdir = tempfile.gettempdir()
def settempdir(tempdir):
    # XXX add locking if we ever go multi-threadded
    global _tempdir
    _tempdir = tempdir

def mkstemp(suffix="", prefix=tempfile.template, dir=None, text=False):
    """
    a wrapper for tempfile.mkstemp that uses a common prefix which
    is set through settempdir()
    """
    if dir is None:
        global _tempdir
        dir = _tempdir
    return tempfile.mkstemp(suffix=suffix, prefix=prefix, dir=dir, text=text)

def verFormat(cfg, version):
    """Format the version according to the options in the cfg object"""
    print >> sys.stderr, 'util.verFormat is obsolete as of Conary 1.2'
    if cfg.fullVersions:
        return str(version)
    if cfg.showLabels:
        ret = "%s/%s" % (version.branch().label(), version.trailingRevision())
        return ret
    # If the branch is matching the install label, don't bother to show it
    if version.branch().label() == cfg.installLabel:
        return version.trailingRevision().asString()
    return version.asString()

class ExtendedFile(file):

    def __init__(self, path, mode = "r", buffering = True):
        assert(not buffering)
        file.__init__(self, path, mode, buffering)
        fcntl.fcntl(self.fileno(), fcntl.F_SETFD, 1)

    def pread(self, bytes, offset):
        return misc.pread(self.fileno(), bytes, offset)

class ExtendedStringIO(StringIO.StringIO):
    def pread(self, bytes, offset):
        pos = self.tell()
        self.seek(offset, 0)
        data = self.read(bytes)
        self.seek(pos, 0)
        return data

class SeekableNestedFile:

    def __init__(self, file, size, start = -1):
        self.file = file
        self.size = size
        self.end = self.size
        self.pos = 0

        if start == -1:
            self.start = file.tell()
        else:
            self.start = start

    def close(self):
        pass

    def read(self, bytes = -1, offset = None):
        if offset is None:
            readPos = self.pos
        else:
            readPos = offset

	if bytes < 0 or (self.end - readPos) <= bytes:
	    # return the rest of the file
	    count = self.end - readPos
	    newPos = self.end
	else:
            count = bytes
            newPos = readPos + bytes

        buf = self.file.pread(count, readPos + self.start)

        if offset is None:
            self.pos = newPos

        return buf

    pread = read

    def seek(self, offset, whence = 0):
        if whence == 0:
            newPos = offset
        elif whence == 1:
            newPos = self.pos + offset
        else:
            newPos = self.size + offset

        if newPos > self.size or newPos < 0:
            raise IOError

        self.pos = newPos
        return self.pos

    def tell(self):
        return self.pos

class BZ2File:
    def __init__(self, fobj):
        self.decomp = bz2.BZ2Decompressor()
        self.fobj = fobj
        self.leftover = ''

    def read(self, bytes):
        while 1:
            buf = self.fobj.read(2048)
            if not buf:
                # ran out of compressed input
                if self.leftover:
                    # we have some uncompressed stuff left, return
                    # it
                    rc = self.leftover[:]
                    self.leftover = None
                    return rc
                # done returning all data, return None as the EOF
                return None
            # decompressed the newly read compressed data
            self.leftover += self.decomp.decompress(buf)
            # if we have at least what the caller asked for, return it
            if len(self.leftover) > bytes:
                rc = self.leftover[:bytes]
                self.leftover = self.leftover[bytes:]
                return rc
            # read some more data and try to get enough uncompressed
            # data to return

class PeekIterator:

    def _next(self):
        try:
            self.val = self.iter.next()
        except StopIteration:
            self.done = True

    def peek(self):
        if self.done:
            raise StopIteration

        return self.val

    def next(self):
        if self.done:
            raise StopIteration

        val = self.val
        self._next()
        return val

    def __iter__(self):
        while True:
            yield self.next()

    def __init__(self, iter):
        self.done = False
        self.iter = iter
        self._next()

class IterableQueue:

    def add(self, item):
        self.l.append(item)

    def __iter__(self):
        while self.l:
            yield self.l.pop(0)

        raise StopIteration

    def __init__(self):
        self.l = []

def lstat(path):
    """
    Return None if the path doesn't exist.
    """
    if not misc.exists(path):
        return None

    try:
        sb = os.lstat(path)
    except OSError, e:
        if e.errno != errno.ENOENT:
            raise
        return None

    return sb

class LineReader:

    def readlines(self):
        s = os.read(self.fd, 4096)
        if not s:
            if self.buf:
                s = self.buf
                self.buf = ''
                return [ s ]

            return None

        self.buf += s

        lines = self.buf.split('\n')
        self.buf = lines[-1]
        del lines[-1]

        return [ x + "\n" for x in lines ]

    def __init__(self, fd):
        self.fd = fd
        self.buf = ''

exists = misc.exists
removeIfExists = misc.removeIfExists
pread = misc.pread

class _LazyFile(object):
    __slots__ = ['path', 'marker', 'mode', '_cache', '_hash', '_realFd',
                 '_timestamp']
    def __init__(self, cache, path, mode):
        self.path = path
        self.mode = mode
        self.marker = (0, 0)
        self._hash = cache._getCounter()
        self._cache = weakref.ref(cache, self._closeCallback)
        self._realFd = None
        self._timestamp = time.time()

    def reopen(method):
        """Decorator to perform the housekeeping of opening/closing of fds"""
        def wrapper(self, *args, **kwargs):
            if self._realFd is not None:
                # Object is already open
                # Mark it as being used
                self._timestamp = time.time()
                # Return the real method
                return getattr(self._realFd, method.func_name)(*args, **kwargs)
            if self._cache is None:
                raise Exception("Cache object is closed")
            try:
                self._cache()._getSlot()
            except ReferenceError:
                # re-raise for now, until we decide what to do
                raise
            self._reopen()
            return getattr(self._realFd, method.func_name)(*args, **kwargs)
        return wrapper

    def _reopen(self):
        # Initialize the file descriptor
        self._realFd = ExtendedFile(self.path, self.mode, buffering = False)
        self._realFd.seek(*self.marker)
        self._timestamp = time.time()

    def _release(self):
        assert self._realFd is not None, "Cannot release file descriptor"
        self._close()

    def _closeCallback(self, cache):
        """Called when the cache object gets destroyed"""
        self._close()
        self._cache = None

    @reopen
    def read(self, bytes):
        pass

    @reopen
    def pread(self, bytes, offset):
        pass

    @reopen
    def seek(self, loc, type):
        pass

    @reopen
    def trucate(self):
        pass

    def _close(self):
        # Close only the file descriptor
        if self._realFd is not None:
            self.marker = (self._realFd.tell(), 0)
            self._realFd.close()
            self._realFd = None

    def close(self):
        self._close()
        if self._cache is None:
            return
        cache = self._cache()
        if cache is not None:
            try:
                cache._closeSlot(self)
            except ReferenceError:
                # cache object is already gone
                pass
        self._cache = None

    @reopen
    def tell(self):
        pass

    def __hash__(self):
        return self._hash

    def __del__(self):
        self.close()

class LazyFileCache:
    """An object tracking open files. It will serve file-like objects that get
    closed behind the scene (and reopened on demand) if the number of open 
    files in the current process exceeds a threshold.
    The objects will close automatically when they fall out of scope.
    """
    # Assuming maxfd is 1024, this should be ok
    threshold = 900

    def __init__(self, threshold=None):
        if threshold:
            self.threshold = threshold
        # Counter used for hashing
        self._fdCounter = 0
        self._fdMap = {}
    
    def open(self, path, mode="r"):
        fd = _LazyFile(self, path, mode=mode)
        self._fdMap[fd._hash] = fd
        # Try to open the fd, to push the errors up early
        fd.tell()
        return fd

    def _getFdCount(self):
        return countOpenFileDescriptors()

    def _getCounter(self):
        ret = self._fdCounter;
        self._fdCounter += 1;
        return ret;

    def _getSlot(self):
        if self._getFdCount() < self.threshold:
            # We can open more file descriptors
            return
        # There are several ways we can obtain a slot if the object is full:
        # 1. free one slot
        # 2. free a batch of slots
        # 3. free all slots
        # Running tests which are not localized (i.e. walk over the list of
        # files and do some operation on them) shows that 1. is extremely
        # expensive. 2. and 3. are comparatively similar if we're freeing 10%
        # of the threshold, so that's the current implementation.

        # Sorting would be expensive for selecting just the oldest fd, but
        # when selecting the oldest m fds, performance is m * n. For m large
        # enough, log n will be smaller. For n = 5k, 10% is 500, while log n
        # is about 12. Even factoring in other sorting constants, you're still
        # winning.
        l = sorted([ x for x in self._fdMap.values() if x._realFd is not None],
                   lambda a, b: cmp(a._timestamp, b._timestamp))
        for i in range(int(self.threshold / 10)):
            l[i]._release()

    def _closeSlot(self, fd):
        del self._fdMap[fd._hash]

    def close(self):
        # No need to call fd's close(), we're destroying this object
        for fd in self._fdMap.values():
            fd._close()
            fd._cache = None
        self._fdMap.clear()

    def release(self):
        """Release the file descriptors kept open by the LazyFile objects"""
        for fd in self._fdMap.values():
            fd._close()

    __del__ = close

class Flags(object):

    # set the slots to the names of the flags to support

    __slots__ = []

    def __init__(self, **kwargs):
        for flag in self.__slots__:
            setattr(self, flag, False)

        for (flag, val) in kwargs.iteritems():
            setattr(self, flag, val)

    def __setattr__(self, flag, val):
        if type(val) != bool:
            raise TypeError, 'bool expected'
        object.__setattr__(self, flag, val)

    def __repr__(self):
        return "%s(%s)" % (self.__class__.__name__,
                "".join( flag for flag in self.__slots__
                            if getattr(self, flag) ) )

def stripUserPassFromUrl(url):
    arr = list(urlparse.urlparse(url))
    hostUserPass = arr[1]
    userPass, host = urllib.splituser(hostUserPass)
    arr[1] = host
    return urlparse.urlunparse(arr)

class FileIgnoreEpipe:

    def ignoreEpipe(fn):

        def wrapper(*args, **kwargs):
            try:
                return fn(*args, **kwargs)
            except IOError, e:
                if e.errno != errno.EPIPE:
                    raise

            return

        return wrapper

    @ignoreEpipe
    def write(self, *args):
        return self.f.write(*args)

    @ignoreEpipe
    def close(self, *args):
        return self.f.close(*args)

    def __getattr__(self, name):
        return getattr(self.f, name)

    def __init__(self, f):
        self.f = f

class BoundedStringIO(object):
    """
    An IO object that behaves like a StringIO.
    Data is stored in memory (just like in a StringIO) if shorter than
    maxMemorySize, or in a temporary file.
    """
    defaultMaxMemorySize = 65536
    __slots__ = ['_backend', '_backendType', 'maxMemorySize']
    def __init__(self, buf='', maxMemorySize=None):
        if maxMemorySize is None:
            maxMemorySize = object.__getattribute__(self, 'defaultMaxMemorySize')
        self.maxMemorySize = maxMemorySize
        # Store in memory by default
        self._backend = StringIO.StringIO(buf)
        self._backendType = "memory"

    def _writeImpl(self, s):
        backend = object.__getattribute__(self, '_backend')
        if isinstance(backend, file):
            # File backend
            return backend.write(s)
        # StringIO backend

        maxMemorySize = object.__getattribute__(self, 'maxMemorySize')

        # Save current position
        curPos = backend.tell()
        if curPos + len(s) < maxMemorySize:
            # No danger to overflow the limit
            return backend.write(s)

        fd, name = tempfile.mkstemp(suffix=".tmp", prefix="tmpBSIO")
        # Get rid of the file from the filesystem, we'll keep an open fd to it
        os.unlink(name)
        fcntl.fcntl(fd, fcntl.F_SETFD, 1)
        backendFile = os.fdopen(fd, "w+")
        # Copy the data from the current StringIO (up to the current position)
        backend.seek(0)
        backendFile.write(backend.read(curPos))
        ret = backendFile.write(s)
        self._backend = backendFile
        self._backendType = "file"
        return ret

    def _truncateImpl(self, size=None):
        if size is None:
            # Truncate to current position by default
            size = self.tell()
        backend = object.__getattribute__(self, '_backend')
        maxMemorySize = object.__getattribute__(self, 'maxMemorySize')

        if not isinstance(backend, file):
            # Memory backend
            # Truncating always reduces size, so we will not switch to a file
            # for this case
            return backend.truncate(size)

        # File backend
        if size > maxMemorySize:
            # truncating a file to a size larger than the memory limit - just
            # pass it through
            return backend.truncate(size)

        # Need to go from file to memory
        # Read data from file first
        backend.seek(0)
        backendMem = StringIO.StringIO(backend.read(size))
        self._backendType = "memory"
        self._backend = backendMem
        backend.close()

    def getBackendType(self):
        return object.__getattribute__(self, '_backendType')

    def __getattribute__(self, attr):
        # Passing calls to known local objects through
        locs = ['_backend', '_backendType', 'getBackendType', 'maxMemorySize']
        if attr in locs:
            return object.__getattribute__(self, attr)

        if attr == 'write':
            # Return the real implementation of the write method
            return object.__getattribute__(self, '_writeImpl')

        if attr == 'truncate':
            # Return the real implementation of the truncate method
            return object.__getattribute__(self, '_truncateImpl')

        backend = object.__getattribute__(self, '_backend')
        return getattr(backend, attr)

class ProtectedString(str):
    """A string that is not printed in tracebacks"""
    def __safe_str__(self):
        return "<Protected Value>"

    __repr__ = __safe_str__

class ProtectedTemplate(str):
    """A string template that hides parts of its components.
    The first argument is a template (see string.Template for a complete
    documentation). The values that can be filled in are using the format
    ${VAR} or $VAR. The keyword arguments are expanding the template.
    If one of the keyword arguments has a __safe_str__ method, its value is
    going to be hidden when this object's __safe_str__ is called."""
    def __new__(cls, templ, **kwargs):
        tmpl = string.Template(templ)
        s = str.__new__(cls, tmpl.safe_substitute(kwargs))
        s._templ = tmpl
        s._substArgs = kwargs
        return s

    def __safe_str__(self):
        nargs = {}
        for k, v in self._substArgs.iteritems():
            if hasattr(v, '__safe_str__'):
                v = "<%s>" % k.upper()
            nargs[k] = v
        return self._templ.safe_substitute(nargs)

def formatTrace(excType, excValue, tb, stream = sys.stderr, withLocals = True):
    import types
    import inspect
    import itertools
    import repr as reprmod
    class Repr(reprmod.Repr):
        def __init__(self, subsequentIndent = ""):
            reprmod.Repr.__init__(self)
            self.maxtuple = 20
            self.maxset = 160
            self.maxlist = 20
            self.maxdict = 20
            self.maxstring = 160
            self.maxother = 160

            self.maxLineLen = 160

            self.subsequentIndent = subsequentIndent
            # Pretty-print?
            self._pretty = True

        def repr_str(self, x, level):
            if hasattr(x, '__safe_str__'):
                return reprmod.Repr.repr_str(x.__safe_str__())
            return reprmod.Repr.repr_str(self, x, level)

        def _pretty_repr(self, pieces, iterLen, level):
            ret = ', '.join(pieces)
            if not self._pretty or len(ret) < self.maxLineLen:
                return ret
            padding = self.subsequentIndent + "  " * (self.maxlevel - level)
            sep = ',\n' + padding
            return '\n' + padding + sep.join(pieces)

        def _repr_iterable(self, x, level, left, right, maxiter, trail=''):
            n = len(x)
            if level <= 0 and n:
                s = '...'
            else:
                newlevel = level - 1
                repr1 = self.repr1
                pieces = [repr1(elem, newlevel) for elem in itertools.islice(x, maxiter)]
                if n > maxiter:  pieces.append('...')
                s = self._pretty_repr(pieces, n, level)
                if n == 1 and trail:  right = trail + right
            return '%s%s%s' % (left, s, right)

        def repr_dict(self, x, level):
            n = len(x)
            if n == 0: return '{}'
            if level <= 0: return '{...}'
            newlevel = level - 1
            repr1 = self.repr1
            pieces = []
            for key in itertools.islice(sorted(x), self.maxdict):
                oldPretty = self._pretty
                self._pretty = False
                keyrepr = repr1(key, newlevel)
                self._pretty = oldPretty

                oldSubsequentIndent = self.subsequentIndent
                self.subsequentIndent += ' ' * 4;
                valrepr = repr1(x[key], newlevel)
                self.subsequentIndent = oldSubsequentIndent

                pieces.append('%s: %s' % (keyrepr, valrepr))
            if n > self.maxdict: pieces.append('...')
            s = self._pretty_repr(pieces, n, level)
            return '{%s}' % (s,)


    def formatOneFrame(tb, stream):
        fileName, lineNo, funcName, text, idx = inspect.getframeinfo(tb)
        stream.write('  File "%s", line %d, in %s\n' % 
            (fileName, lineNo, funcName))
        if text is not None:
            # If the source file is not available, we may not be able to get 
            # the line
            stream.write('    %s\n' % text[idx].strip())

    stream.write(str(excType))
    stream.write(": ")
    stream.write(str(excValue))
    stream.write("\n\n")

    tbStack = []
    while tb:
        tbStack.append(tb)
        if hasattr(tb, 'tb_next'):
            tb = tb.tb_next
        else:
            tb = tb.f_back

    if withLocals:
        tbStack.reverse()
        msg = "Traceback (most recent call first):\n"
    else:
        msg = "Traceback (most recent call last):\n"

    r = Repr(subsequentIndent = " " * 27)
    ignoredTypes = (types.ClassType, types.ModuleType, types.FunctionType,
                    types.TypeType)

    stream.write(msg)
    for tb in tbStack:
        formatOneFrame(tb, stream)

        if not withLocals:
            continue

        if hasattr(tb, 'tb_frame'):
            frame = tb.tb_frame
        else:
            frame = tb
        for k, v in sorted(frame.f_locals.items()):
            if k.startswith('__') and k.endswith('__'):
                # Presumably internal data
                continue
            if isinstance(v, ignoredTypes):
                continue
            if hasattr(v, '__class__'):
                if v.__class__.__name__ == 'ModuleProxy':
                    continue
            if hasattr(v, '__safe_str__'):
                vstr = v.__safe_str__()
            else:
                vstr = r.repr(v)
            stream.write("        %15s : %s\n" % (k, vstr))
        stream.write("  %s\n\n" % ("*" * 70))

class XMLRPCMarshaller(xmlrpclib.Marshaller):
    """Marshaller for XMLRPC data"""
    dispatch = xmlrpclib.Marshaller.dispatch.copy()
    def dump_string(self, value, write, escape=xmlrpclib.escape):
        try:
            value = value.encode("ascii")
        except UnicodeError:
            sio = StringIO.StringIO()
            xmlrpclib.Binary(value).encode(sio)
            write(sio.getvalue())
            return
        return xmlrpclib.Marshaller.dump_string(self, value, write, escape)

    def dump(self, values, stream):
        write = stream.write
        if isinstance(values, xmlrpclib.Fault):
            # Fault instance
            write("<fault>\n")
            self._dump({'faultCode' : values.faultCode,
                        'faultString' : values.faultString},
                       write)
            write("</fault>\n")
        else:
            write("<params>\n")
            for v in values:
                write("<param>\n")
                self._dump(v, write)
                write("</param>\n")
            write("</params>\n")

    def dumps(self, values):
        sio = StringIO.StringIO()
        self.dump(values, sio)
        return sio.getvalue()

    def _dump(self, value, write):
        # Incorporates Patch #1070046: Marshal new-style objects like
        # InstanceType
        try:
            f = self.dispatch[type(value)]
        except KeyError:
            # check if this object can be marshalled as a structure
            try:
                value.__dict__
            except:
                raise TypeError, "cannot marshal %s objects" % type(value)
            # check if this class is a sub-class of a basic type,
            # because we don't know how to marshal these types
            # (e.g. a string sub-class)
            for type_ in type(value).__mro__:
                if type_ in self.dispatch.keys():
                    raise TypeError, "cannot marshal %s objects" % type(value)
            f = self.dispatch[InstanceType]
        f(self, value, write)

    dispatch[str] = dump_string
    dispatch[ProtectedString] = dump_string
    dispatch[ProtectedTemplate] = dump_string

class XMLRPCUnmarshaller(xmlrpclib.Unmarshaller):
    dispatch = xmlrpclib.Unmarshaller.dispatch.copy()
    def end_base64(self, data):
        value = xmlrpclib.Binary()
        value.decode(data)
        self.append(value.data)
        self._value = 0

    dispatch["base64"] = end_base64

    def _stringify(self, data):
        try:
            return data.encode("ascii")
        except UnicodeError:
            return xmlrpclib.Binary(data)

def xmlrpcGetParser():
    parser, target = xmlrpclib.getparser()
    # Use our own marshaller
    target = XMLRPCUnmarshaller()
    # Reuse the parser class as computed by xmlrpclib
    parser = parser.__class__(target)
    return parser, target

def xmlrpcDump(params, methodname=None, methodresponse=None, stream=None,
               encoding=None, allow_none=False):
    assert isinstance(params, tuple) or isinstance(params, xmlrpclib.Fault),\
           "argument must be tuple or Fault instance"
    if isinstance(params, xmlrpclib.Fault):
        methodresponse = 1
    elif methodresponse and isinstance(params, tuple):
        assert len(params) == 1, "response tuple must be a singleton"

    if not encoding:
        encoding = "utf-8"

    m = XMLRPCMarshaller(encoding, allow_none)
    if encoding != "utf-8":
        xmlheader = "<?xml version='1.0' encoding='%s'?>\n" % str(encoding)
    else:
        xmlheader = "<?xml version='1.0'?>\n" # utf-8 is default

    if stream is None:
        io = StringIO.StringIO(stream)
    else:
        io = stream

    # standard XML-RPC wrappings
    if methodname:
        if not isinstance(methodname, str):
            methodname = methodname.encode(encoding)
        io.write(xmlheader)
        io.write("<methodCall>\n")
        io.write("<methodName>%s</methodName>\n" % methodname)
        m.dump(params, io)
        io.write("</methodCall>\n")
    elif methodresponse:
        io.write(xmlheader)
        io.write("<methodResponse>\n")
        m.dump(params, io)
        io.write("</methodResponse>\n")
    else:
        # Return as-is
        m.dump(params, io)

    if stream is None:
        return io.getvalue()
    return ""

def xmlrpcLoad(stream):
    p, u = xmlrpcGetParser()
    if hasattr(stream, "read"):
        # A real stream
        while 1:
            data = stream.read(16384)
            if not data:
                break
            p.feed(data)
    else:
        # Assume it's a string
        p.feed(stream)
    p.close()
    return u.close(), u.getmethodname()


class ServerProxy(xmlrpclib.ServerProxy):

    def _request(self, methodname, params):
        # Call a method on the remote server
        request = xmlrpcDump(params, methodname,
            encoding = self.__encoding, allow_none=self.__allow_none)

        response = self.__transport.request(
            self.__host,
            self.__handler,
            request,
            verbose=self.__verbose)

        if len(response) == 1:
            response = response[0]

        return response

    def __getattr__(self, name):
        # magic method dispatcher
        if name.startswith('__'):
            raise AttributeError(name)
        #from conary.lib import log
        #log.debug('Calling %s:%s' % (self.__host.split('@')[-1], name)
        return self._createMethod(name)

    def _createMethod(self, name):
        return xmlrpclib._Method(self._request, name)

def copyStream(src, dest, length = None, bufferSize = 16384):
    """Copy from one stream to another, up to a specified length"""
    amtread = 0
    while amtread != length:
        if length is None:
            bsize = bufferSize
        else:
            bsize = min(bufferSize, length - amtread)
        buf = src.read(bsize)
        if not buf:
            break
        dest.write(buf)
        amtread += len(buf)
    return amtread

def decompressStream(src, bufferSize = 8092):
    sio = BoundedStringIO()
    z = zlib.decompressobj()
    while 1:
        buf = src.read(bufferSize)
        if not buf:
            break
        sio.write(z.decompress(buf))
    sio.write(z.flush())
    return sio

def compressStream(src, level = 5, bufferSize = 16384):
    sio = BoundedStringIO()
    z = zlib.compressobj(level)
    while 1:
        buf = src.read(bufferSize)
        if not buf:
            break
        sio.write(z.compress(buf))
    sio.write(z.flush())
    return sio

def massCloseFileDescriptors(start, unusedCount):
    """Close all file descriptors starting with start, until we hit
    unusedCount consecutive file descriptors that were already closed"""
    return misc.massCloseFileDescriptors(start, unusedCount, 0);

def nullifyFileDescriptor(fdesc):
    """Connects the file descriptor to /dev/null or an open file (if /dev/null
    does not exist)"""
    try:
        fd = os.open('/dev/null', os.O_RDONLY)
    except OSError:
        # in case /dev/null does not exist
        fd, fn = tempfile.mkstemp()
        os.unlink(fn)
    if fd != fdesc:
        os.dup2(fd, fdesc)
        os.close(fd)

<<<<<<< HEAD
def countOpenFileDescriptors():
    """Return the number of open file descriptors for this process."""
    return misc.countOpenFileDescriptors()
=======
def sendmsg(sock, dataList, fdList = []):
    """
    Sends multiple strings and an optional list of file descriptors through
    a unix domain socket.

    @param sock: Unix domain socket to send message through
    @type sock: socket
    @param dataList: List of strings to send
    @type dataList: list of str
    @param fdList: File descriptors to send
    @type fdList: list of int
    @rtype: None
    """
    misc.sendmsg(sock.fileno(), dataList, fdList)

def recvmsg(sock, dataSize, fdCount = 0):
    """
    Receives data and optional file descriptors from a unix domain socket.
    Returns a (data, fdList) tuple.

    @param sock: Unix domain socket to send message through
    @type sock: socket
    @param dataSize: Number of bytes to try to read from the socket.
    @type dataSize: int
    @param fdCount: Exact number of file descriptors to read from the socket
    @type fdCount: int
    @rtype: tuple
    """
    return misc.recvmsg(sock.fileno(), dataSize, fdCount)

class Timer:

    def start(self):
        self.started = time.time()

    def stop(self):
        self.total += (time.time() - self.started)
        self.started = None

    def get(self):
        if self.started:
            running = time.time() - self.started
        else:
            running = 0

        return self.total + running

    def __init__(self, start = False):
        self.started = None
        self.total = 0
        if start:
            self.start()
>>>>>>> 43b5c2dc
<|MERGE_RESOLUTION|>--- conflicted
+++ resolved
@@ -1558,11 +1558,6 @@
         os.dup2(fd, fdesc)
         os.close(fd)
 
-<<<<<<< HEAD
-def countOpenFileDescriptors():
-    """Return the number of open file descriptors for this process."""
-    return misc.countOpenFileDescriptors()
-=======
 def sendmsg(sock, dataList, fdList = []):
     """
     Sends multiple strings and an optional list of file descriptors through
@@ -1615,4 +1610,7 @@
         self.total = 0
         if start:
             self.start()
->>>>>>> 43b5c2dc
+
+def countOpenFileDescriptors():
+    """Return the number of open file descriptors for this process."""
+    return misc.countOpenFileDescriptors()