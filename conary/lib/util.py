#
# Copyright (c) 2011 rPath, Inc.
#
# This program is distributed under the terms of the Common Public License,
# version 1.0. A copy of this license should have been distributed with this
# source file in a file called LICENSE. If it is not present, the license
# is always available at http://www.rpath.com/permanent/licenses/CPL-1.0.
#
# This program is distributed in the hope that it will be useful, but
# without any warranty; without even the implied warranty of merchantability
# or fitness for a particular purpose. See the Common Public License for
# full details.
#

import bdb
import bz2
import debugger
import errno
import fcntl
import fnmatch
import gzip
import misc
import os
import re
import select
import shutil
import stat
import string
import StringIO
import struct
import subprocess
import sys
import tempfile
import time
import types
import urllib
import weakref
import xmlrpclib
import zlib

from conary.lib import fixedglob, log, api, urlparse
from conary.lib import networking

# Imported for the benefit of older code,
from conary.lib.formattrace import formatTrace


# Simple ease-of-use extensions to python libraries

def normpath(path):
    s = os.path.normpath(path)
    if s.startswith(os.sep + os.sep):
        return s[1:]
    return s

def realpath(path):
    # returns the real path of a file, if and only if it is not a symbolic
    # link
    if not os.path.exists(path):
        return path
    if stat.S_ISLNK(os.lstat(path)[stat.ST_MODE]):
        return path
    return os.path.realpath(path)

def isregular(path):
    return stat.S_ISREG(os.lstat(path)[stat.ST_MODE])


def _mkdirs(path, mode=0777):
    """
    Recursive helper to L{mkdirChain}. Internal use only.
    """
    head, tail = os.path.split(path)
    if head and tail and not os.path.exists(head):
        _mkdirs(head, mode)

    # Make the directory while ignoring errors about it existing.
    misc.mkdirIfMissing(path)


@api.developerApi
def mkdirChain(*paths):
    """
    Make one or more directories if they do not already exist, including any
    needed parent directories. Similar to L{os.makedirs} except that it does
    not error if the requested directory already exists, and it is more
    resilient to race conditions.
    """
    for path in paths:
        path = normpath(os.path.abspath(path))
        if not os.path.exists(path):
            _mkdirs(path)

def searchPath(filename, basepath):
    path = os.path.join(basepath,filename)
    for root, dirs, files in os.walk(basepath):
        if filename in files:
            return os.path.join(root,filename)

def searchFile(file, searchdirs, error=None):
    for dir in searchdirs:
        s = "%s%s%s" %(dir, os.sep, file)
        if os.path.exists(s):
            return s
    if error:
        raise OSError, (errno.ENOENT, os.strerror(errno.ENOENT))
    return None

def findFile(file, searchdirs):
    return searchFile(file, searchdirs, error=1)

def which (filename):
    if not os.environ.has_key('PATH') or os.environ['PATH'] == '':
        p = os.defpath
    else:
        p = os.environ['PATH']

    pathlist = p.split (os.pathsep)

    for path in pathlist:
        f = os.path.join(path, filename)
        if os.access(f, os.X_OK):
            return f
    return None

def recurseDirectoryList(topdir, withDirs=False):
    """Recursively list all files in the directory"""
    items = [topdir]
    while items:
        item = items.pop()
        if os.path.islink(item) or os.path.isfile(item):
            yield item
            continue
        # Directory
        listdir = os.listdir(item)
        # Add the contents of the directory in reverse order (we use pop(), so
        # last element in the list is the one popped out)
        listdir.sort()
        listdir.reverse()
        listdir = [ os.path.join(item, x) for x in listdir ]
        items.extend(listdir)

        if withDirs:
            # This is useful if one wants to catch empty directories
            yield item

def normurl(url):
    surl = list(urlparse.urlsplit(url))
    if surl[2] == '':
        surl[2] = '/'
    elif surl[2] != '/':
        tail = ''
        if surl[2].endswith('/'):
            tail = '/'
        surl[2] = normpath(surl[2]) + tail
    return urlparse.urlunsplit(surl)

errorMessage = '''
ERROR: An unexpected condition has occurred in Conary.  This is
most likely due to insufficient handling of erroneous input, but
may be some other bug.  In either case, please report the error at
http://issues.rpath.com/ and attach to the issue the file
%(stackfile)s

Then, for more complete information, please run the following script:
conary-debug "%(command)s"
You can attach the resulting archive to your issue report at
http://issues.rpath.com/  For more information, or if you have
trouble with the conary-debug command, go to:
http://wiki.rpath.com/wiki/Conary:How_To_File_An_Effective_Bug_Report

To get a debug prompt, rerun the command with --debug-all

Error details follow:

%(filename)s:%(lineno)s
%(errtype)s: %(errmsg)s

The complete related traceback has been saved as %(stackfile)s
'''
_debugAll = False

@api.developerApi
def genExcepthook(debug=True,
                  debugCtrlC=False, prefix='conary-error-',
                  catchSIGUSR1=True, error=errorMessage):
    def SIGUSR1Handler(signum, frame):
        global _debugAll
        _debugAll = True
        print >>sys.stderr, '<Turning on KeyboardInterrupt catching>'

    def excepthook(typ, value, tb):
        if typ is bdb.BdbQuit:
            sys.exit(1)
        #pylint: disable-msg=E1101
        sys.excepthook = sys.__excepthook__
        if not _debugAll and (typ == KeyboardInterrupt and not debugCtrlC):
            sys.exit(1)

        out = BoundedStringIO()
        formatTrace(typ, value, tb, stream = out, withLocals = False)
        out.write("\nFull stack:\n")
        formatTrace(typ, value, tb, stream = out, withLocals = True)
        out.seek(0)
        tbString = out.read()
        del out
        if log.syslog is not None:
            log.syslog("command failed\n%s", tbString)

        if debug or _debugAll:
            formatTrace(typ, value, tb, stream = sys.stderr,
                        withLocals = False)
            if sys.stdout.isatty() and sys.stdin.isatty():
                debugger.post_mortem(tb, typ, value)
            else:
                sys.exit(1)
        elif log.getVerbosity() is log.DEBUG:
            log.debug(tbString)
        else:
            cmd = sys.argv[0]
            if cmd.endswith('/commands/conary'):
                cmd = cmd[:len('/commands/conary')] + '/bin/conary'
            elif cmd.endswith('/commands/cvc'):
                cmd = cmd[:len('/commands/cvc')] + '/bin/cvc'

            origTb = tb
            cmd = normpath(cmd)
            sys.argv[0] = cmd
            while tb.tb_next: tb = tb.tb_next
            lineno = tb.tb_frame.f_lineno
            filename = tb.tb_frame.f_code.co_filename
            tmpfd, stackfile = tempfile.mkstemp('.txt', prefix)
            os.write(tmpfd, tbString)
            os.close(tmpfd)

            sys.stderr.write(error % dict(command=' '.join(sys.argv),
                                                 filename=filename,
                                                 lineno=lineno,
                                                 errtype=typ.__name__,
                                                 errmsg=value,
                                                 stackfile=stackfile))

    #if catchSIGUSR1:
    #    signal.signal(signal.SIGUSR1, SIGUSR1Handler)
    return excepthook



def _handle_rc(rc, cmd):
    if rc:
        if not os.WIFEXITED(rc):
            info = 'Shell command "%s" killed with signal %d' \
                    %(cmd, os.WTERMSIG(rc))
        if os.WEXITSTATUS(rc):
            info = 'Shell command "%s" exited with exit code %d' \
                    %(cmd, os.WEXITSTATUS(rc))
        log.error(info)
        raise RuntimeError, info

def execute(cmd, destDir=None, verbose=True):
    """
    similar to os.system, but raises errors if exit code != 0 and closes stdin
    so processes can never block on user input
    """
    if verbose:
        log.info(cmd)
    rc = subprocess.call(cmd, shell=True, cwd=destDir, stdin=open(os.devnull))
    # form the rc into a standard exit status
    if rc < 0:
        # turn rc positive
        rc = rc * -1
    else:
        # shift the return code into the high bits
        rc = rc << 8
    _handle_rc(rc, cmd)

class popen:
    """
    Version of popen() that throws errors on close(), unlike os.popen()
    """
    # unfortunately, can't derive from os.popen.  Add methods as necessary.
    def __init__(self, *args):
        self.p = os.popen(*args)
        self.write = self.p.write
        self.read = self.p.read
        self.readline = self.p.readline
        self.readlines = self.p.readlines
        self.writelines = self.p.writelines

    def close(self, *args):
        rc = self.p.close(*args)
        _handle_rc(rc, self.p.name)
        return rc

# string extensions

def find(s, subs, start=0):
    ret = -1
    found = None
    for sub in subs:
        this = string.find(s, sub, start)
        if this > -1 and ( ret < 0 or this < ret):
            ret = this
            found = s[this:this+1]
    return (ret, found)

def literalRegex(s):
    return re.escape(s)


# shutil module extensions, with {}-expansion and globbing
class BraceExpander(object):
    """Class encapsulating the logic required by the brace expander parser"""
    class Alternative(list):
        def __repr__(self):
            return "Alternative%s" % list.__repr__(self)
    class Product(list):
        def __repr__(self):
            return "Product%s" % list.__repr__(self)
    class Comma(object):
        "Comma operator"
    class Concat(object):
        "Concatenation operator"

    @classmethod
    def _collapseNode(cls, node):
        if isinstance(node, basestring):
            # Char data
            return [ node ]
        if not node:
            return []
        components = [ cls._collapseNode(x) for x in node ]
        if isinstance(node, cls.Product):
            ret = cls._cartesianProduct(components)
            return ret
        ret = []
        for comp in components:
            ret.extend(comp)
        if not isinstance(node, cls.Alternative) or len(components) != 1:
            return ret
        # CNY-3158 - single-length items should not be expanded
        return [ '{%s}' % x for x in ret ]

    @classmethod
    def _cartesianProduct(cls, components):
        ret = list(components.pop())
        while components:
            comp = components.pop()
            nret = []
            for j in comp:
                nret.extend("%s%s" % (j, x) for x in ret)
            ret = nret
        return ret

    @classmethod
    def _reversePolishNotation(cls, listObj):
        haveComma = False
        haveText = False
        # Sentinel
        listObj.append(None)
        outputQ = []
        operators = []
        lastWasLiteral = False
        for item in listObj:
            if isinstance(item, basestring):
                if not haveText:
                    text = []
                    outputQ.append(text)
                    haveText = True
                else:
                    text = outputQ[-1]
                text.append(item)
                continue
            if haveText:
                topNode = outputQ.pop()
                topNode = ''.join(topNode)
                haveText = False
                outputQ.append(topNode)
                lastWasLiteral = True

            if item is None:
                # We've reached the sentinel
                break
            if item is cls.Comma:
                haveComma = True
                lastWasLiteral = False
                while operators:
                    op = operators.pop()
                    outputQ.append(op)
                operators.append(item)
                continue
            outputQ.append(item)
            if not lastWasLiteral:
                lastWasLiteral = True
                continue
            # Concatenation
            while operators and operators[-1] is not cls.Comma:
                op = operators.pop()
                outputQ.append(op)
            operators.append(cls.Concat)
        while operators:
            op = operators.pop()
            outputQ.append(op)
        # Now collapse into meaningful nodes
        stack = []
        opMap = {
            cls.Comma: cls.Alternative,
            cls.Concat: cls.Product,
        }
        for item in outputQ:
            if not (item is cls.Comma or item is cls.Concat):
                stack.append(item)
                continue
            op2 = stack.pop()
            op1 = stack.pop()
            ncls = opMap[item]
            if isinstance(op1, ncls):
                op1.append(op2)
                stack.append(op1)
            elif isinstance(op2, ncls):
                op2[0:0] = [op1]
                stack.append(op2)
            else:
                nobj = ncls()
                nobj.extend([op1, op2])
                stack.append(nobj)
        ret = stack[0]
        if not haveComma:
            ret = cls.Alternative([ret])
        return ret

    @classmethod
    def removeComma(cls, l):
        for item in l:
            if item is cls.Comma:
                yield ','
            else:
                yield item

    @classmethod
    def braceExpand(cls, path):
        stack = [ cls.Product() ]
        isEscaping = False
        for c in path:
            if isEscaping:
                isEscaping = False
                stack[-1].append(c)
                continue
            if c == '\\':
                isEscaping = True
                continue
            if c == '{':
                stack.append([])
                continue
            if not stack:
                raise ValueError, 'path %s has unbalanced {}' %path
            if c == '}':
                if len(stack) == 1:
                    # Unbalanced }; add it as literal
                    stack[-1].append(c)
                    continue
                n = stack.pop()
                # ,} case
                if n and n[-1] is cls.Comma:
                    n.append("")
                stack[-1].append(cls._reversePolishNotation(n))
                continue
            if c == ',':
                # Mark the comma separator, but only if a previous { was
                # found, otherwise treat it as a regular character
                if len(stack) > 1:
                    # {,a} case - leading comma will produce an empty string
                    if not stack[-1]:
                        stack[-1].append("")
                    c = cls.Comma
            stack[-1].append(c)
        if len(stack) > 1:
            # Unbalanced {; add it as literal
            node = stack[0]
            for onode in stack[1:]:
                node.append('{')
                node.extend(cls.removeComma(onode))
        node = stack[0]
        del stack
        # We need to filter empty strings from the output:
        # a{,b} should produce a ab while {,a} should produce a
        return [ x for x in cls._collapseNode(node) if x]

def braceExpand(path):
    return BraceExpander.braceExpand(path)

@api.publicApi
def braceGlob(paths):
    """
    @raises ValueError: raised if paths has unbalanced braces
    @raises OSError: raised in some cases where lstat on a path fails
    """
    pathlist = []
    for path in braceExpand(paths):
        pathlist.extend(fixedglob.glob(path))
    return pathlist

@api.developerApi
def rmtree(paths, ignore_errors=False, onerror=None):
    for path in braceGlob(paths):
        log.debug('deleting [tree] %s', path)
        # act more like rm -rf -- allow files, too
        if (os.path.islink(path) or
                (os.path.exists(path) and not os.path.isdir(path))):
            os.remove(path)
        else:
            os.path.walk(path, _permsVisit, None)
            shutil.rmtree(path, ignore_errors, onerror)

def _permsVisit(arg, dirname, names):
    for name in names:
        path = dirname + os.sep + name
        mode = os.lstat(path)[stat.ST_MODE]
        # has to be executable to cd, readable to list, writeable to delete
        if stat.S_ISDIR(mode) and (mode & 0700) != 0700:
            log.warning("working around illegal mode 0%o at %s", mode, path)
            mode |= 0700
            os.chmod(path, mode)

def remove(paths, quiet=False):
    for path in braceGlob(paths):
        if os.path.isdir(path) and not os.path.islink(path):
            log.warning('Not removing directory %s', path)
        elif os.path.exists(path) or os.path.islink(path):
            if not quiet:
                log.debug('deleting [file] %s', path)
            os.remove(path)
        else:
            log.warning('file %s does not exist when attempting to delete [file]', path)

def copyfile(sources, dest, verbose=True):
    for source in braceGlob(sources):
        if verbose:
            log.info('copying %s to %s', source, dest)
        shutil.copy2(source, dest)

def copyfileobj(source, dest, callback = None, digest = None,
                abortCheck = None, bufSize = 128*1024, rateLimit = None,
                sizeLimit = None, total=0):
    if hasattr(dest, 'send'):
        write = dest.send
    else:
        write = dest.write

    if rateLimit is None:
        rateLimit = 0

    if not rateLimit == 0:
        if rateLimit < 8 * 1024:
            bufSize = 4 * 1024
        else:
            bufSize = 8 * 1024

        rateLimit = float(rateLimit)

    starttime = time.time()

    copied = 0

    if abortCheck and hasattr(source, 'fileno'):
        pollObj = select.poll()
        pollObj.register(source.fileno(), select.POLLIN)
    else:
        pollObj = None

    while True:
        if sizeLimit and (sizeLimit - copied < bufSize):
            bufSize = sizeLimit - copied

        if abortCheck:
            # if we need to abortCheck, make sure we check it every time
            # read returns, and every five seconds
            l = []
            while not l:
                if abortCheck():
                    return None
                if pollObj:
                    l = pollObj.poll(5000)
                else:
                    break

        buf = source.read(bufSize)
        if not buf:
            break

        total += len(buf)
        copied += len(buf)
        write(buf)

        if digest:
            digest.update(buf)

        now = time.time()
        if now == starttime:
            rate = 0 # don't bother limiting download until now > starttime.
        else:
            rate = copied / ((now - starttime))

        if callback:
            callback(total, rate)

        if copied == sizeLimit:
            break

        if rateLimit > 0 and rate > rateLimit:
            time.sleep((copied / rateLimit) - (copied / rate))

    return copied

def rename(sources, dest):
    for source in braceGlob(sources):
        log.debug('renaming %s to %s', source, dest)
        os.rename(source, dest)

def _copyVisit(arg, dirname, names):
    sourcelist = arg[0]
    sourcelen = arg[1]
    dest = arg[2]
    filemode = arg[3]
    dirmode = arg[4]
    if dirmode:
        os.chmod(dirname, dirmode)
    for name in names:
        if filemode:
            os.chmod(dirname+os.sep+name, filemode)
        sourcelist.append(os.path.normpath(
            dest + os.sep + dirname[sourcelen:] + os.sep + name))

def copytree(sources, dest, symlinks=False, filemode=None, dirmode=None):
    """
    Copies tree(s) from sources to dest, returning a list of
    the filenames that it has written.
    """
    sourcelist = []
    for source in braceGlob(sources):
        if os.path.isdir(source):
            if source[-1] == '/':
                source = source[:-1]
            thisdest = '%s%s%s' %(dest, os.sep, os.path.basename(source))
            log.debug('copying [tree] %s to %s', source, thisdest)
            shutil.copytree(source, thisdest, symlinks)
            if dirmode:
                os.chmod(thisdest, dirmode)
            os.path.walk(source, _copyVisit,
                         (sourcelist, len(source), thisdest, filemode, dirmode))
        else:
            log.debug('copying [file] %s to %s', source, dest)
            shutil.copy2(source, dest)
            if dest.endswith(os.sep):
                thisdest = dest + os.sep + os.path.basename(source)
            else:
                thisdest = dest
            if filemode:
                os.chmod(thisdest, filemode)
            sourcelist.append(thisdest)
    return sourcelist

def checkPath(binary, root=None):
    """
    Examine $PATH to determine if a binary exists, returns full pathname
    if it exists; otherwise None.
    """
    path = os.environ.get('PATH', '')
    if binary[0] == '/':
        # handle case where binary starts with / seperately
        # because os.path.join will not do the right
        # thing with root set.
        if root:
            if os.path.exists(root + binary):
                return root + binary
        elif os.path.exists(binary):
            return binary
        return None

    for path in path.split(os.pathsep):
        if root:
            path = joinPaths(root, path)
        candidate = os.path.join(path, binary)
        if os.access(candidate, os.X_OK):
            if root:
                return candidate[len(root):]
            return candidate
    return None

def joinPaths(*args):
    return normpath(os.sep.join(args))

def splitPathReverse(path):
    """Split the path at the operating system's separators.
    Returns a list with the path components in reverse order.
    Empty path components are stripped out.
    Example: 'a//b//c/d' -> ['d', 'c', 'b', 'a']
    """
    while 1:
        path, tail = os.path.split(path)
        if not tail:
            break
        yield tail

def splitPath(path):
    """Split the path at the operating system's separators
    Empty path components are stripped out
    Example: 'a//b//c/d' -> ['a', 'b', 'c', 'd']
    """
    ret = list(splitPathReverse(path))
    ret.reverse()
    return ret

def assertIteratorAtEnd(iter):
    try:
        iter.next()
        raise AssertionError
    except StopIteration:
        return True

ref = weakref.ref
class ObjectCache(dict):
    """
    Implements a cache of arbitrary (hashable) objects where an object
    can be looked up and have its cached value retrieved. This allows
    a single copy of immutable objects to be kept in memory.
    """
    def __init__(self, *args):
        dict.__init__(self, *args)

        def remove(k, selfref=ref(self)):
            self = selfref()
            if self is not None:
                return dict.__delitem__(self, k)
        self._remove = remove

    def __setitem__(self, key, value):
        return dict.__setitem__(self, ref(key, self._remove), ref(value))

    def __contains__(self, key):
        return dict.__contains__(self, ref(key))

    def has_key(self, key):
        return key in self

    def __delitem__(self, key):
        return dict.__delitem__(self, ref(key))

    def __getitem__(self, key):
        return dict.__getitem__(self, ref(key))()

    def setdefault(self, key, value):
        return dict.setdefault(self, ref(key, self._remove), ref(value))()

def memsize(pid = None):
    return memusage(pid = pid)[0]

def memusage(pid = None):
    """Get the memory usage.
    @param pid: Process to analyze (None for current process)
    """
    if pid is None:
        pfn = "/proc/self/statm"
    else:
        pfn = "/proc/%d/statm" % pid
    line = open(pfn).readline()
    # Assume page size is 4k (true for i386). This can be adjusted by reading
    # resource.getpagesize()
    arr = [ 4 * int(x) for x in line.split()[:6] ]
    vmsize, vmrss, vmshared, text, lib, data = arr

    # The RHS in the following description is the fields in /proc/self/status
    # text is VmExe
    # data is VmData + VmStk
    return vmsize, vmrss, vmshared, text, lib, data

def createLink(src, to):
    name = os.path.basename(to)
    path = os.path.dirname(to)
    mkdirChain(path)
    tmpfd, tmpname = tempfile.mkstemp(name, '.ct', path)
    os.close(tmpfd)
    os.remove(tmpname)
    os.link(src, tmpname)
    os.rename(tmpname, to)

def tupleListBsearchInsert(haystack, newItem, cmpFn):
    """
    Inserts newItem into haystack, maintaining the sorted order. The
    cmpIdx is the item number in the list of tuples to base comparisons on.
    Duplicates items aren't added. Returns True if the item was added,
    False if it was already present.

    @param haystack: list of tuples.
    @type haystack: list
    @param newItem: The item to be inserted
    @type newItem: tuple
    @param cmpFn: Comparison function
    @type cmpFn: function
    @rtype: bool
    """
    start = 0
    finish = len(haystack) - 1
    while start < finish:
        i = (start + finish) / 2

        rc = cmpFn(haystack[i], newItem)
        if rc == 0:
            start = i
            finish = i
            break
        elif rc < 0:
            start = i + 1
        else:
            finish = i - 1

    if start >= len(haystack):
        haystack.append(newItem)
    else:
        rc = cmpFn(haystack[start], newItem)
        if rc < 0:
            haystack.insert(start + 1, newItem)
        elif rc > 0:
            haystack.insert(start, newItem)
        else:
            return False

    return True

_tempdir = tempfile.gettempdir()
def settempdir(tempdir):
    # XXX add locking if we ever go multi-threadded
    global _tempdir
    _tempdir = tempdir

def mkstemp(suffix="", prefix=tempfile.template, dir=None, text=False):
    """
    a wrapper for tempfile.mkstemp that uses a common prefix which
    is set through settempdir()
    """
    if dir is None:
        global _tempdir
        dir = _tempdir
    return tempfile.mkstemp(suffix=suffix, prefix=prefix, dir=dir, text=text)

class SendableFileSet:

    tags = {}
    ptrSize = len(struct.pack("@P", 0))

    @staticmethod
    def _register(klass):
        SendableFileSet.tags[klass._tag] = klass

    def __init__(self):
        self.l = []

    @staticmethod
    def sendObjIds(sock, l):
        sendmsg(sock, [ struct.pack("@" + ("P" * len(l)),
                                   *[ id(x) for x in l] ) ])

    @staticmethod
    def recvObjIds(sock, count):
        s = recvmsg(sock, SendableFileSet.ptrSize * count)
        idList = struct.unpack("@" + ("P" * count), s)
        return idList

    def add(self, f):
        self.l.append(f)

    def send(self, sock):
        stack = self.l[:]
        allFds = []
        toSend = []
        handled = set()

        while stack:
            f = stack.pop()

            if f in handled:
                continue

            fd = None
            objDepList = []

            dependsOn, s = f._sendInfo()

            if type(dependsOn) == int:
                fd = dependsOn
            elif dependsOn is not None:
                assert(type(dependsOn) == list)

                notHandled = list(set(dependsOn) - set(handled))
                if notHandled:
                    stack.append(f)
                    stack.extend(notHandled)
                    continue

                # we depend on something we know about
                objDepList = dependsOn

            toSend.append((f, fd, objDepList, s))
            handled.add(f)

        fds = list(set([ x[1] for x in toSend if x[1] is not None]))
        objsById = dict( (id(x[2]), x[2]) for x in toSend )

        sendmsg(sock, [ struct.pack("@I", len(fds)) ] )
        sendmsg(sock, [ struct.pack("@II", len(self.l), len(toSend)) ], fds)

        for f, fd, objDepList, s in toSend:
            if fd is None:
                fdIndex = 0xffffffff
            else:
                fdIndex = fds.index(fd)

            depList = objDepList

            sendmsg(sock, [ struct.pack("@BIIIP", len(f._tag), fdIndex,
                                        len(s), len(depList), id(f)),
                            f._tag, s ])
            self.sendObjIds(sock, depList)

        self.sendObjIds(sock, self.l)

    @staticmethod
    def recv(sock):
        hdrSize = len(struct.pack("@BIIPP", 0, 0, 0, 0, 0))

        q = IterableQueue()
        s = recvmsg(sock, 4)
        fdCount = struct.unpack("@I", s)[0]
        if fdCount:
            s, fds = recvmsg(sock, 8, fdCount)
        else:
            s = recvmsg(sock, 8, 0)

        objCount, fileCount = struct.unpack("@II", s)

        fileList = []
        objById = {}

        for i in range(fileCount):
            s = recvmsg(sock, hdrSize)
            tagLen, fdIndex, dataLen, depLen, thisId = struct.unpack("@BIIIP", s)
            tag = recvmsg(sock, tagLen)
            if dataLen:
                s = recvmsg(sock, dataLen)
            else:
                s = ''

            if not depLen:
                depList = []
            else:
                depList = SendableFileSet.recvObjIds(sock, depLen)

            if fdIndex != 0xffffffff:
                assert(not depList)
                dep = fds[fdIndex]
            elif depList:
                assert(fdIndex == 0xffffffff)
                dep = [ objById[x] for x in depList ]
            else:
                dep = None

            f = SendableFileSet.tags[tag]._fromInfo(dep, s)
            objById[thisId] = f

            fileList.append(f)

        fileIds = SendableFileSet.recvObjIds(sock, objCount)
        files = [ objById[x] for x in fileIds]

        return files

class ExtendedFdopen(object):

    _tag = 'efd'
    __slots__ = [ 'fd' ]

    def __init__(self, fd):
        self.fd = fd
        # set close-on-exec flag
        fcntl.fcntl(self.fd, fcntl.F_SETFD, 1)

    @staticmethod
    def _fromInfo(fd, s):
        assert(s == '-')
        return ExtendedFdopen(fd)

    def _sendInfo(self):
        return (self.fd, '-')

    def fileno(self):
        return self.fd

    def close(self):
        os.close(self.fd)
        self.fd = None

    def __del__(self):
        if self.fd is not None:
            try:
                self.close()
            except OSError:
                self.fd = None

    def read(self, bytes = -1):
        # -1 is not a valid argument for os.read(); we have to
        # implement "read all data available" ourselves
        if bytes == -1:
            bufSize = 8 * 1024
            l = []
            while 1:
                s = os.read(self.fd, bufSize)
                if not s:
                    return ''.join(l)
                l.append(s)
        return os.read(self.fd, bytes)

    def truncate(self, offset=0):
        return os.ftruncate(self.fd, offset)

    def write(self, s):
        return os.write(self.fd, s)

    def pread(self, bytes, offset):
        return misc.pread(self.fd, bytes, offset)

    def seek(self, offset, whence = 0):
        return os.lseek(self.fd, offset, whence)

    def tell(self):
        # 1 is SEEK_CUR
        return os.lseek(self.fd, 0, 1)

SendableFileSet._register(ExtendedFdopen)

class ExtendedFile(ExtendedFdopen):

    __slots__ = [ 'fObj', 'name' ]

    def close(self):
        if not self.fObj:
            return
        self.fObj.close()
        self.fd = None
        self.fObj = None

    def __repr__(self):
        return '<ExtendedFile %r>' % (self.name,)

    def __init__(self, path, mode = "r", buffering = True):
        self.fd = None

        assert(not buffering)
        # we use a file object here to avoid parsing the mode ourself, as well
        # as to get the right exceptions on open. we have to keep the file
        # object around to keep it from getting garbage collected though
        self.fObj = file(path, mode)
        self.name = path
        fd = self.fObj.fileno()
        ExtendedFdopen.__init__(self, fd)

class ExtendedStringIO(StringIO.StringIO):

    _tag = 'efs'

    @staticmethod
    def _fromInfo(ef, s):
        assert(ef is None)
        return ExtendedStringIO(s)

    def _sendInfo(self):
        return (None, self.getvalue())

    def pread(self, bytes, offset):
        pos = self.tell()
        self.seek(offset, 0)
        data = self.read(bytes)
        self.seek(pos, 0)
        return data

SendableFileSet._register(ExtendedStringIO)

class SeekableNestedFile:

    _tag = "snf"

    def __init__(self, file, size, start = -1):
        self.file = file
        self.size = size
        self.end = self.size
        self.pos = 0

        if start == -1:
            self.start = file.tell()
        else:
            self.start = start

    @staticmethod
    def _fromInfo(efList, s):
        assert(len(efList) == 1)
        size, start = struct.unpack("!II", s)
        return SeekableNestedFile(efList[0], size, start = start)

    def _sendInfo(self):
        return ([ self.file ], struct.pack("!II", self.size, self.start))

    def _fdInfo(self):
        if hasattr(self.file, '_fdInfo'):
            fd, start, size = self.file._fdInfo()
            start += self.start
            size = self.size
        elif hasattr(self.file, 'fileno'):
            fd, start, size = self.file.fileno(), self.start, self.size
        else:
            return (None, None, None)

        return (fd, start, size)

    def close(self):
        pass

    def read(self, bytes = -1, offset = None):
        if offset is None:
            readPos = self.pos
        else:
            readPos = offset

        if bytes < 0 or (self.end - readPos) <= bytes:
            # return the rest of the file
            count = self.end - readPos
            newPos = self.end
        else:
            count = bytes
            newPos = readPos + bytes

        buf = self.file.pread(count, readPos + self.start)

        if offset is None:
            self.pos = newPos

        return buf

    pread = read

    def seek(self, offset, whence = 0):
        if whence == 0:
            newPos = offset
        elif whence == 1:
            newPos = self.pos + offset
        else:
            newPos = self.size + offset

        if newPos > self.size or newPos < 0:
            raise IOError("Position %d is outside file (len %d)"
                    % (newPos, self.size))

        self.pos = newPos
        return self.pos

    def tell(self):
        return self.pos
SendableFileSet._register(SeekableNestedFile)

class BZ2File:
    def __init__(self, fobj):
        self.decomp = bz2.BZ2Decompressor()
        self.fobj = fobj
        self.leftover = ''

    def read(self, bytes):
        while 1:
            buf = self.fobj.read(2048)
            if not buf:
                # ran out of compressed input
                if self.leftover:
                    # we have some uncompressed stuff left, return
                    # it
                    if len(self.leftover) > bytes:
                        rc = self.leftover[:bytes]
                        self.leftover = self.leftover[bytes:]
                    else:
                        rc = self.leftover[:]
                        self.leftover = None
                    return rc
                # done returning all data, return None as the EOF
                return None
            # decompressed the newly read compressed data
            self.leftover += self.decomp.decompress(buf)
            # if we have at least what the caller asked for, return it
            if len(self.leftover) > bytes:
                rc = self.leftover[:bytes]
                self.leftover = self.leftover[bytes:]
                return rc
            # read some more data and try to get enough uncompressed
            # data to return

class PushIterator:

    def push(self, val):
        self.head.insert(0, val)

    def next(self):
        if self.head:
            val = self.head.pop(0)
            return val

        return self.iter.next()

    def __init__(self, iter):
        self.head = []
        self.iter = iter

class PeekIterator:

    def _next(self):
        try:
            self.val = self.iter.next()
        except StopIteration:
            self.done = True

    def peek(self):
        if self.done:
            raise StopIteration

        return self.val

    def next(self):
        if self.done:
            raise StopIteration

        val = self.val
        self._next()
        return val

    def __iter__(self):
        while True:
            yield self.next()

    def __init__(self, iter):
        self.done = False
        self.iter = iter
        self._next()

class IterableQueue:

    def add(self, item):
        self.l.append(item)

    def peekRemainder(self):
        return self.l

    def __iter__(self):
        while self.l:
            yield self.l.pop(0)

        raise StopIteration

    def __init__(self):
        self.l = []

def lstat(path):
    """
    Return None if the path doesn't exist.
    """
    if not misc.exists(path):
        return None

    try:
        sb = os.lstat(path)
    except OSError, e:
        if e.errno != errno.ENOENT:
            raise
        return None

    return sb

class LineReader:

    def readlines(self):
        s = os.read(self.fd, 4096)
        if not s:
            if self.buf:
                s = self.buf
                self.buf = ''
                return [ s ]

            return None

        self.buf += s

        lines = self.buf.split('\n')
        self.buf = lines[-1]
        del lines[-1]

        return [ x + "\n" for x in lines ]

    def __init__(self, fd):
        self.fd = fd
        self.buf = ''

exists = misc.exists
removeIfExists = misc.removeIfExists
pread = misc.pread
res_init = misc.res_init
sha1Uncompress = misc.sha1Uncompress
fchmod = misc.fchmod
fopenIfExists = misc.fopenIfExists

def _LazyFile_reopen(method):
    """Decorator to perform the housekeeping of opening/closing of fds"""
    def wrapper(self, *args, **kwargs):
        if self._realFd is not None:
            # Object is already open
            # Mark it as being used
            self._timestamp = time.time()
            # Return the real method
            return getattr(self._realFd, method.func_name)(*args, **kwargs)
        if self._cache is None:
            raise Exception("Cache object is closed")
        try:
            self._cache()._getSlot()
        except ReferenceError:
            # re-raise for now, until we decide what to do
            raise
        self._reopen()
        return getattr(self._realFd, method.func_name)(*args, **kwargs)
    return wrapper


class _LazyFile(object):
    __slots__ = ['path', 'marker', 'mode', '_cache', '_hash', '_realFd',
                 '_timestamp']
    def __init__(self, cache, path, mode):
        self.path = path
        self.mode = mode
        self.marker = (0, 0)
        self._hash = cache._getCounter()
        self._cache = weakref.ref(cache, self._closeCallback)
        self._realFd = None
        self._timestamp = time.time()

    def _reopen(self):
        # Initialize the file descriptor
        self._realFd = ExtendedFile(self.path, self.mode, buffering = False)
        self._realFd.seek(*self.marker)
        self._timestamp = time.time()

    def _release(self):
        self._close()

    def _closeCallback(self, cache):
        """Called when the cache object gets destroyed"""
        self._close()
        self._cache = None

    @_LazyFile_reopen
    def read(self, bytes):
        pass

    @_LazyFile_reopen
    def pread(self, bytes, offset):
        pass

    @_LazyFile_reopen
    def seek(self, loc, type):
        pass

    @_LazyFile_reopen
    def tell(self):
        pass

    @_LazyFile_reopen
    def trucate(self):
        pass

    @_LazyFile_reopen
    def fileno(self):
        pass

    def _close(self):
        # Close only the file descriptor
        if self._realFd is not None:
            self.marker = (self._realFd.tell(), 0)
            self._realFd.close()
            self._realFd = None

    def close(self):
        self._close()
        if self._cache is None:
            return
        cache = self._cache()
        if cache is not None:
            try:
                cache._closeSlot(self)
            except ReferenceError:
                # cache object is already gone
                pass
        self._cache = None

    def __hash__(self):
        return self._hash

    def __del__(self):
        self.close()

class LazyFileCache:
    """An object tracking open files. It will serve file-like objects that get
    closed behind the scene (and reopened on demand) if the number of open
    files in the current process exceeds a threshold.
    The objects will close automatically when they fall out of scope.
    """
    # Assuming maxfd is 1024, this should be ok
    threshold = 900

    @api.publicApi
    def __init__(self, threshold=None):
        if threshold:
            self.threshold = threshold
        # Counter used for hashing
        self._fdCounter = 0
        self._fdMap = {}

    @api.publicApi
    def open(self, path, mode="r"):
        """
        @raises IOError: raised if there's an I/O error opening the fd
        @raises OSError: raised on other errors opening the fd
        """
        fd = _LazyFile(self, path, mode=mode)
        self._fdMap[fd._hash] = fd
        # Try to open the fd, to push the errors up early
        fd.tell()
        return fd

    def _getFdCount(self):
        try:
            return countOpenFileDescriptors()
        except OSError, e:
            # We may be hitting a kernel bug (CNY-2571)
            if e.errno != errno.EINVAL:
                raise
            # Count the open file descriptors this instance has
            return len([ x for x in self._fdMap.values()
                           if x._realFd is not None])

    def _getCounter(self):
        ret = self._fdCounter;
        self._fdCounter += 1;
        return ret;

    def _getSlot(self):
        if self._getFdCount() < self.threshold:
            # We can open more file descriptors
            return
        # There are several ways we can obtain a slot if the object is full:
        # 1. free one slot
        # 2. free a batch of slots
        # 3. free all slots
        # Running tests which are not localized (i.e. walk over the list of
        # files and do some operation on them) shows that 1. is extremely
        # expensive. 2. and 3. are comparatively similar if we're freeing 10%
        # of the threshold, so that's the current implementation.

        # Sorting would be expensive for selecting just the oldest fd, but
        # when selecting the oldest m fds, performance is m * n. For m large
        # enough, log n will be smaller. For n = 5k, 10% is 500, while log n
        # is about 12. Even factoring in other sorting constants, you're still
        # winning.
        l = sorted([ x for x in self._fdMap.values() if x._realFd is not None],
                   lambda a, b: cmp(a._timestamp, b._timestamp))
        for i in range(int(self.threshold / 10)):
            l[i]._release()

    def _closeSlot(self, fd):
        del self._fdMap[fd._hash]

    @api.publicApi
    def close(self):
        """
        @raises IOError: could be raised if tell() fails prior to close()
        """
        # No need to call fd's close(), we're destroying this object
        for fd in self._fdMap.values():
            fd._close()
            fd._cache = None
        self._fdMap.clear()

    def release(self):
        """Release the file descriptors kept open by the LazyFile objects"""
        for fd in self._fdMap.values():
            fd._close()

    __del__ = close

class Flags(object):

    # set the slots to the names of the flags to support

    __slots__ = []

    def __init__(self, **kwargs):
        for flag in self.__slots__:
            setattr(self, flag, False)

        for (flag, val) in kwargs.iteritems():
            setattr(self, flag, val)

    def __setattr__(self, flag, val):
        if type(val) != bool:
            raise TypeError, 'bool expected'
        object.__setattr__(self, flag, val)

    def __repr__(self):
        return "%s(%s)" % (self.__class__.__name__,
                "".join( flag for flag in self.__slots__
                            if getattr(self, flag) ) )

def stripUserPassFromUrl(url):
    arr = list(urlparse.urlparse(url))
    hostUserPass = arr[1]
    userPass, host = urllib.splituser(hostUserPass)
    arr[1] = host
    return urlparse.urlunparse(arr)


def _FileIgnoreEpipe_ignoreEpipe(fn):
    def wrapper(*args, **kwargs):
        try:
            return fn(*args, **kwargs)
        except IOError, e:
            if e.errno != errno.EPIPE:
                raise
        return
    return wrapper


class FileIgnoreEpipe(object):

    @_FileIgnoreEpipe_ignoreEpipe
    def write(self, *args):
        return self.f.write(*args)

    @_FileIgnoreEpipe_ignoreEpipe
    def close(self, *args):
        return self.f.close(*args)

    def __getattr__(self, name):
        return getattr(self.f, name)

    def __init__(self, f):
        self.f = f

class BoundedStringIO(object):
    """
    An IO object that behaves like a StringIO.
    Data is stored in memory (just like in a StringIO) if shorter than
    maxMemorySize, or in a temporary file.
    """
    defaultMaxMemorySize = 65536
    __slots__ = ['_backend', '_backendType', 'maxMemorySize']
    def __init__(self, buf='', maxMemorySize=None):
        if maxMemorySize is None:
            maxMemorySize = object.__getattribute__(self, 'defaultMaxMemorySize')
        self.maxMemorySize = maxMemorySize
        # Store in memory by default
        self._backend = StringIO.StringIO(buf)
        self._backendType = "memory"

    def _writeImpl(self, s):
        backend = object.__getattribute__(self, '_backend')
        if isinstance(backend, file):
            # File backend
            return backend.write(s)
        # StringIO backend

        maxMemorySize = object.__getattribute__(self, 'maxMemorySize')

        # Save current position
        curPos = backend.tell()
        if curPos + len(s) < maxMemorySize:
            # No danger to overflow the limit
            return backend.write(s)

        fd, name = tempfile.mkstemp(suffix=".tmp", prefix="tmpBSIO")
        # Get rid of the file from the filesystem, we'll keep an open fd to it
        os.unlink(name)
        fcntl.fcntl(fd, fcntl.F_SETFD, 1)
        backendFile = os.fdopen(fd, "w+")
        # Copy the data from the current StringIO (up to the current position)
        backend.seek(0)
        backendFile.write(backend.read(curPos))
        ret = backendFile.write(s)
        self._backend = backendFile
        self._backendType = "file"
        return ret

    def _truncateImpl(self, size=None):
        if size is None:
            # Truncate to current position by default
            size = self.tell()
        backend = object.__getattribute__(self, '_backend')
        maxMemorySize = object.__getattribute__(self, 'maxMemorySize')

        if not isinstance(backend, file):
            # Memory backend
            # Truncating always reduces size, so we will not switch to a file
            # for this case
            return backend.truncate(size)

        # File backend
        if size > maxMemorySize:
            # truncating a file to a size larger than the memory limit - just
            # pass it through
            return backend.truncate(size)

        # Need to go from file to memory
        # Read data from file first
        backend.seek(0)
        backendMem = StringIO.StringIO(backend.read(size))
        self._backendType = "memory"
        self._backend = backendMem
        backend.close()

    def getBackendType(self):
        return object.__getattribute__(self, '_backendType')

    def __getattribute__(self, attr):
        # Passing calls to known local objects through
        locs = ['_backend', '_backendType', 'getBackendType', 'maxMemorySize']
        if attr in locs:
            return object.__getattribute__(self, attr)

        if attr == 'write':
            # Return the real implementation of the write method
            return object.__getattribute__(self, '_writeImpl')

        if attr == 'truncate':
            # Return the real implementation of the truncate method
            return object.__getattribute__(self, '_truncateImpl')

        backend = object.__getattribute__(self, '_backend')
        return getattr(backend, attr)

class ProtectedString(str):
    """A string that is not printed in tracebacks"""
    def __safe_str__(self):
        return "<Protected Value>"

    __repr__ = __safe_str__

class ProtectedTemplate(str):
    _substArgs = None
    _templ = None

    """A string template that hides parts of its components.
    The first argument is a template (see string.Template for a complete
    documentation). The values that can be filled in are using the format
    ${VAR} or $VAR. The keyword arguments are expanding the template.
    If one of the keyword arguments has a __safe_str__ method, its value is
    going to be hidden when this object's __safe_str__ is called."""
    def __new__(cls, templ, **kwargs):
        tmpl = string.Template(templ)
        s = str.__new__(cls, tmpl.safe_substitute(kwargs))
        s._templ = tmpl
        s._substArgs = kwargs
        return s

    def __safe_str__(self):
        nargs = {}
        for k, v in self._substArgs.iteritems():
            if hasattr(v, '__safe_str__'):
                v = "<%s>" % k.upper()
            nargs[k] = v
        return self._templ.safe_substitute(nargs)

    __repr__ = __safe_str__

def urlSplit(url, defaultPort = None):
    """A function to split a URL in the format
    <scheme>://<user>:<pass>@<host>:<port>/<path>;<params>#<fragment>
    into a tuple
    (<scheme>, <user>, <pass>, <host>, <port>, <path>, <params>, <fragment>)
    Any missing pieces (user/pass) will be set to None.
    If the port is missing, it will be set to defaultPort; otherwise, the port
    should be a numeric value.
    """
    scheme, netloc, path, query, fragment = urlparse.urlsplit(url)
    userpass, hostport = urllib.splituser(netloc)
    host, port = networking.splitHostPort(hostport)

    if userpass:
        user, passwd = urllib.splitpasswd(userpass)
        if passwd:
            passwd = ProtectedString(passwd)
    else:
        user, passwd = None, None
    return scheme, user, passwd, host, port, path, \
        query or None, fragment or None

def urlUnsplit(urlTuple):
    """Recompose a split URL as returned by urlSplit into a single string
    """
    scheme, user, passwd, host, port, path, query, fragment = urlTuple
    userpass = None
    if user:
        if passwd:
            userpass = "%s:${passwd}" % (urllib.quote(user))
        else:
            userpass = urllib.quote(user)
    if host and ':' in host:
        # Support IPv6 addresses as e.g. [dead::beef]:80
        host = '[%s]' % (host,)
    if port is not None:
        hostport = urllib.quote("%s:%s" % (host, port), safe = ':[]')
    else:
        hostport = host
    netloc = hostport
    if userpass:
        netloc = "%s@%s" % (userpass, hostport)
    urlTempl = urlparse.urlunsplit((scheme, netloc, path, query, fragment))
    if passwd is None:
        return urlTempl
    return ProtectedTemplate(urlTempl, passwd = ProtectedString(urllib.quote(passwd)))


class XMLRPCMarshaller(xmlrpclib.Marshaller):
    """Marshaller for XMLRPC data"""
    dispatch = xmlrpclib.Marshaller.dispatch.copy()
    def dump_string(self, value, write, escape=xmlrpclib.escape):
        try:
            value = value.encode("ascii")
        except UnicodeError:
            sio = StringIO.StringIO()
            xmlrpclib.Binary(value).encode(sio)
            write(sio.getvalue())
            return
        return xmlrpclib.Marshaller.dump_string(self, value, write, escape)

    def dump(self, values, stream):
        write = stream.write
        if isinstance(values, xmlrpclib.Fault):
            # Fault instance
            write("<fault>\n")
            self._dump({'faultCode' : values.faultCode,
                        'faultString' : values.faultString},
                       write)
            write("</fault>\n")
        else:
            write("<params>\n")
            for v in values:
                write("<param>\n")
                self._dump(v, write)
                write("</param>\n")
            write("</params>\n")

    def dumps(self, values):
        sio = StringIO.StringIO()
        self.dump(values, sio)
        return sio.getvalue()

    def _dump(self, value, write):
        # Incorporates Patch #1070046: Marshal new-style objects like
        # InstanceType
        try:
            f = self.dispatch[type(value)]
        except KeyError:
            # check if this object can be marshalled as a structure
            try:
                value.__dict__
            except:
                raise TypeError, "cannot marshal %s objects" % type(value)
            # check if this class is a sub-class of a basic type,
            # because we don't know how to marshal these types
            # (e.g. a string sub-class)
            for type_ in type(value).__mro__:
                if type_ in self.dispatch.keys():
                    raise TypeError, "cannot marshal %s objects" % type(value)
            f = self.dispatch[types.InstanceType]
        f(self, value, write)

    dispatch[str] = dump_string
    dispatch[ProtectedString] = dump_string
    dispatch[ProtectedTemplate] = dump_string

class XMLRPCUnmarshaller(xmlrpclib.Unmarshaller):
    dispatch = xmlrpclib.Unmarshaller.dispatch.copy()
    def end_base64(self, data):
        value = xmlrpclib.Binary()
        value.decode(data)
        self.append(value.data)
        self._value = 0

    dispatch["base64"] = end_base64

    def _stringify(self, data):
        try:
            return data.encode("ascii")
        except UnicodeError:
            return xmlrpclib.Binary(data)

def xmlrpcGetParser():
    parser, target = xmlrpclib.getparser()
    # Use our own marshaller
    target = XMLRPCUnmarshaller()
    # Reuse the parser class as computed by xmlrpclib
    parser = parser.__class__(target)
    return parser, target

def xmlrpcDump(params, methodname=None, methodresponse=None, stream=None,
               encoding=None, allow_none=False):
    assert isinstance(params, tuple) or isinstance(params, xmlrpclib.Fault),\
           "argument must be tuple or Fault instance"
    if isinstance(params, xmlrpclib.Fault):
        methodresponse = 1
    elif methodresponse and isinstance(params, tuple):
        assert len(params) == 1, "response tuple must be a singleton"

    if not encoding:
        encoding = "utf-8"

    m = XMLRPCMarshaller(encoding, allow_none)
    if encoding != "utf-8":
        xmlheader = "<?xml version='1.0' encoding='%s'?>\n" % str(encoding)
    else:
        xmlheader = "<?xml version='1.0'?>\n" # utf-8 is default

    if stream is None:
        io = StringIO.StringIO(stream)
    else:
        io = stream

    # standard XML-RPC wrappings
    if methodname:
        if not isinstance(methodname, str):
            methodname = methodname.encode(encoding)
        io.write(xmlheader)
        io.write("<methodCall>\n")
        io.write("<methodName>%s</methodName>\n" % methodname)
        m.dump(params, io)
        io.write("</methodCall>\n")
    elif methodresponse:
        io.write(xmlheader)
        io.write("<methodResponse>\n")
        m.dump(params, io)
        io.write("</methodResponse>\n")
    else:
        # Return as-is
        m.dump(params, io)

    if stream is None:
        return io.getvalue()
    return ""

def xmlrpcLoad(stream):
    p, u = xmlrpcGetParser()
    if hasattr(stream, "read"):
        # A real stream
        while 1:
            data = stream.read(16384)
            if not data:
                break
            p.feed(data)
    else:
        # Assume it's a string
        p.feed(stream)
    # This is not the most elegant solution, we could accommodate more parsers
    if hasattr(xmlrpclib, 'expat'):
        try:
            p.close()
        except xmlrpclib.expat.ExpatError:
            raise xmlrpclib.ResponseError
    else:
        p.close()
    return u.close(), u.getmethodname()


class ServerProxyMethod(object):

    def __init__(self, send, name):
        self._send = send
        self._name = name

    def __getattr__(self, name):
        if name.startswith('_'):
            raise AttributeError(name)
        return self.__class__(self._send, "%s.%s" % (self._name, name))

    def __call__(self, *args):
        return self._send(self._name, args)


class ServerProxy(object):
    # This used to inherit from xmlrpclib but it replaced everything anyway...

    def __init__(self, url, transport, encoding=None, allow_none=False):
        if isinstance(url, basestring):
            # Have to import here to avoid an import loop -- one of the many
            # dangers of having a monolithic util.py
            from conary.lib.http.request import URL
            url = URL.parse(url)
        self._url = url
        self._transport = transport
        self._encoding = encoding
        self._allow_none = allow_none

    def _request(self, methodname, params):
        # Call a method on the remote server
        request = xmlrpcDump(params, methodname,
            encoding = self._encoding, allow_none=self._allow_none)

<<<<<<< HEAD
        response = self._transport.request(self._url, request)

        if len(response) == 1:
            response = response[0]

        return response
=======
        return self._transport.request(self._url, request)
>>>>>>> 25ba1c2b

    def __getattr__(self, name):
        # magic method dispatcher
        if name.startswith('_'):
            raise AttributeError(name)
        return self._createMethod(name)

    def _createMethod(self, name):
        return ServerProxyMethod(self._request, name)

    def __repr__(self):
        return "<ServerProxy for %s>" % (self._url,)

    __str__ = __repr__


def copyStream(src, dest, length = None, bufferSize = 16384):
    """Copy from one stream to another, up to a specified length"""
    amtread = 0
    while amtread != length:
        if length is None:
            bsize = bufferSize
        else:
            bsize = min(bufferSize, length - amtread)
        buf = src.read(bsize)
        if not buf:
            break
        dest.write(buf)
        amtread += len(buf)
    return amtread

def decompressStream(src, bufferSize = 8092):
    sio = BoundedStringIO()
    z = zlib.decompressobj()
    while 1:
        buf = src.read(bufferSize)
        if not buf:
            break
        sio.write(z.decompress(buf))
    sio.write(z.flush())
    sio.seek(0)
    return sio

def compressStream(src, level = 5, bufferSize = 16384):
    sio = BoundedStringIO()
    z = zlib.compressobj(level)
    while 1:
        buf = src.read(bufferSize)
        if not buf:
            break
        sio.write(z.compress(buf))
    sio.write(z.flush())
    return sio

def decompressString(s):
    return zlib.decompress(s, 31)

def massCloseFileDescriptors(start, unusedCount):
    """Close all file descriptors starting with start, until we hit
    unusedCount consecutive file descriptors that were already closed"""
    return misc.massCloseFileDescriptors(start, unusedCount, 0);

def nullifyFileDescriptor(fdesc):
    """Connects the file descriptor to /dev/null or an open file (if /dev/null
    does not exist)"""
    try:
        fd = os.open('/dev/null', os.O_RDONLY)
    except OSError:
        # in case /dev/null does not exist
        fd, fn = tempfile.mkstemp()
        os.unlink(fn)
    if fd != fdesc:
        os.dup2(fd, fdesc)
        os.close(fd)

def sendmsg(sock, dataList, fdList = []):
    """
    Sends multiple strings and an optional list of file descriptors through
    a unix domain socket.

    @param sock: Unix domain socket to send message through
    @type sock: socket
    @param dataList: List of strings to send
    @type dataList: list of str
    @param fdList: File descriptors to send
    @type fdList: list of int
    @rtype: None
    """
    return misc.sendmsg(sock.fileno(), dataList, fdList)

def recvmsg(sock, dataSize, fdCount = 0):
    """
    Receives data and optional file descriptors from a unix domain socket.
    Returns a (data, fdList) tuple.

    @param sock: Unix domain socket to send message through
    @type sock: socket
    @param dataSize: Number of bytes to try to read from the socket.
    @type dataSize: int
    @param fdCount: Exact number of file descriptors to read from the socket
    @type fdCount: int
    @rtype: tuple
    """
    return misc.recvmsg(sock.fileno(), dataSize, fdCount)

class Timer:

    def start(self):
        self.started = time.time()

    def stop(self):
        self.total += (time.time() - self.started)
        self.started = None

    def get(self):
        if self.started:
            running = time.time() - self.started
        else:
            running = 0

        return self.total + running

    def __init__(self, start = False):
        self.started = None
        self.total = 0
        if start:
            self.start()

def countOpenFileDescriptors():
    """Return the number of open file descriptors for this process."""
    return misc.countOpenFileDescriptors()

def convertPackageNameToClassName(pkgname):
    return ''.join([ x.capitalize() for x in pkgname.split('-') ])

class LZMAFile:

    def read(self, limit = 4096):
        # Read exactly the specified amount of bytes. Since the underlying
        # file descriptor is a pipe, os.read may return with fewer than
        # expected bytes, so we need to iterate
        buffers = []
        pos = 0
        while pos < limit:
            buf = os.read(self.infd, limit - pos)
            if not buf:
                break
            buffers.append(buf)
            pos += len(buf)
        return ''.join(buffers)

    def close(self):
        if self.childpid:
            os.close(self.infd)
            os.waitpid(self.childpid, 0)
        self.childpid = None

    def __del__(self):
        self.close()

    def __init__(self, fileobj = None):
        self.executable = None
        for executable, args in (('xz', ('-dc',)), ('unlzma', ('-dc',))):
            for pathElement in os.getenv('PATH', '').split(os.path.pathsep):
                fullpath = os.sep.join((pathElement, executable))
                if os.path.exists(fullpath):
                    self.executable = fullpath
                    commandLine = (executable,) + args
                    break
            if self.executable:
                break
        if self.executable is None:
            raise RuntimeError('xz or unlzma is required to decompress this file')

        [ self.infd, outfd ] = os.pipe()
        self.childpid = os.fork()
        if self.childpid == 0:
            try:
                os.close(self.infd)
                if isinstance(fileobj, gzip.GzipFile):
                    # We can't rely on the underlying file descriptor to feed
                    # correct data.
                    # This should really be made to use the read() method of
                    # fileobj
                    f = tempfile.TemporaryFile()
                    copyfileobj(fileobj, f)
                    f.seek(0)
                    fileobj.close()
                    fileobj = f
                os.close(0)
                os.close(1)

                fd = fileobj.fileno()
                # this undoes any buffering
                os.lseek(fd, fileobj.tell(), 0)

                os.dup2(fd, 0)
                fileobj.close() # This closes fd
                os.dup2(outfd, 1)
                os.close(outfd)
                os.execv(self.executable, commandLine)
            finally:
                os._exit(1)

        os.close(outfd)


class SavedException(object):

    def __init__(self, exc_info=None):
        if not exc_info:
            exc_info = sys.exc_info()
        elif isinstance(exc_info, Exception):
            exc_info = exc_info.__class__, exc_info, None
        self.type, self.value, self.tb = exc_info

    def __repr__(self):
        return "<saved %s exception>" % self.getName()

    def getName(self):
        return '.'.join((self.type.__module__, self.type.__name__))

    def format(self):
        return self.getName() + ': ' + str(self.value)

    def throw(self):
        raise self.type, self.value, self.tb

    def clear(self):
        """Free the exception and traceback to avoid reference loops."""
        self.value = self.tb = None

    def replace(self, value):
        """Replace the saved exception with a new one. The traceback is
        preserved.
        """
        self.type = value.__class__
        self.value = value

    def check(self, *types):
        for type_ in types:
            if issubclass(self.type, type_):
                return True
        return False


def rethrow(newClassOrInstance, prependClassName=True, oldTup=None):
    '''
    Re-throw an exception, either from C{sys.exc_info()} (the default)
    or from C{oldTup} (when set). If C{newClassOrInstance} is a class,
    the original traceback will be stringified and used as the parameter
    to the new exception, otherwise it should be an instance which will
    be thrown as-is. In either case, the original traceback will be
    preserved. Additionally, if it is a class and C{prependClassName} is
    C{True} (the default), the resulting exception will after
    stringification be prepended with the name of the original class.

    Note that C{prependClassName} should typically be set to C{False}
    when re-throwing a re-thrown exception so that the intermediate
    class is not prepended to a value that already has the original
    class name in it.

    @param newClassOrInstance: Class of the new exception to be thrown,
        or the exact exception instance to be thrown.
    @type  newClassOrInstance: subclass or instance of Exception
    @param prependClassName: If C{True}, prepend the original class
        name to the new exception
    @type  prependClassName: bool
    @param oldTup: Exception triple to use instead of the current
        exception
    @type  oldTup: (exc_class, exc_value, exc_traceback)
    '''

    if oldTup is None:
        oldTup = sys.exc_info()
    exc_class, exc_value, exc_traceback = oldTup

    if isinstance(newClassOrInstance, Exception):
        newClass = newClassOrInstance.__class__
        newValue = newClassOrInstance
    else:
        newClass = newClassOrInstance
        newStr = str(exc_value)
        if prependClassName:
            exc_name = getattr(exc_class, '__name__', 'Unknown Error')
            newStr = '%s: %s' % (exc_name, newStr)
        newValue = newClass(newStr)

    raise newClass, newValue, exc_traceback

class Tick:
    def __init__(self):
        self.last = self.start = time.time()
    def log(self, m = ''):
        now = time.time()
        print "tick: +%.2f %s total=%.3f" % (now-self.last, m, now-self.start)
        self.last = now

class GzipFile(gzip.GzipFile):

    # fix gzip implementation to not seek. i'll probably end up in a
    # hot, firey place for this
    def __init__(self, *args, **kwargs):
        self._first = True
        gzip.GzipFile.__init__(self, *args, **kwargs)

    def _read_gzip_header(self):
        magic = self.fileobj.read(2)
        if magic == '':
            return False

        elif magic != '\037\213':
            raise IOError, 'Not a gzipped file'
        method = ord( self.fileobj.read(1) )
        if method != 8:
            raise IOError, 'Unknown compression method'
        flag = ord( self.fileobj.read(1) )
        # modtime = self.fileobj.read(4)
        # extraflag = self.fileobj.read(1)
        # os = self.fileobj.read(1)
        self.fileobj.read(6)

        if flag & gzip.FEXTRA:
            # Read & discard the extra field, if present
            xlen = ord(self.fileobj.read(1))
            xlen = xlen + 256*ord(self.fileobj.read(1))
            self.fileobj.read(xlen)
        if flag & gzip.FNAME:
            # Read and discard a null-terminated string containing the filename
            while True:
                s = self.fileobj.read(1)
                if not s or s=='\000':
                    break
        if flag & gzip.FCOMMENT:
            # Read and discard a null-terminated string containing a comment
            while True:
                s = self.fileobj.read(1)
                if not s or s=='\000':
                    break
        if flag & gzip.FHCRC:
            self.fileobj.read(2)     # Read & discard the 16-bit header CRC

        return True

    def _read(self, size=1024):
        if self.fileobj is None:
            raise EOFError, "Reached EOF"

        if self._new_member:
            # If the _new_member flag is set, we have to
            # jump to the next member, if there is one.
            self._init_read()
            if not self._read_gzip_header():
                raise EOFError, "Reached EOF"
            self.decompress = zlib.decompressobj(-zlib.MAX_WBITS)
            self._new_member = False

        # Read a chunk of data from the file
        buf = self.fileobj.read(size)

        # If the EOF has been reached, flush the decompression object
        # and mark this object as finished.

        if buf == "":
            uncompress = self.decompress.flush()
            self._read_eof()
            self._add_read_data( uncompress )
            raise EOFError, 'Reached EOF'

        uncompress = self.decompress.decompress(buf)
        self._add_read_data( uncompress )

        if self.decompress.unused_data != "":
            eof = self.decompress.unused_data
            eof += self.fileobj.read(8 - len(eof))

            # Check the CRC and file size, and set the flag so we read
            # a new member on the next call
            self._read_eof(eof)
            self._new_member = True

    def _read_eof(self, eof):
        # We've read to the end of the file, so we have to rewind in order
        # to reread the 8 bytes containing the CRC and the file size.
        # We check the that the computed CRC and size of the
        # uncompressed data matches the stored values.  Note that the size
        # stored is the true file size mod 2**32.
        #self.fileobj.seek(-8, 1)
        crc32, isize = struct.unpack("<LL", eof)

        actualCrc = (self.crc & 0xffffffff)
        if crc32 != actualCrc:
            raise IOError("CRC check failed %s != %s" % (hex(crc32),
                                                         hex(actualCrc)))
        elif isize != (self.size & 0xffffffffL):
            raise IOError, "Incorrect length of data produced"

# yields sorted paths and their stat bufs
def walkiter(dirNameList, skipPathSet = set(), root = '/'):
    dirNameList.sort()

    for dirName in dirNameList:
        try:
            entries = os.listdir(root + dirName)
        except:
            return

        entries.sort()
        for entry in entries:
            fullPath = os.path.join(dirName, entry)
            if fullPath in skipPathSet:
                continue

            sb = os.lstat(root + fullPath)
            yield fullPath, sb

            if stat.S_ISDIR(sb.st_mode):
                for x in walkiter([fullPath], root = root,
                                  skipPathSet = skipPathSet):
                    yield x

class noproxyFilter(object):
    '''Reads the no-proxy environment variable and can be used to decide
    if the proxy should be bypassed for a specific URL'''
    alwayBypass = False
    no_proxy_list = []
    def __init__(self):
        # From python 2.6's urllib (lynx also seems to obey NO_PROXY)
        no_proxy = os.environ.get('no_proxy', '') or \
            os.environ.get('NO_PROXY', '')
        # '*' is special case for always bypass
        self.alwaysBypass = no_proxy == '*'

        for name in no_proxy.split(','):
            name = name.strip()
            if name:
                self.no_proxy_list.append(name)

    def bypassProxy(self,urlStr):
        if self.alwaysBypass:
            return True
        for x in self.no_proxy_list:
            if urlStr.endswith(x):
                return True
        return False

def fnmatchTranslate(pattern):
    "Like fnmatch.translate, but do not add the end-of-string character(s)"
    patt = fnmatch.translate(pattern)
    # Python 2.6.5 appends \Z(?ms) instead of $
    if patt.endswith('$'):
        return patt[:-1]
    if patt.endswith(r'\Z(?ms)'):
        return patt[:-7]
    raise RuntimeError("Unrecognized end-of-string in %s" % patt)

class LockedFile(object):
    """
    A file protected by a lock.
    To use it::

        l = LockedFile("filename")
        fileobj = l.open()
        if fileobj is None:
            # The target file does not exist. Create it.
            l.write("Some content")
            fileobj = l.commit()
        else:
            # The target file exists
            pass
        print fileobj.read()
    """
    __slots__ = ('fileName', 'lockFileName', '_lockfobj', '_tmpfobj')

    def __init__(self, fileName):
        self.fileName = fileName
        self.lockFileName = self.fileName + '.lck'
        self._lockfobj = None
        self._tmpfobj = None

    def open(self, shouldLock = True):
        """
        Attempt to open the file.

        Returns a file object if the file exists.

        Returns None if the file does not exist, and needs to be created.
        At this point the lock is acquired.  Use write() and commit() to
        have the file created and the lock released.
        """

        if self._lockfobj is not None:
            self.close()

        fobj = fopenIfExists(self.fileName, "r")
        if fobj is not None or not shouldLock:
            return fobj

        self._lockfobj = open(self.lockFileName, "w")

        # Attempt to lock file in write mode
        fcntl.lockf(self._lockfobj, fcntl.LOCK_EX)
        # If we got this far, we now have the lock. Check if the data file was
        # created
        fobj = fopenIfExists(self.fileName, "r")
        if fobj is not None:
            # The other process committed (and we probably hold a link to a
            # removed file).
            self.unlock()
            return fobj

        if not os.path.exists(self.lockFileName):
            # The original caller returned without creating the data file, and
            # it also removed the lock file - so now we hold a lock on an
            # orphaned fd
            # This should normally not happen, since a close() will not remove
            # the lock file after releasing the lock
            return self.open()
        # We now hold the lock
        return None

    def write(self, data):
        if self._tmpfobj is None:
            # Create temporary file
            self._tmpfobj = AtomicFile(self.fileName)
        self._tmpfobj.write(data)

    def commit(self):
        # It is important that we move the file into place first, before
        # releasing the lock. This make sure that any process that was blocked
        # will see the file immediately, instead of retrying to lock
        if self._tmpfobj is None:
            fileobj = None
        else:
            fileobj = self._tmpfobj.commit(returnHandle = True)
            self._tmpfobj = None
        self.unlock()
        return fileobj

    def unlock(self):
        removeIfExists(self.lockFileName)
        self.close()

    def close(self):
        """Close without removing the lock file"""
        if self._tmpfobj is not None:
            self._tmpfobj.close()
            self._tmpfobj = None
        # This also releases the lock
        if self._lockfobj is not None:
            self._lockfobj.close()
            self._lockfobj = None

    __del__ = close

class AtomicFile(object):
    """
    Open a temporary file adjacent to C{path} for writing. When
    C{f.commit()} is called, the temporary file will be flushed and
    renamed on top of C{path}, constituting an atomic file write.
    """

    fObj = None

    def __init__(self, path, mode='w+b', chmod=0644, tmpsuffix = "",
                 tmpprefix = None):
        self.finalPath = os.path.realpath(path)
        self.finalMode = chmod

        if tmpprefix is None:
            tmpprefix = os.path.basename(self.finalPath) + '.tmp.'
        fDesc, self.name = tempfile.mkstemp(dir=os.path.dirname(self.finalPath),
            suffix=tmpsuffix, prefix=tmpprefix)
        self.fObj = os.fdopen(fDesc, mode)

    def __getattr__(self, name):
        return getattr(self.fObj, name)

    def commit(self, returnHandle=False):
        """
        C{flush()}, C{chmod()}, and C{rename()} to the target path.
        C{close()} afterwards.
        """
        if self.fObj.closed:
            raise RuntimeError("Can't commit a closed file")

        # Flush and change permissions before renaming so the contents
        # are immediately present and accessible.
        self.fObj.flush()
        os.chmod(self.name, self.finalMode)
        os.fsync(self.fObj)

        # Rename to the new location. Since both are on the same
        # filesystem, this will atomically replace the old with the new.
        os.rename(self.name, self.finalPath)

        # Now close the file.
        if returnHandle:
            fObj, self.fObj = self.fObj, None
            return fObj
            return fObj
        else:
            self.fObj.close()

    def close(self):
        if self.fObj and not self.fObj.closed:
            removeIfExists(self.name)
            self.fObj.close()
    __del__ = close


class TimestampedMap(object):
    """
    A map that timestamps entries, to cycle them out after delta seconds.
    If delta is set to None, new entries will never go stale.
    """
    __slots__ = [ 'delta', '_map' ]
    _MISSING = object()
    def __init__(self, delta = None):
        self.delta = delta
        self._map = dict()

    def get(self, key, default = None, stale = False):
        v = self._map.get(key, None)
        if v is not None:
            v, ts = v
            if stale or ts is None or time.time() <= ts:
                return v
        return default

    def set(self, key, value):
        if self.delta is None:
            ts = None
        else:
            ts = time.time() + self.delta
        self._map[key] = (value, ts)
        return self

    def clear(self):
        self._map.clear()

    def iteritems(self, stale=False):
        now = time.time()
        ret = sorted(self._map.items(), key = lambda x: x[1][1])
        ret = [ (k, v[0]) for (k, v) in ret
            if stale or now <= v[1] ]
        return ret


def statFile(pathOrFile, missingOk=False, inodeOnly=False):
    """Return a (dev, inode, size, mtime, ctime) tuple of the given file.

    Accepts paths, file descriptors, and file-like objects with a C{fileno()}
    method.

    @param pathOrFile: A file path or file-like object
    @type  pathOrFile: C{basestring} or file-like object or C{int}
    @param missingOk: If C{True}, return C{None} if the file is missing.
    @type  missingOk: C{bool}
    @param inodeOnly: If C{True}, return just (dev, inode).
    @type  inodeOnly: C{bool}
    @rtype: C{tuple}
    """
    try:
        if isinstance(pathOrFile, basestring):
            st = os.stat(pathOrFile)
        else:
            if hasattr(pathOrFile, 'fileno'):
                pathOrFile = pathOrFile.fileno()
            st = os.fstat(pathOrFile)
    except OSError, err:
        if err.errno == errno.ENOENT and missingOk:
            return None
        raise

    if inodeOnly:
        return (st.st_dev, st.st_ino)
    else:
        return (st.st_dev, st.st_ino, st.st_size, st.st_mtime, st.st_ctime)


def iterFileChunks(fobj):
    """Yield chunks of data from the given file object."""
    while True:
        data = fobj.read(16384)
        if not data:
            break
        yield data<|MERGE_RESOLUTION|>--- conflicted
+++ resolved
@@ -1912,16 +1912,7 @@
         request = xmlrpcDump(params, methodname,
             encoding = self._encoding, allow_none=self._allow_none)
 
-<<<<<<< HEAD
-        response = self._transport.request(self._url, request)
-
-        if len(response) == 1:
-            response = response[0]
-
-        return response
-=======
         return self._transport.request(self._url, request)
->>>>>>> 25ba1c2b
 
     def __getattr__(self, name):
         # magic method dispatcher
