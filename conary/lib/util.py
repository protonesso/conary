--- conflicted
+++ resolved
@@ -1602,11 +1602,9 @@
         os.dup2(fd, fdesc)
         os.close(fd)
 
-<<<<<<< HEAD
-def convertPackageNameToClassName(pkgname):
-    return ''.join([ x.capitalize() for x in pkgname.split('-') ])
-=======
 def countOpenFileDescriptors():
     """Return the number of open file descriptors for this process."""
     return misc.countOpenFileDescriptors()
->>>>>>> e26758d7
+
+def convertPackageNameToClassName(pkgname):
+    return ''.join([ x.capitalize() for x in pkgname.split('-') ])