#
# Copyright (c) 2004-2007 rPath, Inc.
#
# This program is distributed under the terms of the Common Public License,
# version 1.0. A copy of this license should have been distributed with this
# source file in a file called LICENSE. If it is not present, the license
# is always available at http://www.rpath.com/permanent/licenses/CPL-1.0.
#
# This program is distributed in the hope that it will be useful, but
# without any warranty; without even the implied warranty of merchantability
# or fitness for a particular purpose. See the Common Public License for
# full details.
#

import bdb
import bz2
import debugger
import fcntl
import errno
import log
import misc
import os
import re
import select
import shutil
import signal
import stat
import string
import StringIO
import subprocess
import sys
import tempfile
import time
import urllib
import urlparse
import weakref
import xmlrpclib
import zlib

from conary.lib import fixedglob, log

# Simple ease-of-use extensions to python libraries

def normpath(path):
    s = os.path.normpath(path)
    if s.startswith(os.sep + os.sep):
	return s[1:]
    return s

def realpath(path):
    # returns the real path of a file, if and only if it is not a symbolic
    # link
    if not os.path.exists(path):
        return path
    if stat.S_ISLNK(os.lstat(path)[stat.ST_MODE]):
        return path
    return os.path.realpath(path)

def isregular(path):
    return stat.S_ISREG(os.lstat(path)[stat.ST_MODE])

def mkdirChain(*paths):
    for path in paths:
        if path[0] != os.sep:
            path = os.getcwd() + os.sep + path
        normpath = os.path.normpath(path)

        # don't die in case the dir already exists
        try:
            os.makedirs(normpath)
        except OSError, exc:
            if exc.errno == errno.EEXIST:
                if os.path.isdir(normpath):
                    continue
                else:
                    raise
            else:
                raise

def _searchVisit(arg, dirname, names):
    file = arg[0]
    path = arg[1]
    testname = '%s%s%s' %(dirname, os.sep, file)
    if file in names:
	path[0] = testname
	del names

def searchPath(file, basepath):
    path = [ None ]
    # XXX replace with os.walk in python 2.3, to cut short properly
    os.path.walk(basepath, _searchVisit, (file, path))
    return path[0]

def searchFile(file, searchdirs, error=None):
    for dir in searchdirs:
        s = "%s%s%s" %(dir, os.sep, file)
        if os.path.exists(s):
            return s
    if error:
        raise OSError, (errno.ENOENT, os.strerror(errno.ENOENT))
    return None

def findFile(file, searchdirs):
    return searchFile(file, searchdirs, error=1)

def recurseDirectoryList(topdir, withDirs=False):
    """Recursively list all files in the directory"""
    items = [topdir]
    while items:
        item = items.pop()
        if os.path.islink(item) or os.path.isfile(item):
            yield item
            continue
        # Directory
        listdir = os.listdir(item)
        # Add the contents of the directory in reverse order (we use pop(), so
        # last element in the list is the one popped out)
        listdir.sort()
        listdir.reverse()
        listdir = [ os.path.join(item, x) for x in listdir ]
        items.extend(listdir)

        if withDirs:
            # This is useful if one wants to catch empty directories
            yield item

def normurl(url):
    surl = list(urlparse.urlsplit(url))
    if surl[2] == '':
        surl[2] = '/'
    elif surl[2] != '/':
        tail = ''
        if surl[2].endswith('/'):
            tail = '/'
        surl[2] = normpath(surl[2]) + tail
    return urlparse.urlunsplit(surl)

errorMessage = '''
*******************************************************************
*** An error has occurred in conary:
***
*** %(filename)s:%(lineno)s
*** %(errtype)s: %(errmsg)s
***
*** Receiving this message is always due to a bug in conary, not
*** user error.
***
*** The related traceback has been output to %(stackfile)s
***
*** To report this error, please run the following script:
***
*** conary-debug "%(command)s"
***
*** You can attach the resulting archive to a bug report at
*** http://issues.rpath.com/.
***
*******************************************************************

For more information, or if you have trouble with the conary-debug
command, go to: 

http://wiki.rpath.com/wiki/Conary:How_To_File_An_Effective_Bug_Report

for more help on reporting issues.

To get a debug prompt, rerun this command with --debug-all
'''
_debugAll = False

def genExcepthook(debug=True,
                  debugCtrlC=False, prefix='conary-error-',
                  catchSIGUSR1=True, error=errorMessage):
    def SIGUSR1Handler(signum, frame):
        global _debugAll
        _debugAll = True
        print >>sys.stderr, '<Turning on KeyboardInterrupt catching>'

    def excepthook(typ, value, tb):
        if typ is bdb.BdbQuit:
            sys.exit(1)
        sys.excepthook = sys.__excepthook__
        if not _debugAll and (typ == KeyboardInterrupt and not debugCtrlC):
            sys.exit(1)

        out = BoundedStringIO()
        formatTrace(typ, value, tb, stream = out, withLocals = False)
        out.write("\nFull stack:\n")
        formatTrace(typ, value, tb, stream = out, withLocals = True)
        out.seek(0)
        tbString = out.read()
        del out
        if log.syslog is not None:
            log.syslog("command failed\n%s", tbString)

        if debug or _debugAll:
            formatTrace(typ, value, tb, stream = sys.stderr,
                        withLocals = False)
            if sys.stdout.isatty() and sys.stdin.isatty():
                debugger.post_mortem(tb, typ, value)
            else:
                sys.exit(1)
        elif log.getVerbosity() is log.DEBUG:
            log.debug(tbString)
        else:
            cmd = sys.argv[0]
            if cmd.endswith('/commands/conary'):
                cmd = cmd[:len('/commands/conary')] + '/bin/conary'
            elif cmd.endswith('/commands/cvc'):
                cmd = cmd[:len('/commands/cvc')] + '/bin/cvc'
                
            origTb = tb
            cmd = normpath(cmd)
            sys.argv[0] = cmd
            while tb.tb_next: tb = tb.tb_next
            lineno = tb.tb_frame.f_lineno
            filename = tb.tb_frame.f_code.co_filename
            tmpfd, stackfile = tempfile.mkstemp('.txt', prefix)
            os.write(tmpfd, tbString)
            os.close(tmpfd)

            sys.stderr.write(error % dict(command=' '.join(sys.argv),
                                                 filename=filename,
                                                 lineno=lineno,
                                                 errtype=type.__name__,
                                                 errmsg=value,
                                                 stackfile=stackfile))

    if catchSIGUSR1:
        signal.signal(signal.SIGUSR1, SIGUSR1Handler)
    return excepthook



def _handle_rc(rc, cmd):
    if rc:
	if not os.WIFEXITED(rc):
	    info = 'Shell command "%s" killed with signal %d' \
		    %(cmd, os.WTERMSIG(rc))
	if os.WEXITSTATUS(rc):
	    info = 'Shell command "%s" exited with exit code %d' \
		    %(cmd, os.WEXITSTATUS(rc))
        log.error(info)
	raise RuntimeError, info

def execute(cmd, destDir=None, verbose=True):
    """
    similar to os.system, but raises errors if exit code != 0 and closes stdin
    so processes can never block on user input
    """
    if verbose:
        log.info(cmd)
    rc = subprocess.call(cmd, shell=True, cwd=destDir, stdin=open(os.devnull))
    # form the rc into a standard exit status
    if rc < 0:
        # turn rc positive
        rc = rc * -1
    else:
        # shift the return code into the high bits
        rc = rc << 8
    _handle_rc(rc, cmd)

class popen:
    """
    Version of popen() that throws errors on close(), unlike os.popen()
    """
    # unfortunately, can't derive from os.popen.  Add methods as necessary.
    def __init__(self, *args):
	self.p = os.popen(*args)
        self.write = self.p.write
        self.read = self.p.read
        self.readline = self.p.readline
        self.readlines = self.p.readlines
        self.writelines = self.p.writelines

    def close(self, *args):
	rc = self.p.close(*args)
	_handle_rc(rc, self.p.name)
        return rc

# string extensions

def find(s, subs, start=0):
    ret = -1
    found = None
    for sub in subs:
	this = string.find(s, sub, start)
	if this > -1 and ( ret < 0 or this < ret):
	    ret = this
	    found = s[this:this+1]
    return (ret, found)

def literalRegex(s):
    return re.escape(s)


# shutil module extensions, with {}-expansion and globbing

def braceExpand(path):
    obrace = string.find(path, "{")
    if obrace < 0:
	return [path]

    level=1
    pathlist = []
    h = obrace
    while level:
	(h, it) = find(path, "{}", h)
	if h < 0:
	    raise ValueError, 'path %s has unbalanced {}' %path
	if it == "{":
	    level = level + 1
	    obrace = h
	else:
	    segments = path[obrace+1:h].split(',')
	    start = path[:obrace]
	    end = path[h+1:]
	    for segment in segments:
		newbits = braceExpand(start+segment+end)
		for bit in newbits:
		    if not bit in pathlist:
			pathlist.append(bit)
	    return pathlist
	h = h + 1

def braceGlob(paths):
    pathlist = []
    for path in braceExpand(paths):
	pathlist.extend(fixedglob.glob(path))
    return pathlist

def rmtree(paths, ignore_errors=False, onerror=None):
    for path in braceGlob(paths):
	log.debug('deleting [tree] %s', path)
	# act more like rm -rf -- allow files, too
	if (os.path.islink(path) or 
                (os.path.exists(path) and not os.path.isdir(path))):
	    os.remove(path)
	else:
	    os.path.walk(path, _permsVisit, None)
	    shutil.rmtree(path, ignore_errors, onerror)

def _permsVisit(arg, dirname, names):
    for name in names:
	path = dirname + os.sep + name
	mode = os.lstat(path)[stat.ST_MODE]
	# has to be executable to cd, readable to list, writeable to delete
	if stat.S_ISDIR(mode) and (mode & 0700) != 0700:
	    log.warning("working around illegal mode 0%o at %s", mode, path)
	    mode |= 0700
	    os.chmod(path, mode)

def remove(paths, quiet=False):
    for path in braceGlob(paths):
	if os.path.isdir(path) and not os.path.islink(path):
	    log.warning('Not removing directory %s', path)
	elif os.path.exists(path) or os.path.islink(path):
            if not quiet:
                log.debug('deleting [file] %s', path)
	    os.remove(path)
	else:
	    log.warning('file %s does not exist when attempting to delete [file]', path)

def copyfile(sources, dest, verbose=True):
    for source in braceGlob(sources):
	if verbose:
	    log.info('copying %s to %s', source, dest)
	shutil.copy2(source, dest)

def copyfileobj(source, dest, callback = None, digest = None,
                abortCheck = None, bufSize = 128*1024, rateLimit = None,
                sizeLimit = None, total=0):
    if hasattr(dest, 'send'):
        write = dest.send
    else:
        write = dest.write

    if rateLimit is None:
        rateLimit = 0

    if not rateLimit == 0:
        if rateLimit < 8 * 1024:
            bufSize = 4 * 1024
        else:
            bufSize = 8 * 1024

        rateLimit = float(rateLimit)

    starttime = time.time()

    copied = 0

    if abortCheck:
        pollObj = select.poll()
        pollObj.register(source.fileno(), select.POLLIN)
    else:
        pollObj = None

    while True:
        if sizeLimit and (sizeLimit - copied < bufSize):
            bufSize = sizeLimit - copied

        if abortCheck:
            # if we need to abortCheck, make sure we check it every time
            # read returns, and every five seconds
            l = []
            while not l:
                if abortCheck():
                    return None
                l = pollObj.poll(5000)

        buf = source.read(bufSize)
        if not buf:
            break

        total += len(buf)
        copied += len(buf)
        write(buf)

        if digest:
            digest.update(buf)

        now = time.time()
        if now == starttime:
            rate = 0 # don't bother limiting download until now > starttime.
        else:
            rate = copied / ((now - starttime)) 

        if callback:
            callback(total, rate)

        if copied == sizeLimit:
            break

        if rateLimit > 0 and rate > rateLimit:
            time.sleep((copied / rateLimit) - (copied / rate))

    return copied

def rename(sources, dest):
    for source in braceGlob(sources):
	log.debug('renaming %s to %s', source, dest)
	os.rename(source, dest)

def _copyVisit(arg, dirname, names):
    sourcelist = arg[0]
    sourcelen = arg[1]
    dest = arg[2]
    filemode = arg[3]
    dirmode = arg[4]
    if dirmode:
	os.chmod(dirname, dirmode)
    for name in names:
	if filemode:
	    os.chmod(dirname+os.sep+name, filemode)
	sourcelist.append(os.path.normpath(
	    dest + os.sep + dirname[sourcelen:] + os.sep + name))

def copytree(sources, dest, symlinks=False, filemode=None, dirmode=None):
    """
    Copies tree(s) from sources to dest, returning a list of
    the filenames that it has written.
    """
    sourcelist = []
    for source in braceGlob(sources):
	if os.path.isdir(source):
	    if source[-1] == '/':
		source = source[:-1]
	    thisdest = '%s%s%s' %(dest, os.sep, os.path.basename(source))
	    log.debug('copying [tree] %s to %s', source, thisdest)
	    shutil.copytree(source, thisdest, symlinks)
	    if dirmode:
		os.chmod(thisdest, dirmode)
	    os.path.walk(source, _copyVisit,
			 (sourcelist, len(source), thisdest, filemode, dirmode))
	else:
	    log.debug('copying [file] %s to %s', source, dest)
	    shutil.copy2(source, dest)
	    if dest.endswith(os.sep):
		thisdest = dest + os.sep + os.path.basename(source)
	    else:
		thisdest = dest
	    if filemode:
		os.chmod(thisdest, filemode)
	    sourcelist.append(thisdest)
    return sourcelist

def checkPath(binary, root=None):
    """
    Examine $PATH to determine if a binary exists, returns full pathname
    if it exists; otherwise None.
    """
    path = os.environ.get('PATH', '')
    if binary[0] == '/':
        # handle case where binary starts with / seperately 
        # because os.path.join will not do the right
        # thing with root set.
        if root:
            if os.path.exists(root + binary):
                return root + binary
        elif os.path.exists(binary):
            return binary
        return None

    for path in path.split(os.pathsep):
        if root:
            path = joinPaths(root, path)
        candidate = os.path.join(path, binary)
        if os.access(candidate, os.X_OK):
            if root:
                return candidate[len(root):]
            return candidate
    return None

def joinPaths(*args):
    return normpath(os.sep.join(args))

def splitPathReverse(path):
    """Split the path at the operating system's separators.
    Returns a list with the path components in reverse order.
    Empty path components are stripped out.
    Example: 'a//b//c/d' -> ['d', 'c', 'b', 'a']
    """
    while 1:
        path, tail = os.path.split(path)
        if not tail:
            break
        yield tail

def splitPath(path):
    """Split the path at the operating system's separators
    Empty path components are stripped out
    Example: 'a//b//c/d' -> ['a', 'b', 'c', 'd']
    """
    ret = list(splitPathReverse(path))
    ret.reverse()
    return ret

def assertIteratorAtEnd(iter):
    try:
	iter.next()
	raise AssertionError
    except StopIteration:
	return True

ref = weakref.ref
class ObjectCache(dict):
    """
    Implements a cache of arbitrary (hashable) objects where an object
    can be looked up and have its cached value retrieved. This allows
    a single copy of immutable objects to be kept in memory.
    """
    def __init__(self, *args):
        dict.__init__(self, *args)

        def remove(k, selfref=ref(self)):
            self = selfref()
            if self is not None:
                return dict.__delitem__(self, k)
        self._remove = remove

    def __setitem__(self, key, value):
        return dict.__setitem__(self, ref(key, self._remove), ref(value))

    def __contains__(self, key):
        return dict.__contains__(self, ref(key))

    def has_key(self, key):
        return key in self

    def __delitem__(self, key):
        return dict.__delitem__(self, ref(key))

    def __getitem__(self, key):
        return dict.__getitem__(self, ref(key))()

    def setdefault(self, key, value):
        return dict.setdefault(self, ref(key, self._remove), ref(value))()

def memsize(pid = None):
    return memusage(pid = pid)[0]

def memusage(pid = None):
    """Get the memory usage.
    @param pid: Process to analyze (None for current process)
    """
    if pid is None:
        pfn = "/proc/self/statm"
    else:
        pfn = "/proc/%d/statm" % pid
    line = open(pfn).readline()
    # Assume page size is 4k (true for i386). This can be adjusted by reading
    # resource.getpagesize() 
    arr = [ 4 * int(x) for x in line.split()[:6] ]
    vmsize, vmrss, vmshared, text, lib, data = arr

    # The RHS in the following description is the fields in /proc/self/status
    # text is VmExe
    # data is VmData + VmStk
    return vmsize, vmrss, vmshared, text, lib, data

def createLink(src, to):
    name = os.path.basename(to)
    path = os.path.dirname(to)
    mkdirChain(path)
    tmpfd, tmpname = tempfile.mkstemp(name, '.ct', path)
    os.close(tmpfd)
    os.remove(tmpname)
    os.link(src, tmpname)
    os.rename(tmpname, to)

def tupleListBsearchInsert(haystack, newItem, cmpFn):
    """
    Inserts newItem into haystack, maintaining the sorted order. The
    cmpIdx is the item number in the list of tuples to base comparisons on.
    Duplicates items aren't added.

    @type l: list of tuples
    @type cmpIdx: int
    @type needle: object
    @type newItem: tuple
    """
    start = 0
    finish = len(haystack) - 1
    while start < finish:
        i = (start + finish) / 2

        rc = cmpFn(haystack[i], newItem)
        if rc == 0:
            start = i
            finish = i
            break
        elif rc < 0:
            start = i + 1
        else:
            finish = i - 1

    if start >= len(haystack):
        haystack.append(newItem)
    else:
        rc = cmpFn(haystack[start], newItem)
        if rc < 0:
            haystack.insert(start + 1, newItem)
        elif rc > 0:
            haystack.insert(start, newItem)

_tempdir = tempfile.gettempdir()
def settempdir(tempdir):
    # XXX add locking if we ever go multi-threadded
    global _tempdir
    _tempdir = tempdir

def mkstemp(suffix="", prefix=tempfile.template, dir=None, text=False):
    """
    a wrapper for tempfile.mkstemp that uses a common prefix which
    is set through settempdir()
    """
    if dir is None:
        global _tempdir
        dir = _tempdir
    return tempfile.mkstemp(suffix=suffix, prefix=prefix, dir=dir, text=text)

def verFormat(cfg, version):
    """Format the version according to the options in the cfg object"""
    print >> sys.stderr, 'util.verFormat is obsolete as of Conary 1.2'
    if cfg.fullVersions:
        return str(version)
    if cfg.showLabels:
        ret = "%s/%s" % (version.branch().label(), version.trailingRevision())
        return ret
    # If the branch is matching the install label, don't bother to show it
    if version.branch().label() == cfg.installLabel:
        return version.trailingRevision().asString()
    return version.asString()

class ExtendedFile(file):

    def __init__(self, path, mode = "r", buffering = True):
        assert(not buffering)
        file.__init__(self, path, mode, buffering)
        fcntl.fcntl(self.fileno(), fcntl.F_SETFD, 1)

    def pread(self, bytes, offset):
        return misc.pread(self.fileno(), bytes, offset)

class ExtendedStringIO(StringIO.StringIO):
    def pread(self, bytes, offset):
        pos = self.tell()
        self.seek(offset, 0)
        data = self.read(bytes)
        self.seek(pos, 0)
        return data

class PreadWrapper(object):
    # DEPRECATED. Will be removed in 1.1.23.
    __slots__ = ('f', 'path')

    def __init__(self, f):
        self.path = None
        if not hasattr(f, 'mode'):
            if hasattr(f, 'path'):
                # this is an rMake LazyFile
                self.path = f.path
            else:
                raise ValueError('PreadWrapper does not know how to handle this file object')
        elif f.mode != 'r':
            raise ValueError('PreadWrapper.__init__() requires a read-only file object')
        self.f = f

    def __getattr__(self, attr):
        if attr != 'pread':
            return getattr(self.f, attr)
        else:
            return self.pread

    def pread(self, bytes, offset):
        if self.path:
            # hack for rMake compatibility
            f = open(self.path, 'r')
            buf = misc.pread(f.fileno(), bytes, offset)
            f.close()
            return buf
        return misc.pread(self.fileno(), bytes, offset)

class SeekableNestedFile:

    def __init__(self, file, size, start = -1):
        self.file = file
        self.size = size
        self.end = self.size
        self.pos = 0

        if start == -1:
            self.start = file.tell()
        else:
            self.start = start

    def close(self):
        pass

    def read(self, bytes = -1, offset = None):
        if offset is None:
            readPos = self.pos
        else:
            readPos = offset

	if bytes < 0 or (self.end - readPos) <= bytes:
	    # return the rest of the file
	    count = self.end - readPos
	    newPos = self.end
	else:
            count = bytes
            newPos = readPos + bytes

        buf = self.file.pread(count, readPos + self.start)

        if offset is None:
            self.pos = newPos

        return buf

    pread = read

    def seek(self, offset, whence = 0):
        if whence == 0:
            newPos = offset
        elif whence == 1:
            newPos = self.pos + offset
        else:
            newPos = self.size + offset

        if newPos > self.size or newPos < 0:
            raise IOError

        self.pos = newPos
        return self.pos

    def tell(self):
        return self.pos

class BZ2File:
    def __init__(self, fobj):
        self.decomp = bz2.BZ2Decompressor()
        self.fobj = fobj
        self.leftover = ''

    def read(self, bytes):
        while 1:
            buf = self.fobj.read(2048)
            if not buf:
                # ran out of compressed input
                if self.leftover:
                    # we have some uncompressed stuff left, return
                    # it
                    rc = self.leftover[:]
                    self.leftover = None
                    return rc
                # done returning all data, return None as the EOF
                return None
            # decompressed the newly read compressed data
            self.leftover += self.decomp.decompress(buf)
            # if we have at least what the caller asked for, return it
            if len(self.leftover) > bytes:
                rc = self.leftover[:bytes]
                self.leftover = self.leftover[bytes:]
                return rc
            # read some more data and try to get enough uncompressed
            # data to return

class PeekIterator:

    def _next(self):
        try:
            self.val = self.iter.next()
        except StopIteration:
            self.done = True

    def peek(self):
        if self.done:
            raise StopIteration

        return self.val

    def next(self):
        if self.done:
            raise StopIteration

        val = self.val
        self._next()
        return val

    def __iter__(self):
        while True:
            yield self.next()

    def __init__(self, iter):
        self.done = False
        self.iter = iter
        self._next()

class IterableQueue:

    def add(self, item):
        self.l.append(item)

    def __iter__(self):
        while self.l:
            yield self.l.pop(0)

        raise StopIteration

    def __init__(self):
        self.l = []

def lstat(path):
    """
    Return None if the path doesn't exist.
    """
    if not misc.exists(path):
        return None

    try:
        sb = os.lstat(path)
    except OSError, e:
        if e.errno != errno.ENOENT:
            raise
        return None

    return sb

class LineReader:

    def readlines(self):
        s = os.read(self.fd, 4096)
        if not s:
            if self.buf:
                s = self.buf
                self.buf = ''
                return [ s ]

            return None

        self.buf += s

        lines = self.buf.split('\n')
        self.buf = lines[-1]
        del lines[-1]

        return [ x + "\n" for x in lines ]

    def __init__(self, fd):
        self.fd = fd
        self.buf = ''

exists = misc.exists
removeIfExists = misc.removeIfExists
pread = misc.pread

class _LazyFile(object):
    __slots__ = ['path', 'marker', 'mode', '_cache', '_hash', '_realFd',
                 '_timestamp']
    def __init__(self, cache, path, mode):
        self.path = path
        self.mode = mode
        self.marker = (0, 0)
        self._hash = cache._getCounter()
        self._cache = weakref.ref(cache, self._closeCallback)
        self._realFd = None
        self._timestamp = time.time()

    def reopen(method):
        """Decorator to perform the housekeeping of opening/closing of fds"""
        def wrapper(self, *args, **kwargs):
            if self._realFd is not None:
                # Object is already open
                # Mark it as being used
                self._timestamp = time.time()
                # Return the real method
                return getattr(self._realFd, method.func_name)(*args, **kwargs)
            if self._cache is None:
                raise Exception("Cache object is closed")
            try:
                self._cache()._getSlot()
            except ReferenceError:
                # re-raise for now, until we decide what to do
                raise
            self._reopen()
            return getattr(self._realFd, method.func_name)(*args, **kwargs)
        return wrapper

    def _reopen(self):
        # Initialize the file descriptor
        self._realFd = ExtendedFile(self.path, self.mode, buffering = False)
        self._realFd.seek(*self.marker)
        self._timestamp = time.time()

    def _release(self):
        assert self._realFd is not None, "Cannot release file descriptor"
        self._close()

    def _closeCallback(self, cache):
        """Called when the cache object gets destroyed"""
        self._close()
        self._cache = None

    @reopen
    def read(self, bytes):
        pass

    @reopen
    def pread(self, bytes, offset):
        pass

    @reopen
    def seek(self, loc, type):
        pass

    @reopen
    def trucate(self):
        pass

    def _close(self):
        # Close only the file descriptor
        if self._realFd is not None:
            self.marker = (self._realFd.tell(), 0)
            self._realFd.close()
            self._realFd = None

    def close(self):
        self._close()
        if self._cache is None:
            return
        cache = self._cache()
        if cache is not None:
            try:
                cache._closeSlot(self)
            except ReferenceError:
                # cache object is already gone
                pass
        self._cache = None

    @reopen
    def tell(self):
        pass

    def __hash__(self):
        return self._hash

    def __del__(self):
        self.close()

class LazyFileCache:
    """An object tracking open files. It will serve file-like objects that get
    closed behind the scene (and reopened on demand) if the number of open 
    files in the current process exceeds a threshold.
    The objects will close automatically when they fall out of scope.
    """
    # Assuming maxfd is 1024, this should be ok
    threshold = 900

    def __init__(self, threshold=None):
        if threshold:
            self.threshold = threshold
        # Counter used for hashing
        self._fdCounter = 0
        self._fdMap = {}
    
    def open(self, path, mode="r"):
        fd = _LazyFile(self, path, mode=mode)
        self._fdMap[fd._hash] = fd
        # Try to open the fd, to push the errors up early
        fd.tell()
        return fd

    def _getFdCount(self):
        return len(os.listdir("/proc/self/fd"))

    def _getCounter(self):
        ret = self._fdCounter;
        self._fdCounter += 1;
        return ret;

    def _getSlot(self):
        if self._getFdCount() < self.threshold:
            # We can open more file descriptors
            return
        # There are several ways we can obtain a slot if the object is full:
        # 1. free one slot
        # 2. free a batch of slots
        # 3. free all slots
        # Running tests which are not localized (i.e. walk over the list of
        # files and do some operation on them) shows that 1. is extremely
        # expensive. 2. and 3. are comparatively similar if we're freeing 10%
        # of the threshold, so that's the current implementation.

        # Sorting would be expensive for selecting just the oldest fd, but
        # when selecting the oldest m fds, performance is m * n. For m large
        # enough, log n will be smaller. For n = 5k, 10% is 500, while log n
        # is about 12. Even factoring in other sorting constants, you're still
        # winning.
        l = sorted([ x for x in self._fdMap.values() if x._realFd is not None],
                   lambda a, b: cmp(a._timestamp, b._timestamp))
        for i in range(int(self.threshold / 10)):
            l[i]._release()

    def _closeSlot(self, fd):
        del self._fdMap[fd._hash]

    def close(self):
        # No need to call fd's close(), we're destroying this object
        for fd in self._fdMap.values():
            fd._close()
            fd._cache = None
        self._fdMap.clear()

    def release(self):
        """Release the file descriptors kept open by the LazyFile objects"""
        for fd in self._fdMap.values():
            fd._close()

    __del__ = close

class Flags(object):

    # set the slots to the names of the flags to support

    __slots__ = []

    def __init__(self, **kwargs):
        for flag in self.__slots__:
            setattr(self, flag, False)

        for (flag, val) in kwargs.iteritems():
            setattr(self, flag, val)

    def __setattr__(self, flag, val):
        if type(val) != bool:
            raise TypeError, 'bool expected'
        object.__setattr__(self, flag, val)

    def __repr__(self):
        return "%s(%s)" % (self.__class__.__name__,
                "".join( flag for flag in self.__slots__
                            if getattr(self, flag) ) )

def stripUserPassFromUrl(url):
    arr = list(urlparse.urlparse(url))
    hostUserPass = arr[1]
    userPass, host = urllib.splituser(hostUserPass)
    arr[1] = host
    return urlparse.urlunparse(arr)

<<<<<<< HEAD
class FileIgnoreEpipe:

    def ignoreEpipe(fn):

        def wrapper(*args, **kwargs):
            try:
                return fn(*args, **kwargs)
            except IOError, e:
                if e.errno != errno.EPIPE:
                    raise

            return

        return wrapper

    @ignoreEpipe
    def write(self, *args):
        return self.f.write(*args)

    @ignoreEpipe
    def close(self, *args):
        return self.f.close(*args)

    def __getattr__(self, name):
        return getattr(self.f, name)

    def __init__(self, f):
        self.f = f

class BoundedStringIO(object):
    """
    An IO object that behaves like a StringIO.
    Data is stored in memory (just like in a StringIO) if shorter than
    maxMemorySize, or in a temporary file.
    """
    defaultMaxMemorySize = 65536
    __slots__ = ['_backend', '_backendType', 'maxMemorySize']
    def __init__(self, buf='', maxMemorySize=None):
        if maxMemorySize is None:
            maxMemorySize = object.__getattribute__(self, 'defaultMaxMemorySize')
        self.maxMemorySize = maxMemorySize
        # Store in memory by default
        self._backend = StringIO.StringIO(buf)
        self._backendType = "memory"

    def _writeImpl(self, s):
        backend = object.__getattribute__(self, '_backend')
        if isinstance(backend, file):
            # File backend
            return backend.write(s)
        # StringIO backend

        maxMemorySize = object.__getattribute__(self, 'maxMemorySize')

        # Save current position
        curPos = backend.tell()
        if curPos + len(s) < maxMemorySize:
            # No danger to overflow the limit
            return backend.write(s)

        fd, name = tempfile.mkstemp(suffix=".tmp", prefix="tmpBSIO")
        # Get rid of the file from the filesystem, we'll keep an open fd to it
        os.unlink(name)
        fcntl.fcntl(fd, fcntl.F_SETFD, 1)
        backendFile = os.fdopen(fd, "w+")
        # Copy the data from the current StringIO (up to the current position)
        backend.seek(0)
        backendFile.write(backend.read(curPos))
        ret = backendFile.write(s)
        self._backend = backendFile
        self._backendType = "file"
        return ret

    def _truncateImpl(self, size=None):
        if size is None:
            # Truncate to current position by default
            size = self.tell()
        backend = object.__getattribute__(self, '_backend')
        maxMemorySize = object.__getattribute__(self, 'maxMemorySize')

        if not isinstance(backend, file):
            # Memory backend
            # Truncating always reduces size, so we will not switch to a file
            # for this case
            return backend.truncate(size)

        # File backend
        if size > maxMemorySize:
            # truncating a file to a size larger than the memory limit - just
            # pass it through
            return backend.truncate(size)

        # Need to go from file to memory
        # Read data from file first
        backend.seek(0)
        backendMem = StringIO.StringIO(backend.read(size))
        self._backendType = "memory"
        self._backend = backendMem
        backend.close()

    def getBackendType(self):
        return object.__getattribute__(self, '_backendType')

    def __getattribute__(self, attr):
        # Passing calls to known local objects through
        locs = ['_backend', '_backendType', 'getBackendType', 'maxMemorySize']
        if attr in locs:
            return object.__getattribute__(self, attr)

        if attr == 'write':
            # Return the real implementation of the write method
            return object.__getattribute__(self, '_writeImpl')

        if attr == 'truncate':
            # Return the real implementation of the truncate method
            return object.__getattribute__(self, '_truncateImpl')

        backend = object.__getattribute__(self, '_backend')
        return getattr(backend, attr)

class ProtectedString(str):
    """A string that is not printed in tracebacks"""
    def __safe_str__(self):
        return "<Protected Value>"

    __repr__ = __safe_str__

class ProtectedTemplate(str):
    """A string template that hides parts of its components.
    The first argument is a template (see string.Template for a complete
    documentation). The values that can be filled in are using the format
    ${VAR} or $VAR. The keyword arguments are expanding the template.
    If one of the keyword arguments has a __safe_str__ method, its value is
    going to be hidden when this object's __safe_str__ is called."""
    def __new__(cls, templ, **kwargs):
        tmpl = string.Template(templ)
        s = str.__new__(cls, tmpl.safe_substitute(kwargs))
        s._templ = tmpl
        s._substArgs = kwargs
        return s

    def __safe_str__(self):
        nargs = {}
        for k, v in self._substArgs.iteritems():
            if hasattr(v, '__safe_str__'):
                v = "<%s>" % k.upper()
            nargs[k] = v
        return self._templ.safe_substitute(nargs)

def formatTrace(excType, excValue, tb, stream = sys.stderr, withLocals = True):
    import types
    import inspect
    import itertools
    import repr as reprmod
    class Repr(reprmod.Repr):
        def __init__(self, subsequentIndent = ""):
            reprmod.Repr.__init__(self)
            self.maxtuple = 20
            self.maxset = 160
            self.maxlist = 20
            self.maxdict = 20
            self.maxstring = 160
            self.maxother = 160

            self.maxLineLen = 160

            self.subsequentIndent = subsequentIndent
            # Pretty-print?
            self._pretty = True

        def repr_str(self, x, level):
            if hasattr(x, '__safe_str__'):
                return reprmod.Repr.repr_str(x.__safe_str__())
            return reprmod.Repr.repr_str(self, x, level)

        def _pretty_repr(self, pieces, iterLen, level):
            ret = ', '.join(pieces)
            if not self._pretty or len(ret) < self.maxLineLen:
                return ret
            padding = self.subsequentIndent + "  " * (self.maxlevel - level)
            sep = ',\n' + padding
            return '\n' + padding + sep.join(pieces)

        def _repr_iterable(self, x, level, left, right, maxiter, trail=''):
            n = len(x)
            if level <= 0 and n:
                s = '...'
            else:
                newlevel = level - 1
                repr1 = self.repr1
                pieces = [repr1(elem, newlevel) for elem in itertools.islice(x, maxiter)]
                if n > maxiter:  pieces.append('...')
                s = self._pretty_repr(pieces, n, level)
                if n == 1 and trail:  right = trail + right
            return '%s%s%s' % (left, s, right)

        def repr_dict(self, x, level):
            n = len(x)
            if n == 0: return '{}'
            if level <= 0: return '{...}'
            newlevel = level - 1
            repr1 = self.repr1
            pieces = []
            for key in itertools.islice(sorted(x), self.maxdict):
                oldPretty = self._pretty
                self._pretty = False
                keyrepr = repr1(key, newlevel)
                self._pretty = oldPretty

                oldSubsequentIndent = self.subsequentIndent
                self.subsequentIndent += ' ' * 4;
                valrepr = repr1(x[key], newlevel)
                self.subsequentIndent = oldSubsequentIndent

                pieces.append('%s: %s' % (keyrepr, valrepr))
            if n > self.maxdict: pieces.append('...')
            s = self._pretty_repr(pieces, n, level)
            return '{%s}' % (s,)


    def formatOneFrame(tb, stream):
        fileName, lineNo, funcName, text, idx = inspect.getframeinfo(tb)
        frame = tb.tb_frame
        stream.write('  File "%s", line %d, in %s\n' % 
            (fileName, lineNo, funcName))
        if text is not None:
            # If the source file is not available, we may not be able to get 
            # the line
            stream.write('    %s\n' % text[idx].strip())

    stream.write(str(excType))
    stream.write(": ")
    stream.write(str(excValue))
    stream.write("\n\n")

    tbStack = []
    while tb:
        tbStack.append(tb)
        tb = tb.tb_next

    if withLocals:
        tbStack.reverse()
        msg = "Traceback (most recent call first):\n"
    else:
        msg = "Traceback (most recent call last):\n"

    r = Repr(subsequentIndent = " " * 27)
    ignoredTypes = (types.ClassType, types.ModuleType, types.FunctionType,
                    types.TypeType)

    stream.write(msg)
    for tb in tbStack:
        formatOneFrame(tb, stream)

        if not withLocals:
            continue

        frame = tb.tb_frame
        for k, v in sorted(frame.f_locals.items()):
            if k.startswith('__') and k.endswith('__'):
                # Presumably internal data
                continue
            if isinstance(v, ignoredTypes):
                continue
            if hasattr(v, '__class__'):
                if v.__class__.__name__ == 'ModuleProxy':
                    continue
            if hasattr(v, '__safe_str__'):
                vstr = v.__safe_str__()
            else:
                vstr = r.repr(v)
            stream.write("        %15s : %s\n" % (k, vstr))
        stream.write("  %s\n\n" % ("*" * 70))

class XMLRPCMarshaller(xmlrpclib.Marshaller):
    """Marshaller for XMLRPC data"""
    dispatch = xmlrpclib.Marshaller.dispatch.copy()
    def dump_string(self, value, write, escape=xmlrpclib.escape):
        try:
            value = value.encode("ascii")
        except UnicodeError:
            sio = StringIO.StringIO()
            xmlrpclib.Binary(value).encode(sio)
            write(sio.getvalue())
            return
        return xmlrpclib.Marshaller.dump_string(self, value, write, escape)

    def dump(self, values, stream):
        write = stream.write
        if isinstance(values, xmlrpclib.Fault):
            # Fault instance
            write("<fault>\n")
            self._dump({'faultCode' : values.faultCode,
                        'faultString' : values.faultString},
                       write)
            write("</fault>\n")
        else:
            write("<params>\n")
            for v in values:
                write("<param>\n")
                self._dump(v, write)
                write("</param>\n")
            write("</params>\n")

    def dumps(self, values):
        sio = StringIO.StringIO()
        self.dump(values, sio)
        return sio.getvalue()

    def _dump(self, value, write):
        # Incorporates Patch #1070046: Marshal new-style objects like
        # InstanceType
        try:
            f = self.dispatch[type(value)]
        except KeyError:
            # check if this object can be marshalled as a structure
            try:
                value.__dict__
            except:
                raise TypeError, "cannot marshal %s objects" % type(value)
            # check if this class is a sub-class of a basic type,
            # because we don't know how to marshal these types
            # (e.g. a string sub-class)
            for type_ in type(value).__mro__:
                if type_ in self.dispatch.keys():
                    raise TypeError, "cannot marshal %s objects" % type(value)
            f = self.dispatch[InstanceType]
        f(self, value, write)

    dispatch[str] = dump_string
    dispatch[ProtectedString] = dump_string
    dispatch[ProtectedTemplate] = dump_string

class XMLRPCUnmarshaller(xmlrpclib.Unmarshaller):
    dispatch = xmlrpclib.Unmarshaller.dispatch.copy()
    def end_base64(self, data):
        value = xmlrpclib.Binary()
        value.decode(data)
        self.append(value.data)
        self._value = 0

    dispatch["base64"] = end_base64

    def _stringify(self, data):
        try:
            return data.encode("ascii")
        except UnicodeError:
            return xmlrpclib.Binary(data)

def xmlrpcGetParser():
    parser, target = xmlrpclib.getparser()
    # Use our own marshaller
    target = XMLRPCUnmarshaller()
    # Reuse the parser class as computed by xmlrpclib
    parser = parser.__class__(target)
    return parser, target

def xmlrpcDump(params, methodname=None, methodresponse=None, stream=None,
               encoding=None, allow_none=False):
    assert isinstance(params, tuple) or isinstance(params, xmlrpclib.Fault),\
           "argument must be tuple or Fault instance"
    if isinstance(params, xmlrpclib.Fault):
        methodresponse = 1
    elif methodresponse and isinstance(params, tuple):
        assert len(params) == 1, "response tuple must be a singleton"

    if not encoding:
        encoding = "utf-8"

    m = XMLRPCMarshaller(encoding, allow_none)
    if encoding != "utf-8":
        xmlheader = "<?xml version='1.0' encoding='%s'?>\n" % str(encoding)
    else:
        xmlheader = "<?xml version='1.0'?>\n" # utf-8 is default

    if stream is None:
        io = StringIO.StringIO(stream)
    else:
        io = stream

    # standard XML-RPC wrappings
    if methodname:
        if not isinstance(methodname, str):
            methodname = methodname.encode(encoding)
        io.write(xmlheader)
        io.write("<methodCall>\n")
        io.write("<methodName>%s</methodName>\n" % methodname)
        m.dump(params, io)
        io.write("</methodCall>\n")
    elif methodresponse:
        io.write(xmlheader)
        io.write("<methodResponse>\n")
        m.dump(params, io)
        io.write("</methodResponse>\n")
    else:
        # Return as-is
        m.dump(params, io)

    if stream is None:
        return io.getvalue()
    return ""

def xmlrpcLoad(stream):
    p, u = xmlrpcGetParser()
    if hasattr(stream, "read"):
        # A real stream
        while 1:
            data = stream.read(16384)
            if not data:
                break
            p.feed(data)
    else:
        # Assume it's a string
        p.feed(stream)
    p.close()
    return u.close(), u.getmethodname()


class ServerProxy(xmlrpclib.ServerProxy):

    def _request(self, methodname, params):
        # Call a method on the remote server
        request = xmlrpcDump(params, methodname,
            encoding = self.__encoding, allow_none=self.__allow_none)

        response = self.__transport.request(
            self.__host,
            self.__handler,
            request,
            verbose=self.__verbose)

        if len(response) == 1:
            response = response[0]

        return response

    def __getattr__(self, name):
        # magic method dispatcher
        if name.startswith('__'):
            raise AttributeError(name)
        #from conary.lib import log
        #log.debug('Calling %s:%s' % (self.__host.split('@')[-1], name)
        return self._createMethod(name)

    def _createMethod(self, name):
        return xmlrpclib._Method(self._request, name)

def copyStream(src, dest, length = None, bufferSize = 16384):
    """Copy from one stream to another, up to a specified length"""
    amtread = 0
    while amtread != length:
        if length is None:
            bsize = bufferSize
        else:
            bsize = min(bufferSize, length - amtread)
        buf = src.read(bsize)
        if not buf:
            break
        dest.write(buf)
        amtread += len(buf)
    return amtread

def decompressStream(src, bufferSize = 8092):
    sio = BoundedStringIO()
    z = zlib.decompressobj()
    while 1:
        buf = src.read(bufferSize)
        if not buf:
            break
        sio.write(z.decompress(buf))
    sio.write(z.flush())
    return sio

def compressStream(src, level = 5, bufferSize = 16384):
    sio = BoundedStringIO()
    z = zlib.compressobj(level)
    while 1:
        buf = src.read(bufferSize)
        if not buf:
            break
        sio.write(z.compress(buf))
    sio.write(z.flush())
    return sio

def massCloseFileDescriptors(start, unusedCount):
    """Close all file descriptors starting with start, until we hit
    unusedCount consecutive file descriptors that were already closed"""
    return misc.massCloseFileDescriptors(start, unusedCount, 0);
=======
def massCloseFileDescriptors(start, unusedCount):
    """Close all file descriptors starting with start, until we hit
    unusedCount consecutive file descriptors that were already closed"""
    return misc.massCloseFileDescriptors(start, unusedCount, 0);

def nullifyFileDescriptor(fdesc):
    """Connects the file descriptor to /dev/null or an open file (if /dev/null
    does not exist)"""
    try:
        fd = os.open('/dev/null', os.O_RDONLY)
    except OSError:
        # in case /dev/null does not exist
        fd, fn = tempfile.mkstemp()
        os.unlink(fn)
    if fd != fdesc:
        os.dup2(fd, fdesc)
        os.close(fd)
>>>>>>> 1abdca91
<|MERGE_RESOLUTION|>--- conflicted
+++ resolved
@@ -1089,7 +1089,6 @@
     arr[1] = host
     return urlparse.urlunparse(arr)
 
-<<<<<<< HEAD
 class FileIgnoreEpipe:
 
     def ignoreEpipe(fn):
@@ -1578,11 +1577,6 @@
     """Close all file descriptors starting with start, until we hit
     unusedCount consecutive file descriptors that were already closed"""
     return misc.massCloseFileDescriptors(start, unusedCount, 0);
-=======
-def massCloseFileDescriptors(start, unusedCount):
-    """Close all file descriptors starting with start, until we hit
-    unusedCount consecutive file descriptors that were already closed"""
-    return misc.massCloseFileDescriptors(start, unusedCount, 0);
 
 def nullifyFileDescriptor(fdesc):
     """Connects the file descriptor to /dev/null or an open file (if /dev/null
@@ -1595,5 +1589,4 @@
         os.unlink(fn)
     if fd != fdesc:
         os.dup2(fd, fdesc)
-        os.close(fd)
->>>>>>> 1abdca91
+        os.close(fd)