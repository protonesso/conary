--- conflicted
+++ resolved
@@ -65,33 +65,20 @@
         self.data = []
 
     def sort(self, sortAlg=None):
-<<<<<<< HEAD
-        return sorted(enumerate(self.data), sortAlg)
-
-    def copy(self):
-        new = self.__class__()
-        new.data = self.data[:]
-=======
-        return sorted(((x[1], x[0]) for x in self.hashedData.iteritems()), sortAlg)
+        return sorted(((x[1], x[0]) for x in self.hashedData.iteritems()), 
+                      sortAlg)
 
     def copy(self):
         new = self.__class__()
         new.data = list(self.data)
->>>>>>> 817004f8
         new.hashedData = self.hashedData.copy()
         return new
 
     def getIndex(self, item):
-<<<<<<< HEAD
-        idx = self.hashedData.setdefault(item, len(self.data))
-        if idx == len(self.data):
-            self.data.append(item)
-=======
         idx = self.hashedData.setdefault(item, self.index)
         if idx == self.index:
             self.data.append(item)
             self.index += 1
->>>>>>> 817004f8
         return idx
 
     def isEmpty(self):
@@ -181,11 +168,6 @@
             startId = nodeData.getIndex(start)
             nodeIds.remove(startId)
             nodeIds.insert(0, startId)
-<<<<<<< HEAD
-
-        nodeStack = []
-=======
->>>>>>> 817004f8
 
         while nodeIds:
             if not nodeStack:
