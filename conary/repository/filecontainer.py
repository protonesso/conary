--- conflicted
+++ resolved
@@ -195,11 +195,8 @@
 
     def dump(self, dumpString, dumpFile):
         def sizeCallback(dumpString, name, tag, size, realSize):
-<<<<<<< HEAD
-=======
             # realSize is an in/out parameter to get the actual
             # file size back to the dump() method
->>>>>>> 4f2dd266
             realSize[0] = size
             if size < 0x100000000:
                 hdr = struct.pack("!HHIH%ds%ds" % (len(name), len(tag)),
@@ -210,7 +207,6 @@
                                   LARGE_SUBFILE_MAGIC,
                                   total >> 32, total & 0xFFFFFFFF,
                                   name, tag)
-
             dumpString(hdr)
 
 	assert(not self.mutable)
@@ -222,19 +218,13 @@
         while next is not None:
             (name, tag, fcf) = next
             size = fcf.size
-<<<<<<< HEAD
-=======
             # realSize is an out parameter
->>>>>>> 4f2dd266
             realSize = [0]
             dumpFile(name, tag, size, fcf,
                      lambda size, newTag: 
                         sizeCallback(dumpString, name, newTag, size, realSize))
-<<<<<<< HEAD
-=======
             # > 4 GiB files have length of file name and tag after contents
             # (see format at the top of this file)
->>>>>>> 4f2dd266
             if realSize[0] >= 0x100000000:
                 ftr = struct.pack("!HH", len(name), len(tag))
                 dumpString(ftr)
