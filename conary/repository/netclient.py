--- conflicted
+++ resolved
@@ -1183,13 +1183,8 @@
 
         def _getCsFromShim(target, cs, server, job, recurse, withFiles,
                            withFileContents, excludeAutoSource,
-<<<<<<< HEAD
                            filesNeeded, chgSetList, removedList):
-            (cs, extraTroveList, extraFileList, removedList) = \
-=======
-                           filesNeeded, chgSetList):
-            (newCs, extraTroveList, extraFileList) = \
->>>>>>> 060809d5
+            (newCs, extraTroveList, extraFileList, removedList) = \
                   server.getChangeSetObj(job, recurse,
                                          withFiles, withFileContents,
                                          excludeAutoSource)
@@ -1237,17 +1232,7 @@
                 server = self.c[serverName]
                 args = (target, cs, server, job, recurse, withFiles,
                         withFileContents, excludeAutoSource,
-<<<<<<< HEAD
                         filesNeeded, chgSetList, removedList)
-                if server.__class__ == ServerProxy:
-                    # this is a XML-RPC proxy for a remote repository
-                    cs, extraTroveList, extraFileList = _getCsFromRepos(*args)
-                else:
-                    # assume we are a shim repository
-                    cs, extraTroveList, extraFileList = _getCsFromShim(*args)
-=======
-                        filesNeeded, chgSetList)
-
                 try:
                     if server.__class__ == ServerProxy:
                         # this is a XML-RPC proxy for a remote repository
@@ -1262,7 +1247,6 @@
                     elif os.path.exists(tmpName):
                         os.unlink(tmpName)
                     raise
->>>>>>> 060809d5
 
                 chgSetList += extraTroveList
                 filesNeeded += extraFileList
