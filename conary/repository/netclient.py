#
# Copyright (c) 2004-2006 rPath, Inc.
#
# This program is distributed under the terms of the Common Public License,
# version 1.0. A copy of this license should have been distributed with this
# source file in a file called LICENSE. If it is not present, the license
# is always available at http://www.opensource.org/licenses/cpl.php.
#
# This program is distributed in the hope that it will be useful, but
# without any warranty; without even the implied warranty of merchantability
# or fitness for a particular purpose. See the Common Public License for
# full details.
#

import base64
import gzip
import httplib
import itertools
import os
import socket
import sys
import urllib
import xml
import xmlrpclib

#conary
from conary import callbacks
from conary import conarycfg
from conary import files
from conary import metadata
from conary import trove
from conary import versions
from conary.lib import util
from conary.repository import changeset
from conary.repository import errors
from conary.repository import filecontents
from conary.repository import findtrove
from conary.repository import repository
from conary.repository import transport
from conary.repository import trovesource
from conary.repository import xmlshims

# FIXME: remove these compatibility exception classes later
AlreadySignedError = errors.AlreadySignedError
FileStreamNotFound = errors.FileStreamNotFound
UserNotFound = errors.UserNotFound
GroupAlreadyExists = errors.GroupAlreadyExists
PermissionAlreadyExists = errors.PermissionAlreadyExists

shims = xmlshims.NetworkConvertors()

CLIENT_VERSIONS = [ 36, 37, 38 ]

<<<<<<< HEAD
from conary.repository.trovesource import TROVE_QUERY_ALL, TROVE_QUERY_PRESENT, TROVE_QUERY_NORMAL
=======
TROVE_QUERY_ALL = 0                 # normal, removed, redirect
TROVE_QUERY_PRESENT = 1             # normal, redirect (and repositories < 1.1)
TROVE_QUERY_NORMAL = 2              # hide branches which end in redirects
>>>>>>> 9cd34c66

# this is a quote function that quotes all RFC 2396 reserved characters,
# including / (which is normally considered "safe" by urllib.quote)
quote = lambda s: urllib.quote(s, safe='')

class _Method(xmlrpclib._Method, xmlshims.NetworkConvertors):

    def __init__(self, send, name, host, pwCallback, anonymousCallback,
                 altHostCallback):
        xmlrpclib._Method.__init__(self, send, name)
        self.__host = host
        self.__pwCallback = pwCallback
        self.__anonymousCallback = anonymousCallback
        self.__altHostCallback = altHostCallback

    def __repr__(self):
        return "<netclient._Method(%s, %r)>" % (self._Method__send, self._Method__name) 

    def __str__(self):
        return self.__repr__()

    def __call__(self, *args):
        return self.doCall(CLIENT_VERSIONS[-1], *args)

    def __doCall(self, clientVersion, argList):
        newArgs = ( clientVersion, ) + argList

        try:
            usedAnonymous, isException, result = self.__send(self.__name,
                                                             newArgs)
        except xmlrpclib.ProtocolError, e:
            if e.errcode == 403:
                raise errors.InsufficientPermission(e.url.split("/")[2])
            raise
        if usedAnonymous:
            self.__anonymousCallback()

	if not isException:
	    return result
        else:
            self.handleError(result)

    def doCall(self, clientVersion, *args):
        try:
            return self.__doCall(clientVersion, args)
        except errors.InsufficientPermission:
            # no password was specified -- prompt for it
            if not self.__pwCallback():
                # It's possible we switched to anonymous
                # for an earlier query, and now need to 
                # switch back to our specified user/passwd
                if self.__altHostCallback and self.__altHostCallback():
                    self.__altHostCallback = None
                    # recursively call doCall to get all the 
                    # password handling goodness
                    return self.doCall(clientVersion, *args)
                raise
        except xmlrpclib.ProtocolError, err:
            if err.errcode == 500:
                raise errors.InternalServerError(err)
            raise
        except:
            raise

        return self.__doCall(clientVersion, args)

    def handleError(self, result):
	exceptionName = result[0]
	exceptionArgs = result[1:]

	if exceptionName == "TroveMissing":
	    (name, version) = exceptionArgs
	    if not name: name = None
	    if not version:
		version = None
	    else:
		version = shims.toVersion(version)
	    raise errors.TroveMissing(name, version)
        elif exceptionName == "MethodNotSupported":
	    raise errors.MethodNotSupported(exceptionArgs[0])
        elif exceptionName == "IntegrityError":
	    raise errors.IntegrityError(exceptionArgs[0])
        elif exceptionName == "TroveIntegrityError":
            if len(exceptionArgs) > 1:
                # old repositories give TIE w/ no
                # trove information or with a string error message.
                # exceptionArgs[0] is that message if exceptionArgs[1]
                # is not set or is empty.
                raise errors.TroveIntegrityError(error=exceptionArgs[0], 
                                            *self.toTroveTup(exceptionArgs[1]))
            else:
                raise errors.TroveIntegrityError(error=exceptionArgs[0])
        elif exceptionName == "TroveSchemaError":
            # value 0 is the full message, for older clients that don't
            # know about this exception
            n, v, f = self.toTroveTup(exceptionArgs[1])
            raise errors.TroveSchemaError(n, v, f,
                                          exceptionArgs[2], exceptionArgs[3])
        elif exceptionName == errors.TroveChecksumMissing.__name__:
            raise errors.TroveChecksumMissing(*self.toTroveTup(exceptionArgs[1]))
        elif exceptionName == errors.RepositoryMismatch.__name__:
            raise errors.RepositoryMismatch(*exceptionArgs)
        elif exceptionName == 'FileContentsNotFound':
            raise errors.FileContentsNotFound((self.toFileId(exceptionArgs[0]),
                                               self.toVersion(exceptionArgs[1])))
        elif exceptionName == 'FileStreamNotFound':
            raise errors.FileStreamNotFound((self.toFileId(exceptionArgs[0]),
                                             self.toVersion(exceptionArgs[1])))
        elif exceptionName == 'FileHasNoContents':
            raise errors.FileHasNoContents((self.toFileId(exceptionArgs[0]),
                                            self.toVersion(exceptionArgs[1])))
        elif exceptionName == 'FileStreamMissing':
            raise errors.FileStreamMissing((self.toFileId(exceptionArgs[0])))
        elif exceptionName == 'RepositoryLocked':
            raise errors.RepositoryLocked
	else:
            for klass, marshall in errors.simpleExceptions:
                if exceptionName == marshall:
                    raise klass(exceptionArgs[0])
	    raise errors.UnknownException(exceptionName, exceptionArgs)

class ServerProxy(xmlrpclib.ServerProxy):

    def __passwordCallback(self):
        if self.__pwCallback is None:
            return False

        l = self.__host.split('@', 1)
        if len(l) == 1: 
            fullHost = l[0]
            user, password = self.__pwCallback(self.__serverName)
            if not user or not password:
                return False
            if not self.__usedMap:
                # the user didn't specify what protocol to use, therefore
                # we assume that when we need a user/password we need
                # to use https
                self.__transport.https = True
        else:
            user, fullHost = l
            if user[-1] != ':':
                return False

            user = user[:-1]

            # if there is a port number, strip it off
            l = fullHost.split(':', 1)
            if len(l) == 2:
                host = l[0]
            else:
                host = fullHost

            user, password = self.__pwCallback(self.__serverName, user)
            if not user or not password:
                return False

        self.__host = '%s:%s@%s' % (user, password, fullHost)

        return True

    def __usedAnonymousCallback(self):
        self.__altHost = self.__host
        self.__host = self.__host.split('@')[-1]

    def __altHostCallback(self):
        if self.__altHost:
            self.__host = self.__altHost
            self.__altHost = None
            return True
        else:
            return False

    def __getattr__(self, name):
        #from conary.lib import log
        #log.debug('Calling %s:%s' % (self.__host.split('@')[-1], name))
        return _Method(self.__request, name, self.__host, 
                       self.__passwordCallback, self.__usedAnonymousCallback,
                       self.__altHostCallback)

    def __init__(self, url, serverName, transporter, pwCallback, usedMap):
        xmlrpclib.ServerProxy.__init__(self, url, transporter)
        self.__pwCallback = pwCallback
        self.__altHost = None
        self.__serverName = serverName
        self.__usedMap = usedMap

class ServerCache:

    def __init__(self, repMap, userMap, pwPrompt, entitlementDir):
	self.cache = {}
	self.map = repMap
	self.userMap = userMap
	self.pwPrompt = pwPrompt
        self.entitlementDir = entitlementDir

    def __getPassword(self, host, user=None):
        user, pw = self.pwPrompt(host, user)
        if user is None or pw is None:
            return None, None
        self.userMap.append((host, user, pw))
        return user, pw

    def __getitem__(self, item):
	if isinstance(item, (versions.Label, versions.VersionSequence)):
	    serverName = item.getHost()
	elif isinstance(item, str):
	    serverName = item
        else:
            serverName = str(item)

        if serverName == 'local':
            raise errors.OpenError(
             '\nError: Tried to access repository on reserved host name'
             ' "local" -- this host is reserved for troves compiled/created'
             ' locally, and cannot be queried.')

        def _cleanseUrl(protocol, url):
            if url.find('@') != -1:
                return protocol + '://<user>:<pwd>@' + url.rsplit('@', 1)[1]
            return url

	server = self.cache.get(serverName, None)
        if server is not None:
            return server

        url = self.map.get(serverName, None)
        if isinstance(url, repository.AbstractTroveDatabase):
            return url

        userInfo = self.userMap.find(serverName)

        if userInfo and userInfo[1] is None:
            userInfo = (userInfo[0], "")

        # check for an entitlement for this server
        ent = conarycfg.loadEntitlement(self.entitlementDir, serverName)

        usedMap = url is not None
        if url is None:
            if ent or userInfo:
                # if we have a username/password, use https
                protocol = 'https'
            else:
                # if we are using anonymous, use http
                protocol = 'http'

            if userInfo is None:
                url = "%s://%s/conary/" % (protocol, serverName)
            else:
                url = "%s://%s:%s@%s/conary/" % (protocol,
                                                 quote(userInfo[0]),
                                                 quote(userInfo[1]),
                                                 serverName)
        elif userInfo:
            s = url.split('/')
            assert(not s[1])
            s[2] = ('%s:%s@' % (quote(userInfo[0]), quote(userInfo[1]))) + s[2]
            url = '/'.join(s)
            usedMap = True

        protocol, uri = urllib.splittype(url)
        transporter = transport.Transport(https = (protocol == 'https'),
                                          entitlement = ent)

        server = ServerProxy(url, serverName, transporter, self.__getPassword,
                             usedMap = usedMap)

        try:
            serverVersions = server.checkVersion()
        except Exception, e:
            if isinstance(e, socket.error):
                errmsg = e[1]
            # includes OS and IO errors
            elif isinstance(e, EnvironmentError):
                errmsg = e.strerror
                # sometimes there is a socket error hiding 
                # inside an IOError!
                if isinstance(errmsg, socket.error):
                    errmsg = errmsg[1]
            else:
                errmsg = str(e)
            url = _cleanseUrl(protocol, url)
            raise errors.OpenError('Error occurred opening repository '
                        '%s: %s' % (url, errmsg))

        intersection = set(serverVersions) & set(CLIENT_VERSIONS)
        if not intersection:
            url = _cleanseUrl(protocol, url)
            raise errors.InvalidServerVersion(
                "While talking to repository " + url + ":\n"
                "Invalid server version.  Server accepts client "
                "versions %s, but this client only supports versions %s"
                " - download a valid client from wiki.rpath.com" %
                (",".join([str(x) for x in serverVersions]),
                 ",".join([str(x) for x in CLIENT_VERSIONS])))

        # this is the protocol version we should use when talking
        # to this repository - the maximum we both understand
        server._protocolVersion = max(intersection)

        transporter.setCompress(True)
        self.cache[serverName] = server

        self.cache[serverName] = server

	return server

    def getPwPrompt(self):
        return self.pwPrompt

    def getUserMap(self):
        return self.userMap

class NetworkRepositoryClient(xmlshims.NetworkConvertors,
			      repository.AbstractRepository, 
                              trovesource.SearchableTroveSource):
    # fixme: take a cfg object instead of all these parameters
    def __init__(self, repMap, userMap,
                 localRepository = None, pwPrompt = None,
                 entitlementDir = None, downloadRateLimit = 0,
                 uploadRateLimit = 0):
        # the local repository is used as a quick place to check for
        # troves _getChangeSet needs when it's building changesets which
        # span repositories. it has no effect on any other operation.
        if pwPrompt is None:
            pwPrompt = lambda x, y: (None, None)

        self.downloadRateLimit = downloadRateLimit
        self.uploadRateLimit = uploadRateLimit

	self.c = ServerCache(repMap, userMap, pwPrompt, entitlementDir)
        self.localRep = localRepository

        trovesource.SearchableTroveSource.__init__(self, searchableByType=True)
        self.searchAsRepository()

        self.TROVE_QUERY_ALL = TROVE_QUERY_ALL
        self.TROVE_QUERY_PRESENT = TROVE_QUERY_PRESENT
        self.TROVE_QUERY_NORMAL = TROVE_QUERY_NORMAL

    def __del__(self):
        self.c = None

    def close(self, *args):
        pass

    def open(self, *args):
        pass

    def getUserMap(self):
        """
        The user/password map can be updated at runtime since we're prompting
        the user for passwords. We may need to get those passwords back out
        again to avoid having to reprompt for passwords.
        """
        return self.c.getUserMap()

    def getPwPrompt(self):
        return self.c.pwPrompt

    def updateMetadata(self, troveName, branch, shortDesc, longDesc = "",
                       urls = [], licenses=[], categories = [],
                       source="local", language = "C"):
        self.c[branch].updateMetadata(troveName, self.fromBranch(branch), shortDesc, longDesc,
                                      urls, licenses, categories, source, language)

    def updateMetadataFromXML(self, troveName, branch, xmlStr):
        doc = xml.dom.minidom.parseString(xmlStr)

        # the only required tag
        shortDesc = str(doc.getElementsByTagName("shortDesc")[0].childNodes[0].data)
       
        # optional tags
        longDesc = ""
        language = "C"
        source = "local"

        node = doc.getElementsByTagName("longDesc")
        if node and node[0].childNodes:
            longDesc = node[0].childNodes[0].data
        node = doc.getElementsByTagName("source")
        if node and node[0].childNodes:
            source = node[0].childNodes[0].data
        node = doc.getElementsByTagName("language")
        if node and node[0].childNodes:
            language = node[0].childNodes[0].data
        
        urls = []
        licenses = []
        categories = []

        for l, tagName in (urls, "url"),\
                          (licenses, "license"),\
                          (categories, "category"):
            node = doc.getElementsByTagName(tagName)
            for child in node:
                l.append(str(child.childNodes[0].data))
        
        self.c[branch].updateMetadata(troveName, self.fromBranch(branch),
                                      shortDesc, longDesc,
                                      urls, licenses, categories,
                                      source, language)

    def getMetadata(self, troveList, label, language="C"):
        if type(troveList[0]) is str:
            troveList = [troveList]

        frozenList = []
        for trove in troveList:
            branch = self.fromBranch(trove[1])
            if len(trove) == 2:
                version = ""
            else:
                version = self.fromBranch(trove[2])
            item = (trove[0], branch, version)
            frozenList.append(item)
         
        mdDict = {}
        md = self.c[label].getMetadata(frozenList, language)
        for troveName, md in md.items():
            mdDict[troveName] = metadata.Metadata(md)
        return mdDict

    def addUser(self, label, user, newPassword):
        # the label just identifies the repository to create the user in
        self.c[label].addUser(user, newPassword)

    def addUserByMD5(self, label, user, salt, password):
        #Base64 encode salt
        self.c[label].addUserByMD5(user, base64.encodestring(salt), password)

    def addAccessGroup(self, label, groupName):
        return self.c[label].addAccessGroup(groupName)

    def addDigitalSignature(self, name, version, flavor, digsig):
        signature = trove.DigitalSignature()
        signature.set(digsig)
        encSig = base64.b64encode(signature.freeze())
        self.c[version].addDigitalSignature(name, self.fromVersion(version),
                                            self.fromFlavor(flavor),
                                            encSig)

    def addNewAsciiPGPKey(self, label, user, keyData):
        self.c[label].addNewAsciiPGPKey(user, keyData)

    def addNewPGPKey(self, label, user, keyData):
        encKeyData = base64.b64encode(keyData)
        self.c[label].addNewPGPKey(user, encKeyData)

    def getAsciiOpenPGPKey(self, label, keyId):
        return self.c[label].getAsciiOpenPGPKey(keyId)

    def listUsersMainKeys(self, label, userId):
        return self.c[label].listUsersMainKeys(userId)

    def listSubkeys(self, label, fingerprint):
        return self.c[label].listSubkeys(fingerprint)

    def getOpenPGPKeyUserIds(self, label, keyId):
        return self.c[label].getOpenPGPKeyUserIds(keyId)

    def changePGPKeyOwner(self, label, user, key):
        self.c[label].changePGPKeyOwner(user, key)

    def deleteUserByName(self, label, user):
        self.c[label].deleteUserByName(user)

    def deleteUserById(self, label, userId):
        self.c[label].deleteUserById(userId)

    def deleteAccessGroup(self, label, groupName):
        self.c[label].deleteAccessGroup(groupName)

    def updateAccessGroupMembers(self, label, groupName, members):
        self.c[label].updateAccessGroupMembers(groupName, members)

    def setUserGroupCanMirror(self, reposLabel, userGroup, canMirror):
        self.c[reposLabel].setUserGroupCanMirror(userGroup, canMirror)

    def listAcls(self, reposLabel, userGroup):
        return self.c[reposLabel].listAcls(userGroup)

    def addAcl(self, reposLabel, userGroup, trovePattern, label, write = False,
               capped = False, admin = False, remove = False):
        if not label:
            label = "ALL"
        elif type(label) == str:
            pass
        else:
            label = self.fromLabel(label)

        if not trovePattern:
            trovePattern = "ALL"

        kwargs = {}

        if remove and self.c[reposLabel]._protocolVersion < 38:
            raise InvalidServerVersion, "Setting canRemove for an acl " \
                    "requires a repository running Conary 1.1 or later."
        elif remove:
            kwargs['remove'] = True

        self.c[reposLabel].addAcl(userGroup, trovePattern, label, write,
                                  capped, admin, **kwargs)

    def editAcl(self, reposLabel, userGroup, oldTrovePattern, oldLabel,
                trovePattern, label, write = False, capped = False, 
                admin = False, canRemove = False):
        if not label:
            label = "ALL"
        elif type(label) == str:
            pass
        else:
            label = self.fromLabel(label)

        if not oldLabel:
            oldLabel = "ALL"
        elif type(oldLabel) == str:
            pass
        else:
            oldLabel = self.fromLabel(oldLabel)

        if not trovePattern:
            trovePattern = "ALL"

        if not oldTrovePattern:
            oldTrovePattern = "ALL"

        kwargs = {}

        if canRemove and self.c[reposLabel]._protocolVersion < 38:
            raise InvalidServerVersion, "Setting canRemove for an acl " \
                    "requires a repository running Conary 1.1 or later."
        elif canRemove:
            kwargs['canRemove'] = True


        self.c[reposLabel].editAcl(userGroup, oldTrovePattern, oldLabel,
                                   trovePattern, label, write, capped, admin,
                                   **kwargs)

        return True

    def deleteAcl(self, reposLabel, userGroup, trovePattern, label):
        if not label:
            label = "ALL"
        elif type(label) == str:
            pass
        else:
            label = self.fromLabel(label)

        if not trovePattern:
            trovePattern = "ALL"

        self.c[reposLabel].deleteAcl(userGroup, trovePattern, label)
        return True

    def changePassword(self, label, user, newPassword):
        self.c[label].changePassword(user, newPassword)

    def getUserGroups(self, label):
        return self.c[label].getUserGroups()

    def addEntitlements(self, serverName, entGroup, entitlements):
        entitlements = [ self.fromEntitlement(x) for x in entitlements ]
        return self.c[serverName].addEntitlements(entGroup, entitlements)

    def deleteEntitlements(self, serverName, entGroup, entitlements):
        entitlements = [ self.fromEntitlement(x) for x in entitlements ]
        return self.c[serverName].deleteEntitlements(entGroup, entitlements)

    def addEntitlementGroup(self, serverName, entGroup, userGroup):
        return self.c[serverName].addEntitlementGroup(entGroup, userGroup)

    def deleteEntitlementGroup(self, serverName, entGroup):
        return self.c[serverName].deleteEntitlementGroup(entGroup)

    def addEntitlementOwnerAcl(self, serverName, userGroup, entGroup):
        return self.c[serverName].addEntitlementOwnerAcl(userGroup, entGroup)

    def deleteEntitlementOwnerAcl(self, serverName, userGroup, entGroup):
        return self.c[serverName].deleteEntitlementOwnerAcl(userGroup, entGroup)

    def listEntitlements(self, serverName, entGroup):
        l = self.c[serverName].listEntitlements(entGroup)
        return [ self.toEntitlement(x) for x in l ]

    def listEntitlementGroups(self, serverName):
        return self.c[serverName].listEntitlementGroups()

    def getEntitlementClassAccessGroup(self, serverName, classList):
        return self.c[serverName].getEntitlementClassAccessGroup(classList)

    def setEntitlementClassAccessGroup(self, serverName, classInfo):
        return self.c[serverName].setEntitlementClassAccessGroup(classInfo)

    def listAccessGroups(self, serverName):
        return self.c[serverName].listAccessGroups()

    def troveNames(self, label):
	return self.c[label].troveNames(self.fromLabel(label))

    def troveNamesOnServer(self, server):
        return self.c[server].troveNames("")

    def getTroveLeavesByPath(self, pathList, label):
        l = self.c[label].getTrovesByPaths(pathList, self.fromLabel(label), 
                                           False)
        return dict([ (x[0],
                        [(y[0], self.thawVersion(y[1]), self.toFlavor(y[2])) 
                         for y in x[1]]) for x in itertools.izip(pathList, l) ])

    def getTroveVersionsByPath(self, pathList, label):
        l = self.c[label].getTrovesByPaths(pathList, self.fromLabel(label), True)
        return dict([ (x[0], 
                       [(y[0], self.thawVersion(y[1]), self.toFlavor(y[2])) 
                         for y in x[1]]) for x in itertools.izip(pathList, l) ])
 
    def iterFilesInTrove(self, troveName, version, flavor,
                         sortByPath = False, withFiles = False):
        # XXX this code should most likely go away, and anything that
        # uses it should be written to use other functions
        l = [(troveName, (None, None), (version, flavor), True)]
        cs = self._getChangeSet(l, recurse = False, withFiles = True,
                                withFileContents = False)
        try:
            trvCs = cs.getNewTroveVersion(troveName, version, flavor)
        except KeyError:
            raise StopIteration

        t = trove.Trove(trvCs, skipIntegrityChecks = not withFiles)
        # if we're sorting, we'll need to pull out all the paths ahead
        # of time.  We'll use a generator that returns the items
        # in the same order as iterFileList() to reuse code.
        if sortByPath:
            pathDict = {}
            for pathId, path, fileId, version in t.iterFileList():
                pathDict[path] = (pathId, fileId, version)
            paths = pathDict.keys()
            paths.sort()
            def rearrange(paths, pathDict):
                for path in paths:
                    (pathId, fileId, version) = pathDict[path]
                    yield (pathId, path, fileId, version)
            generator = rearrange(paths, pathDict)
        else:
            generator = t.iterFileList()
        for pathId, path, fileId, version in generator:
            if withFiles:
                fileStream = files.ThawFile(cs.getFileChange(None, fileId),
                                            pathId)
                yield (pathId, path, fileId, version, fileStream)
            else:
                yield (pathId, path, fileId, version)
    
    def _mergeTroveQuery(self, resultD, response):
        for troveName, troveVersions in response.iteritems():
            if not resultD.has_key(troveName):
                resultD[troveName] = {}
            for versionStr, flavors in troveVersions.iteritems():
                version = self.thawVersion(versionStr)
                resultD[troveName][version] = \
                            [ self.toFlavor(x) for x in flavors ]

        return resultD

    def _setTroveTypeArgs(self, serverIdent, *args, **kwargs):
        if self.c[serverIdent]._protocolVersion >= 38:
            return args + ( kwargs.get('troveTypes', TROVE_QUERY_PRESENT), )
        else:
            return args

    def getAllTroveLeaves(self, serverName, troveNameList,
                          troveTypes = TROVE_QUERY_PRESENT):
        req = {}
        for name, flavors in troveNameList.iteritems():
            if name is None:
                name = ''

            if flavors is None:
                req[name] = True
            else:
                req[name] = [ self.fromFlavor(x) for x in flavors ]

        d = self.c[serverName].getAllTroveLeaves(
                        *self._setTroveTypeArgs(serverName, req,
                                                troveTypes = troveTypes))

        return self._mergeTroveQuery({}, d)

    def getTroveVersionList(self, serverName, troveNameList,
                            troveTypes = TROVE_QUERY_PRESENT):
        req = {}
        for name, flavors in troveNameList.iteritems():
            if name is None:
                name = ''

            if flavors is None:
                req[name] = True
            else:
                req[name] = [ self.fromFlavor(x) for x in flavors ]

        d = self.c[serverName].getTroveVersionList(
                        *self._setTroveTypeArgs(serverName, req,
                                                troveTypes = troveTypes))
        return self._mergeTroveQuery({}, d)

    def getTroveLeavesByLabel(self, troveSpecs, bestFlavor = False,
                              troveTypes = TROVE_QUERY_PRESENT):
        return self._getTroveInfoByVerInfo(troveSpecs, bestFlavor, 
                                           'getTroveLeavesByLabel', 
                                           labels = True,
                                           troveTypes = troveTypes)

    def getTroveVersionsByLabel(self, troveSpecs, bestFlavor = False,
                                troveTypes = TROVE_QUERY_PRESENT):
        return self._getTroveInfoByVerInfo(troveSpecs, bestFlavor, 
                                           'getTroveVersionsByLabel', 
                                           labels = True,
                                           troveTypes = troveTypes)

    def getTroveVersionFlavors(self, troveSpecs, bestFlavor = False,
                               troveTypes = TROVE_QUERY_PRESENT):
        return self._getTroveInfoByVerInfo(troveSpecs, bestFlavor,
                                           'getTroveVersionFlavors',
                                           versions = True,
                                           troveTypes = troveTypes)

    def getAllTroveFlavors(self, troveDict):
        d = {}
        for name, versionList in troveDict.iteritems():
            d[name] = {}.fromkeys(versionList, [ None ])

	return self.getTroveVersionFlavors(d)

    def _getTroveInfoByVerInfo(self, troveSpecs, bestFlavor, method, 
                               branches = False, labels = False, 
                               versions = False, 
                               troveTypes = TROVE_QUERY_PRESENT):
        assert(branches + labels + versions == 1)

        d = {}
        for name, verSet in troveSpecs.iteritems():
            if not name:
                name = ""

            for ver, flavors in verSet.iteritems():
                host = ver.getHost()
                if branches:
                    verStr = self.fromBranch(ver)
                elif versions:
                    verStr = self.fromVersion(ver)
                else:
                    verStr = self.fromLabel(ver)

                versionDict = d.setdefault(host, {})
                flavorDict = versionDict.setdefault(name, {})

                if flavors is None:
                    flavorDict[verStr] = ''
                else:
                    flavorDict[verStr] = [ self.fromFlavor(x) for x in flavors ]

        result = {}
	if not d:
	    return result

        for host, requestD in d.iteritems():
            respD = self.c[host].__getattr__(method)(
                            *self._setTroveTypeArgs(host, requestD,
                                                    bestFlavor,
                                                    troveTypes = troveTypes))
            self._mergeTroveQuery(result, respD)

        return result

    def getTroveLeavesByBranch(self, troveSpecs, bestFlavor = False,
                               troveTypes = TROVE_QUERY_PRESENT):
        return self._getTroveInfoByVerInfo(troveSpecs, bestFlavor, 
                                           'getTroveLeavesByBranch', 
                                           branches = True,
                                           troveTypes = troveTypes)

    def getTroveVersionsByBranch(self, troveSpecs, bestFlavor = False,
                                 troveTypes = TROVE_QUERY_PRESENT):
        return self._getTroveInfoByVerInfo(troveSpecs, bestFlavor, 
                                           'getTroveVersionsByBranch', 
                                           branches = True,
                                           troveTypes = troveTypes)

    def getTroveLatestVersion(self, troveName, branch,
                              troveTypes = TROVE_QUERY_PRESENT):
	b = self.fromBranch(branch)
        v = self.c[branch].getTroveLatestVersion(
                            *self._setTroveTypeArgs(branch, troveName, b,
                                                    troveTypes = troveTypes))
        if v == 0:
            raise errors.TroveMissing(troveName, branch)
	return self.thawVersion(v)

    def hasTrove(self, name, version, flavor):
        return self.hasTroves([(name, version, flavor)])[name, version, flavor]

    def hasTroves(self, troveInfoList):
        byServer = {}
        for name, version, flavor in troveInfoList:
            l = byServer.setdefault(version.branch().label().getHost(), [])
            l.append(((name, version, flavor),
                      (name, self.fromVersion(version), 
                             self.fromFlavor(flavor))))

        d = {}
        for server, l in byServer.iteritems():
            if server == 'local':
                exists = [False] * len(l)
            else:
                exists = self.c[server].hasTroves([x[1] for x in l])
            d.update(dict(itertools.izip((x[0] for x in l), exists)))

        return d

    def getTrove(self, troveName, troveVersion, troveFlavor, withFiles = True):
	rc = self.getTroves([(troveName, troveVersion, troveFlavor)],
                            withFiles = withFiles)
	if rc[0] is None:
	    raise errors.TroveMissing(troveName, version = troveVersion)

	return rc[0]

    def getTroves(self, troves, withFiles = True, callback = None):
	chgSetList = []
	for (name, version, flavor) in troves:
	    chgSetList.append((name, (None, None), (version, flavor), True))

	cs = self._getChangeSet(chgSetList, recurse = False, 
                                withFiles = withFiles,
                                withFileContents = False, 
                                callback = callback)

	l = []
        # walk the list so we can return the troves in the same order
        for (name, version, flavor) in troves:
            try:
                troveCs = cs.getNewTroveVersion(name, version, flavor)
            except KeyError:
                l.append(None)
                continue

            # trove integrity checks don't work when file information is
            # excluded
            t = trove.Trove(troveCs, skipIntegrityChecks = not withFiles) 
            l.append(t)

	return l

    def createChangeSet(self, list, withFiles = True, withFileContents = True,
                        excludeAutoSource = False, recurse = True,
                        primaryTroveList = None, callback = None):
	return self._getChangeSet(list, withFiles = withFiles, 
                                  withFileContents = withFileContents,
                                  excludeAutoSource = excludeAutoSource,
                                  recurse = recurse, 
                                  primaryTroveList = primaryTroveList,
                                  callback = callback)

    def createChangeSetFile(self, list, fName, recurse = True,
                            primaryTroveList = None, callback = None):
	self._getChangeSet(list, target = fName, recurse = recurse,
                           primaryTroveList = primaryTroveList,
                           callback = callback)

    def _getChangeSet(self, chgSetList, recurse = True, withFiles = True,
		      withFileContents = True, target = None,
                      excludeAutoSource = False, primaryTroveList = None,
                      callback = None):
        # This is a bit complicated due to servers not wanting to talk
        # to other servers. To make this work, we do this:
        #
        #   1. Split the list of change set requests into ones for
        #   remote servers (by server) and ones we need to generate
        #   locally
        #
        #   2. Get the changesets from the remote servers. This also
        #   gives us lists of other changesets we need (which need
        #   to be locally generated, or the repository server would
        #   have created them for us). 
        #
        #   3. Create the local changesets. Doing this could well
        #   result in our needing changesets which we're better off
        #   generating on a server.
        #
        #   4. If more changesets are needed (from step 3) go to
        #   step 2.
        #
        #   5. Download any extra files (and create any extra diffs)
        #   which step 2 couldn't do for us.

        def _separateJobList(jobList, removedList):
            serverJobs = {}
            ourJobList = []
            for (troveName, (old, oldFlavor), (new, newFlavor), absolute) in \
                    jobList:
                if not new:
                    # XXX does doing this on the client get recursion right?
                    ourJobList.append((troveName, (old, oldFlavor),
                                       (new, newFlavor), absolute))
                    continue

                serverName = new.getHost()

                if old:
                    if old.getHost() == serverName:
                        l = serverJobs.setdefault(serverName, [])
                        l.append((troveName, 
                                  (self.fromVersion(old), 
                                   self.fromFlavor(oldFlavor)), 
                                  (self.fromVersion(new), 
                                   self.fromFlavor(newFlavor)),
                                  absolute))
                    else:
                        ourJobList.append((troveName, (old, oldFlavor),
                                           (new, newFlavor), absolute))
                else:
                    l = serverJobs.setdefault(serverName, [])
                    l.append((troveName, 
                              (0, 0),
                              (self.fromVersion(new), 
                               self.fromFlavor(newFlavor)),
                              absolute))

            ourJobList += removedList

            return (serverJobs, ourJobList)

        def _cvtTroveList(l):
            new = []
            for (name, (oldV, oldF), (newV, newF), absolute) in l:
                if oldV == 0:
                    oldV = None
                    oldF = None
                else:
                    oldV = self.toVersion(oldV)
                    oldF = self.toFlavor(oldF)

                if newV == 0:
                    newV = None
                    newF = None
                else:
                    newV = self.toVersion(newV)
                    newF = self.toFlavor(newF)

                new.append((name, (oldV, oldF), (newV, newF), absolute))

            return new

        def _cvtFileList(l):
            new = []
            for (pathId, troveName, (oldTroveV, oldTroveF, oldFileId, oldFileV),
                                    (newTroveV, newTroveF, newFileId, newFileV)) in l:
                if oldTroveV == 0:
                    oldTroveV = None
                    oldFileV = None
                    oldFileId = None
                    oldTroveF = None
                else:
                    oldTroveV = self.toVersion(oldTroveV)
                    oldFileV = self.toVersion(oldFileV)
                    oldFileId = self.toFileId(oldFileId)
                    oldTroveF = self.toFlavor(oldTroveF)

                newTroveV = self.toVersion(newTroveV)
                newFileV = self.toVersion(newFileV)
                newFileId = self.toFileId(newFileId)
                newTroveF = self.toFlavor(newTroveF)

                pathId = self.toPathId(pathId)

                new.append((pathId, troveName, 
                               (oldTroveV, oldTroveF, oldFileId, oldFileV),
                               (newTroveV, newTroveF, newFileId, newFileV)))

            return new

        def _getLocalTroves(troveList):
            if not self.localRep or not troveList:
                return [ None ] * len(troveList)

            return self.localRep.getTroves(troveList, pristine=True)

        if not chgSetList:
            # no need to work hard to find this out
            return changeset.ReadOnlyChangeSet()

        # make sure the absolute flag isn't set for any differential change
        # sets
        assert(not [ x for x in chgSetList if (x[1][0] and x[-1]) ])

        cs = None
        scheduledSet = {}
        internalCs = None
        filesNeeded = []
        removedList = []

        if target:
            outFile = open(target, "w+")
        else:
            (outFd, tmpName) = util.mkstemp()
            outFile = os.fdopen(outFd, "w+")
            os.unlink(tmpName)

        if primaryTroveList is None:
            # (name, version, release) list. removed troves aren't primary
            primaryTroveList = [ (x[0], x[2][0], x[2][1]) for x in chgSetList 
                                        if x[2][0] is not None ]

        while chgSetList or removedList:
            (serverJobs, ourJobList) = _separateJobList(chgSetList,
                                                        removedList)

            chgSetList = []
            removedList = []

            for serverName, job in serverJobs.iteritems():
                if callback:
                    callback.requestingChangeSet()
                (url, sizes, extraTroveList, extraFileList, removedTroveList) \
                    = self.c[serverName].getChangeSet(job, recurse,
                                                      withFiles,
                                                      withFileContents,
                                                      excludeAutoSource)

                chgSetList += _cvtTroveList(extraTroveList)
                filesNeeded += _cvtFileList(extraFileList)
                removedList += _cvtTroveList(removedTroveList)

                inF = urllib.urlopen(url)

                if callback:
                    wrapper = callbacks.CallbackRateWrapper(
                        callback, callback.downloadingChangeSet,
                        sum(sizes))
                    copyCallback = wrapper.callback
                    abortCheck = callback.checkAbort
                else:
                    copyCallback = None
                    abortCheck = None

                try:
                    # seek to the end of the file
                    outFile.seek(0, 2)
                    start = outFile.tell()
                    totalSize = util.copyfileobj(inF, outFile,
                                                 callback = copyCallback,
                                                 abortCheck = abortCheck,
                                                 rateLimit = self.downloadRateLimit)

                    # attempt to remove temporary local files
                    # possibly created by a shim client
                    if os.path.exists(url) and os.access(url, os.W_OK):
                        os.unlink(url)

                    if totalSize == None:
                        sys.exit(0)
                    #assert(totalSize == sum(sizes))
                    inF.close()
                except:
                    if target and os.path.exists(target):
                        os.unlink(target)
                    elif os.path.exists(tmpName):
                        os.unlink(tmpName)
                    raise

                for size in sizes:
                    f = util.SeekableNestedFile(outFile, size, start)
                    newCs = changeset.ChangeSetFromFile(f)

                    if not cs:
                        cs = newCs
                    else:
                        cs.merge(newCs)

                    totalSize -= size
                    start += size

                assert(totalSize == 0)

            if (ourJobList or filesNeeded) and not internalCs:
                internalCs = changeset.ChangeSet()

            # Handle everything in ourJobList which is just a deletion. We
            # need timestamped versions for this; only go the repository
            # to get those if the ones we have are not versioned.
            delList = []
            timesNeeded = [ ]
            for i, (troveName, (oldVersion, oldFlavor),
                  (newVersion, newFlavor), absolute) in enumerate(ourJobList):
                if not newVersion:
                    delList.append(((troveName, oldVersion, oldFlavor), i))
                    if not sum(oldVersion.timeStamps()):
                        timesNeeded.append(delList[-1])

            # XXX this is an expensive way to get a version w/ timestamps, but
            # it's easier than other approaches :-(
            trvs = self.getTroves([ x[0] for x in timesNeeded ], 
                                  withFiles = False)
            timeDict = dict(zip([ x[0] for x in timesNeeded ], 
                                [ x.getVersion() for x in trvs ]))

            # this lets us remove from ourJobList from back to front, keeping
            # our indices valid
            delList.reverse()

            for trvInfo, i in delList:
                ver = timeDict.get(trvInfo, trvInfo[1])
                internalCs.oldTrove(trvInfo[0], ver, trvInfo[2])
                del ourJobList[i]
            del delList

            # generate this change set, and put any recursive generation
            # which is needed onto the chgSetList for the next pass
            allTrovesNeeded = []
            for (troveName, (oldVersion, oldFlavor),
                            (newVersion, newFlavor), absolute) in ourJobList:
                # old version and new version are both set, otherwise
                # we wouldn't need to generate the change set ourself
                allTrovesNeeded.append((troveName, oldVersion, oldFlavor))
                allTrovesNeeded.append((troveName, newVersion, newFlavor))

            troves = _getLocalTroves(allTrovesNeeded)
            remoteTrovesNeeded = []
            indices = []
            for i, (trove, req) in enumerate(zip(troves, allTrovesNeeded)):
                # don't ask for local troves from a remote server
                if trove is None and not req[1].isOnLocalHost():
                    remoteTrovesNeeded.append(req)
                    indices.append(i)

            remoteTroves = self.getTroves(remoteTrovesNeeded)
            for i, trove in zip(indices, remoteTroves):
                troves[i] = trove

            del allTrovesNeeded, remoteTrovesNeeded, indices, remoteTroves

            i = 0
            for (troveName, (oldVersion, oldFlavor),
                            (newVersion, newFlavor), absolute) in ourJobList:
                old = troves[i]
                new = troves[i + 1]
                i += 2

                (troveChgSet, newFilesNeeded, pkgsNeeded) = \
                                new.diff(old, absolute = absolute)
                # newFilesNeeded = [ (pathId, oldFileVersion, newFileVersion) ]
                filesNeeded += [ (x[0], troveName, 
                        (oldVersion, oldFlavor, x[1], x[2]),
                        (newVersion, newFlavor, x[3], x[4])) for x in newFilesNeeded ]

                if recurse:
                    for (otherTroveName, (otherOldVersion, otherOldFlavor),
                                         (otherNewVersion, otherNewFlavor),
                         otherIsAbsolute) in pkgsNeeded:
                        chgSetList.append((otherTroveName, 
                                           (otherOldVersion, otherOldFlavor),
                                           (otherNewVersion, otherNewFlavor),
                                           absolute))

                internalCs.newTrove(troveChgSet)

        if withFiles and filesNeeded:
            need = []
            for (pathId, troveName, 
                (oldTroveVersion, oldTroveFlavor, oldFileId, oldFileVersion),
                (newTroveVersion, newTroveFlavor, newFileId, newFileVersion)) \
                                in filesNeeded:
                if oldFileVersion:
                    need.append((pathId, oldFileId, oldFileVersion))
                need.append((pathId, newFileId, newFileVersion))

            fileObjs = self.getFileVersions(need, lookInLocal = True)
            fileDict = {}
            for ((pathId, fileId, fileVersion), fileObj) in zip(need, fileObjs):
                fileDict[(pathId, fileId)] = fileObj
            del fileObj, fileObjs, need, fileId

            contentsNeeded = []
            fileJob = []

            for (pathId, troveName, 
                    (oldTroveVersion, oldTroveF, oldFileId, oldFileVersion),
                    (newTroveVersion, newTroveF, newFileId, newFileVersion)) \
                                in filesNeeded:
                if oldFileVersion:
                    oldFileObj = fileDict[(pathId, oldFileId)]
                else:
                    oldFileObj = None

                newFileObj = fileDict[(pathId, newFileId)]

		(filecs, hash) = changeset.fileChangeSet(pathId, oldFileObj, 
                                                         newFileObj)

		internalCs.addFile(oldFileId, newFileId, filecs)

                if excludeAutoSource and newFileObj.flags.isAutoSource():
                    continue

                if withFileContents and hash:
                    # pull contents from the trove it was originally
                    # built in
                    fetchItems = []
                    needItems = []

                    if changeset.fileContentsUseDiff(oldFileObj, newFileObj):
                        fetchItems.append( (oldFileId, oldFileVersion, 
                                            oldFileObj) ) 
                        needItems.append( (pathId, oldFileObj) ) 

                    fetchItems.append( (newFileId, newFileVersion, newFileObj) )
                    needItems.append( (pathId, newFileObj) )
                    contentsNeeded += fetchItems


                    fileJob += (needItems,)

            contentList = self.getFileContents(contentsNeeded, 
                                               tmpFile = outFile,
                                               lookInLocal = True,
                                               callback = callback)

            i = 0
            for item in fileJob:
                pathId = item[0][0]
                fileObj = item[0][1]
                contents = contentList[i]
                i += 1

                if len(item) == 1:
                    internalCs.addFileContents(pathId, 
                                   changeset.ChangedFileTypes.file, 
                                   contents, 
                                   fileObj.flags.isConfig())
                else:
                    newFileObj = item[1][1]
                    newContents = contentList[i]
                    i += 1

                    (contType, cont) = changeset.fileContentsDiff(fileObj, 
                                            contents, newFileObj, newContents)
                    internalCs.addFileContents(pathId, contType,
                                               cont, True)

        if not cs and internalCs:
            cs = internalCs
            internalCs = None
        elif cs and internalCs:
            cs.merge(internalCs)

        # convert the versions in here to ones w/ timestamps
        cs.setPrimaryTroveList([])
        oldTroveSet = dict([ (x,x) for x in cs.getOldTroveList() ] )
        for (name, version, flavor) in primaryTroveList:
            if cs.hasNewTrove(name, version, flavor):
                trove = cs.getNewTroveVersion(name, version, flavor)
                cs.addPrimaryTrove(name, trove.getNewVersion(), flavor)
            else:
                cs.addPrimaryTrove(*oldTroveSet[(name, version,flavor)])

        if target and cs:
            if cs.oldTroves or cs.newTroves:
                os.unlink(target)
                cs.writeToFile(target)

            cs = None
        elif target:
            os.unlink(target)

	return cs

    def resolveDependencies(self, label, depList):
        l = [ self.fromDepSet(x) for x in depList ]
        d = self.c[label].getDepSuggestions(self.fromLabel(label), l)
        r = {}
        for (key, val) in d.iteritems():
            l = []
            for items in val:
                l.append([ (x[0], self.thawVersion(x[1]), self.toFlavor(x[2]))
                                    for x in items ])

            r[self.toDepSet(key)] = l

        return r

    def resolveDependenciesByGroups(self, groupTroves, depList):
        if not (groupTroves and depList):
            return {}

        seen = []
        notMatching = [ x.getNameVersionFlavor() for x in groupTroves ]

        # here's what we pass to servers: all groups + any troves
        # that are not mentioned by a group on the same host.
        # that should be the minimal set of troves.
        while groupTroves:
            groupsToGet = []
            for group in groupTroves:
                groupHost = group.getVersion().getHost()

                for info in group.iterTroveList(strongRefs=True,
                                                   weakRefs=True):
                    h = info[1].getHost()
                    if groupHost == h:
                        seen.append(info)
                    else:
                        notMatching.append(info)
                        if info[0].startswith('group-'):
                            groupsToGet.append(info)

            if not groupsToGet:
                break
            groupTroves = self.getTroves(groupsToGet)

        # everything in seen was seen by a parent group on the same host
        # and can be skipped
        notMatching = set(notMatching)
        notMatching.difference_update(seen)
        del seen

        # remove all components if their packages are in the set.
        notMatching = set(x for x in notMatching 
              if not ':' in x[0] 
                 or not (x[0].split(':', 1)[0], x[1], x[2]) in notMatching)

        trovesByHost = {}
        for info in notMatching:
            trovesByHost.setdefault(info[1].getHost(), []).append(info)

        frozenDeps = [ self.fromDepSet(x) for x in depList ]

        r = {}
        for host, troveList in trovesByHost.iteritems():
            t = [ self.fromTroveTup(x) for x in set(troveList) ]
            d = self.c[host].getDepSuggestionsByTroves(frozenDeps, t)

            # combine the results for the same dep on different host - 
            # there's no preference of troves on different hosts in a group
            # therefore there can be no preference here.
            for (key, val) in d.iteritems():
                dep = self.toDepSet(key)
                if dep not in r:
                    lst = [ [] for x in val ]
                    r[dep] = lst
                else:
                    lst = r[dep]
                for i, items in enumerate(val):
                    # NOTE: this depends on servers returning the
                    # dependencies in the same order.
                    # That should be true, but there are no assertions
                    # we can make anywhere to ensure it, except perhaps
                    # to ensure that each dependency is resolved when it
                    # is supposed to be.
                    lst[i].extend(self.toTroveTup(x, withTime=True)
                                  for x in items)
        return r


    def getFileVersions(self, fullList, lookInLocal = False):
        if self.localRep and lookInLocal:
            result = [ x for x in self.localRep.getFileVersions(fullList) ]
        else:
            result = [ None ] * len(fullList)

        byServer = {}
        for i, (pathId, fileId, version) in enumerate(fullList):
            if result[i] is not None:
                continue

            server = version.getHost()
            if not byServer.has_key(server):
                byServer[server] = []
            byServer[server].append((i, (self.fromPathId(pathId), 
                                     self.fromFileId(fileId))))
        
        for (server, l) in byServer.iteritems():
            sendL = [ x[1] for x in l ]
            idxL = [ x[0] for x in l ]
            fileStreams = self.c[server].getFileVersions(sendL)
            for (fileStream, idx) in zip(fileStreams, idxL):
                result[idx] = self.toFile(fileStream)

        return result

    def getFileVersion(self, pathId, fileId, version):
        return self.toFile(self.c[version].getFileVersion(
				   self.fromPathId(pathId), 
				   self.fromFileId(fileId)))

    def getFileContents(self, fileList, tmpFile = None, lookInLocal = False,
                        callback = None):
        contents = [ None ] * len(fileList)

        if self.localRep and lookInLocal:
            for i, item in enumerate(fileList):
                if len(item) < 3: continue

                sha1 = item[2].contents.sha1()
                if self.localRep._hasFileContents(sha1):
                    # retrieve the contents from the database now so that
                    # the changeset can be shared between threads
                    c = self.localRep.getFileContents([item])[0].get().read()
                    contents[i] = filecontents.FromString(c)

        byServer = {}

        for i, item in enumerate(fileList):
            if contents[i] is not None:
                continue

            # we try to get the file from the trove which originally contained
            # it since we know that server has the contents; other servers may
            # not
            (fileId, fileVersion) = item[0:2]
            server = fileVersion.getHost()
            l = byServer.setdefault(server, [])
            l.append((i, (fileId, fileVersion)))

        for server, itemList in byServer.iteritems():
            fileList = [ (self.fromFileId(x[1][0]), 
                          self.fromVersion(x[1][1])) for x in itemList ]
            if callback:
                callback.requestingFileContents()
            (url, sizes) = self.c[server].getFileContents(fileList)
            assert(len(sizes) == len(fileList))

            inF = urllib.urlopen(url)

            if callback:
                wrapper = callbacks.CallbackRateWrapper(
                    callback, callback.downloadingFileContents, sum(sizes))
                copyCallback = wrapper.callback
            else:
                copyCallback = None

            if tmpFile:
		# make sure we append to the end (creating the gzip file
		# object does a certain amount of seeking through the
		# nested file object which we need to undo
		tmpFile.seek(0, 2)
                start = tmpFile.tell()
                outF = tmpFile
            else:
                (fd, path) = util.mkstemp()
                os.unlink(path)
                outF = os.fdopen(fd, "r+")
                start = 0

            totalSize = util.copyfileobj(inF, outF,
                                         rateLimit = self.downloadRateLimit,
                                         callback = copyCallback)
            del inF

            for (i, item), size in itertools.izip(itemList, sizes):
                nestedF = util.SeekableNestedFile(outF, size, start)

                totalSize -= size
                start += size

                gzfile = gzip.GzipFile(fileobj = nestedF)

                contents[i] = filecontents.FromGzFile(gzfile)

            assert(totalSize == 0)

        return contents

    def getPackageBranchPathIds(self, sourceName, branch):
        """
        Searches all of the troves generated from sourceName on the
        given branch, and returns the latest pathId for each path
        as a dictionary indexed by path.

        @param sourceName: name of the source trove
        @type sourceName: str
        @param branch: branch to restrict the source to
        @type branch: versions.Branch
        """
        ids = self.c[branch].getPackageBranchPathIds(sourceName,
                                                     self.fromVersion(branch))
        return dict((self.toPath(x[0]), (self.toPathId(x[1][0]),
                                         self.toVersion(x[1][1]),
                                         self.toFileId(x[1][2])))
                    for x in ids.iteritems())

    def getCollectionMembers(self, troveName, branch):
        """
        Returns all members of any collection named troveName on branch.
        Matches are for all versions and flavors of troveName (though
        each member trove name is returned only once.
        """
        return self.c[branch].getCollectionMembers(troveName, 
                                                   self.fromBranch(branch))

    def getTrovesBySource(self, sourceName, sourceVersion):
        """
        Returns (troveName, version, flavor) lists of all of the troves on the
        server built from sourceVersion.
        """
        l = self.c[sourceVersion].getTrovesBySource(sourceName,
                                            self.fromVersion(sourceVersion))
        return [ (x[0], self.toVersion(x[1]), self.toFlavor(x[2]))
                            for x in l ]
                    
    def commitChangeSetFile(self, fName, mirror = False, callback = None):
        cs = changeset.ChangeSetFromFile(fName)
        return self._commit(cs, fName, mirror = mirror, callback = callback)

    def commitChangeSet(self, chgSet, callback = None, mirror = False):
	(outFd, path) = util.mkstemp()
	os.close(outFd)
	chgSet.writeToFile(path)

	try:
            result = self._commit(chgSet, path, callback = callback,
                                  mirror = mirror)
        finally:
            os.unlink(path)

        return result

    def getTroveSigs(self, troveList):
        byServer = {}
        results = [ None ] * len(troveList)
        for i, info in enumerate(troveList):
            l = byServer.setdefault(info[1].branch().label().getHost(), [])
            l.append((i, info))

        for host, l in byServer.iteritems():
            sigs = self.c[host].getTroveSigs([ 
                       (x[1][0], self.fromVersion(x[1][1]),
                        self.fromFlavor(x[1][2])) for x in l ])
            for (i, info), sig in itertools.izip(l, sigs):
                results[i] = base64.decodestring(sig)

        return results

    def setTroveSigs(self, itemList):
        # infoList is a set of ((name, version, flavor), sigBlock) tuples
        byServer = {}
        for item in itemList:
            l = byServer.setdefault(item[0][1].branch().label().getHost(), [])
            l.append(item)

        total = 0
        for host, itemList in byServer.iteritems():
            total += self.c[host].setTroveSigs(
                    [ ((x[0][0], self.fromVersion(x[0][1]),
                                 self.fromFlavor(x[0][2])),
                       base64.encodestring(x[1])) for x in itemList ])

        return total

    def getMirrorMark(self, host):
        return self.c[host].getMirrorMark(host)

    def setMirrorMark(self, host, mark):
        return self.c[host].setMirrorMark(host, mark)

    def getNewSigList(self, host, mark):
        return [ (x[0], (x[1][0], self.toVersion(x[1][1]), 
                                  self.toFlavor(x[1][2]))) for
                    x in self.c[host].getNewSigList(mark) ]

    def getNewTroveList(self, host, mark):
        return [ (x[0], (x[1][0], self.thawVersion(x[1][1]), 
                                  self.toFlavor(x[1][2]))) for
                    x in self.c[host].getNewTroveList(mark) ]

    def addPGPKeyList(self, host, keyList):
        self.c[host].addPGPKeyList([ base64.encodestring(x) for x in keyList ])
        
    def getNewPGPKeys(self, host, mark):
        return [ base64.decodestring(x) for x in 
                    self.c[host].getNewPGPKeys(mark) ]

    def findTroves(self, labelPath, troves, defaultFlavor = None, 
                  acrossLabels = False, acrossFlavors = False,
                  affinityDatabase = None, allowMissing=False, 
                  getLeaves = True, bestFlavor = True, troveTypes=TROVE_QUERY_PRESENT):
        """ 
        Searches for the given troveSpec requests in the context of a labelPath,
        affinityDatabase, and defaultFlavor.

        versionStr formats accepted are:

            *^ empty/None
            *  full version (branch + revision)
            *  branch
            *  label  (host@namespace:tag)
            *  @branchname (@namespace:tag)
            *  :tag        
            *^ revision (troveVersion-sourceCount-buildCount)
            *^ troveVersion 

        VersionStr types with a ^ by them will be limited to the branches of 
        affinity troves if they exist.
        
        @param labelPath: label path to search for troves that don't specify a
        label/branch/version to search on
        @type labelPath: label or list of labels
        @param troves: trove specs that list the troves to search for
        @type troves: set of (name, versionStr, flavor) tuples, where 
        versionStr or flavor can be None
        @param defaultFlavor: flavor to use for those troves specifying None
        as their flavor.  Overridden by relevant flavors found in affinityDb
        @type flavor or None
        @param acrossLabels: if True, for each trove, return the best 
        result for each label listed in the labelPath used.  If False, 
        for each trove, return the best result for the first label that 
        matches.
        @type boolean
        @param acrossFlavors: if True, for each trove, return the best 
        result for each flavor listed in the flavorPath used.  If False, 
        for each trove, return the best result for the first flavor that 
        matches.
        @type boolean
        @type affinityDatabase: database to search for affinity troves.  
        Affinity troves for a trove spec match the trove name exactly, and
        match the branch/label requested if explicitly requested in the 
        trove spec.  The affinity trove's flavor will be used if no flavor 
        was specified in the trove spec, and the affinity trove's branch will
        be used as if it were explicitly requested if no branch or label is 
        listed in the trove spec.
        @param allowMissing: if true, do not raise an error if a trove spec
        could not be matched in the repository.
        @type boolean
        @return a dict whose keys the (name, versionStr, flavor) troves passed
        to this function.  The value for each key is a list of 
        (name, version, flavor) tuples that match that key's trove spec.
        If allowMissing is True, trove specs passed in that do not match any 
        trove in the repository will not be listed in the return value.
        """
        troveFinder = findtrove.TroveFinder(self, labelPath, 
                                            defaultFlavor, acrossLabels,
                                            acrossFlavors, affinityDatabase,
                                            getLeaves, bestFlavor, troveTypes=troveTypes)
        return troveFinder.findTroves(troves, allowMissing)

    def findTrove(self, labelPath, (name, versionStr, flavor), 
                  defaultFlavor=None, acrossLabels = False, 
                  acrossFlavors = False, affinityDatabase = None,
                  getLeaves = True, bestFlavor = True, troveTypes = TROVE_QUERY_PRESENT):
        res = self.findTroves(labelPath, ((name, versionStr, flavor),),
                              defaultFlavor, acrossLabels, acrossFlavors,
                              affinityDatabase, False, getLeaves, bestFlavor, 
                              troveTypes=troveTypes)
        return res[(name, versionStr, flavor)]

    def getConaryUrl(self, version, flavor):
        # make sure the server supports us.
        # XXX: when reworking the server cache one can save the extra
        # checkVersion call below (we already called it in __getitem__)
        serverVersions = self.c[version].checkVersion()
        # as a result of the server cache __getitem__ work we know
        # that this intersection is not empty
        commonVersions = set(serverVersions) & set(CLIENT_VERSIONS)
        # getConaryUrl call was introduced at proto version 37
        if max(commonVersions) < 37:
            hostInfo = version.branch().label().asString()
            raise errors.InvalidServerVersion, \
                  ("While talking to " + hostInfo + " ...\n"
                   "Server protocol version does not have the "
                   "necessary support for the updateconary call")
        ver = version.trailingRevision()
        return self.c[version].getConaryUrl(self.fromVersion(ver),
                                            self.fromFlavor(flavor))

    def _commit(self, chgSet, fName, callback = None, mirror = False):
	serverName = None
        if chgSet.isEmpty():
            raise errors.CommitError('Attempted to commit an empty changeset')
            
        jobs = []
	for trove in chgSet.iterNewTroveList():
	    v = trove.getOldVersion()
	    if v:
		if serverName is None:
		    serverName = v.getHost()
		assert(serverName == v.getHost())
                oldVer = self.fromVersion(v)
                oldFlavor = self.fromFlavor(trove.getOldFlavor())
            else:
                oldVer = ''
                oldFlavor = ''

	    v = trove.getNewVersion()
	    if serverName is None:
		serverName = v.getHost()
	    assert(serverName == v.getHost())

            jobs.append((trove.getName(), (oldVer, oldFlavor),
                         (self.fromVersion(trove.getNewVersion()),
                          self.fromFlavor(trove.getNewFlavor())),
                         trove.isAbsolute()))



        if self.c[serverName]._protocolVersion >= 38:
            url = self.c[serverName].prepareChangeSet(jobs, mirror)
        else:
            self.c[serverName].prepareChangeSet()

        self._putFile(url, fName, callback = callback)

        if mirror:
            # avoid sending the mirror keyword unless we have to.
            # this helps preserve backwards compatibility with old
            # servers.
            self.c[serverName].commitChangeSet(url, mirror)
        else:
            self.c[serverName].commitChangeSet(url)

    def _putFile(self, url, path, callback = None):
        """
        send a file to a url.  Takes a wrapper, which is an object
        that has a callback() method which takes amount, total, rate
        """
        protocol, uri = urllib.splittype(url)
        assert(protocol in ('http', 'https'))
	(host, putPath) = url.split("/", 3)[2:4]
        if protocol == 'http':
            c = httplib.HTTPConnection(host)
        else:
            c = httplib.HTTPSConnection(host)

	f = open(path)
        size = os.fstat(f.fileno()).st_size
        BUFSIZE = 8192

        callbackFn = None
        if callback:
            wrapper = callbacks.CallbackRateWrapper(callback,
                                                    callback.sendingChangeset,
                                                    size)
            callbackFn = wrapper.callback

	c.connect()
        c.putrequest("PUT", url)
        c.putheader('Content-length', str(size))
        c.endheaders()

        c.url = url

        util.copyfileobj(f, c, bufSize=BUFSIZE, callback=callbackFn,
                         rateLimit = self.uploadRateLimit)

	r = c.getresponse()
        # give a slightly more helpful message for 403
        if r.status == 403:
            raise errors.CommitError('Permission denied. Check username, '
                                     'password, and https settings.')
        # and a generic message for a non-OK status
        if r.status != 200:
            raise errors.CommitError('Error uploading to repository: '
                                     '%s (%s)' %(r.status, r.reason))
<|MERGE_RESOLUTION|>--- conflicted
+++ resolved
@@ -51,13 +51,7 @@
 
 CLIENT_VERSIONS = [ 36, 37, 38 ]
 
-<<<<<<< HEAD
 from conary.repository.trovesource import TROVE_QUERY_ALL, TROVE_QUERY_PRESENT, TROVE_QUERY_NORMAL
-=======
-TROVE_QUERY_ALL = 0                 # normal, removed, redirect
-TROVE_QUERY_PRESENT = 1             # normal, redirect (and repositories < 1.1)
-TROVE_QUERY_NORMAL = 2              # hide branches which end in redirects
->>>>>>> 9cd34c66
 
 # this is a quote function that quotes all RFC 2396 reserved characters,
 # including / (which is normally considered "safe" by urllib.quote)
