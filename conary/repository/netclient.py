#
# Copyright (c) 2004-2006 rPath, Inc.
#
# This program is distributed under the terms of the Common Public License,
# version 1.0. A copy of this license should have been distributed with this
# source file in a file called LICENSE. If it is not present, the license
# is always available at http://www.opensource.org/licenses/cpl.php.
#
# This program is distributed in the hope that it will be useful, but
# without any warranty; without even the implied warranty of merchantability
# or fitness for a particular purpose. See the Common Public License for
# full details.
#

import base64
import gzip
import httplib
import itertools
import os
import socket
import sys
import urllib
import xml
import xmlrpclib

#conary
from conary import callbacks
from conary import conarycfg
from conary import files
from conary import metadata
from conary import trove
from conary import versions
from conary.lib import util
from conary.repository import changeset
from conary.repository import errors
from conary.repository import filecontents
from conary.repository import findtrove
from conary.repository import repository
from conary.repository import transport
from conary.repository import trovesource
from conary.repository import xmlshims

# FIXME: remove these compatibility exception classes later
AlreadySignedError = errors.AlreadySignedError
FileStreamNotFound = errors.FileStreamNotFound
UserNotFound = errors.UserNotFound
GroupAlreadyExists = errors.GroupAlreadyExists
PermissionAlreadyExists = errors.PermissionAlreadyExists

shims = xmlshims.NetworkConvertors()

<<<<<<< HEAD
CLIENT_VERSIONS = [ 36, 37, 38, 39, 40, 41, 42, 43, 44 ]
=======
CLIENT_VERSIONS = [ 36, 37, 38, 39, 40, 41, 42, 43, 44, 45 ]
>>>>>>> a49dedc6

from conary.repository.trovesource import TROVE_QUERY_ALL, TROVE_QUERY_PRESENT, TROVE_QUERY_NORMAL

# this is a quote function that quotes all RFC 2396 reserved characters,
# including / (which is normally considered "safe" by urllib.quote)
quote = lambda s: urllib.quote(s, safe='')

# mask out the username and password for error messages
def _cleanseUrl(protocol, url):
    if url.find('@') != -1:
        return protocol + '://<user>:<pwd>@' + url.rsplit('@', 1)[1]
    return url

class _Method(xmlrpclib._Method, xmlshims.NetworkConvertors):

    def __init__(self, send, name, host, pwCallback, anonymousCallback,
                 altHostCallback, protocolVersion):
        xmlrpclib._Method.__init__(self, send, name)
        self.__host = host
        self.__pwCallback = pwCallback
        self.__anonymousCallback = anonymousCallback
        self.__altHostCallback = altHostCallback
        self.__protocolVersion = protocolVersion

    def __repr__(self):
        return "<netclient._Method(%s, %r)>" % (self._Method__send, self._Method__name) 

    def __str__(self):
        return self.__repr__()

    def __call__(self, *args):
        return self.doCall(self.__protocolVersion, *args)

    def __doCall(self, clientVersion, argList):
        newArgs = ( clientVersion, ) + argList

        try:
            usedAnonymous, isException, result = self.__send(self.__name,
                                                             newArgs)
        except xmlrpclib.ProtocolError, e:
            if e.errcode == 403:
                raise errors.InsufficientPermission(e.url.split("/")[2])
            raise
        if usedAnonymous:
            self.__anonymousCallback()

	if not isException:
	    return result
        else:
            self.handleError(result)

    def doCall(self, clientVersion, *args):
        try:
            return self.__doCall(clientVersion, args)
        except errors.InsufficientPermission:
            # no password was specified -- prompt for it
            if not self.__pwCallback():
                # It's possible we switched to anonymous
                # for an earlier query, and now need to 
                # switch back to our specified user/passwd
                if self.__altHostCallback and self.__altHostCallback():
                    self.__altHostCallback = None
                    # recursively call doCall to get all the 
                    # password handling goodness
                    return self.doCall(clientVersion, *args)
                raise
        except xmlrpclib.ProtocolError, err:
            if err.errcode == 500:
                raise errors.InternalServerError(err)
            raise
        except:
            raise

        return self.__doCall(clientVersion, args)

    def handleError(self, result):
	exceptionName = result[0]
	exceptionArgs = result[1:]

	if exceptionName == "TroveMissing":
	    (name, version) = exceptionArgs
	    if not name: name = None
	    if not version:
		version = None
	    else:
		version = shims.toVersion(version)
	    raise errors.TroveMissing(name, version)
        elif exceptionName == "MethodNotSupported":
	    raise errors.MethodNotSupported(exceptionArgs[0])
        elif exceptionName == "IntegrityError":
	    raise errors.IntegrityError(exceptionArgs[0])
        elif exceptionName == "TroveIntegrityError":
            if len(exceptionArgs) > 1:
                # old repositories give TIE w/ no
                # trove information or with a string error message.
                # exceptionArgs[0] is that message if exceptionArgs[1]
                # is not set or is empty.
                raise errors.TroveIntegrityError(error=exceptionArgs[0], 
                                            *self.toTroveTup(exceptionArgs[1]))
            else:
                raise errors.TroveIntegrityError(error=exceptionArgs[0])
        elif exceptionName == "TroveSchemaError":
            # value 0 is the full message, for older clients that don't
            # know about this exception
            n, v, f = self.toTroveTup(exceptionArgs[1])
            raise errors.TroveSchemaError(n, v, f,
                                          exceptionArgs[2], exceptionArgs[3])
        elif exceptionName == errors.TroveChecksumMissing.__name__:
            raise errors.TroveChecksumMissing(*self.toTroveTup(exceptionArgs[1]))
        elif exceptionName == errors.RepositoryMismatch.__name__:
            raise errors.RepositoryMismatch(*exceptionArgs)
        elif exceptionName == 'FileContentsNotFound':
            raise errors.FileContentsNotFound((self.toFileId(exceptionArgs[0]),
                                               self.toVersion(exceptionArgs[1])))
        elif exceptionName == 'FileStreamNotFound':
            raise errors.FileStreamNotFound((self.toFileId(exceptionArgs[0]),
                                             self.toVersion(exceptionArgs[1])))
        elif exceptionName == 'FileHasNoContents':
            raise errors.FileHasNoContents((self.toFileId(exceptionArgs[0]),
                                            self.toVersion(exceptionArgs[1])))
        elif exceptionName == 'FileStreamMissing':
            raise errors.FileStreamMissing((self.toFileId(exceptionArgs[0])))
        elif exceptionName == 'RepositoryLocked':
            raise errors.RepositoryLocked
	else:
            for klass, marshall in errors.simpleExceptions:
                if exceptionName == marshall:
                    raise klass(exceptionArgs[0])
	    raise errors.UnknownException(exceptionName, exceptionArgs)

class ServerProxy(xmlrpclib.ServerProxy):

    def __passwordCallback(self):
        if self.__pwCallback is None:
            return False

        l = self.__host.split('@', 1)
        if len(l) == 1: 
            fullHost = l[0]
            user, password = self.__pwCallback(self.__serverName)
            if not user or not password:
                return False
            if not self.__usedMap:
                # the user didn't specify what protocol to use, therefore
                # we assume that when we need a user/password we need
                # to use https
                self.__transport.https = True
        else:
            user, fullHost = l
            if user[-1] != ':':
                return False

            user = user[:-1]

            # if there is a port number, strip it off
            l = fullHost.split(':', 1)
            if len(l) == 2:
                host = l[0]
            else:
                host = fullHost

            user, password = self.__pwCallback(self.__serverName, user)
            if not user or not password:
                return False

        self.__host = '%s:%s@%s' % (user, password, fullHost)

        return True

    def __usedAnonymousCallback(self):
        self.__altHost = self.__host
        self.__host = self.__host.split('@')[-1]

    def __altHostCallback(self):
        if self.__altHost:
            self.__host = self.__altHost
            self.__altHost = None
            return True
        else:
            return False

    def __getattr__(self, name):
        #from conary.lib import log
        #log.debug('Calling %s:%s' % (self.__host.split('@')[-1], name))
        return _Method(self.__request, name, self.__host, 
                       self.__passwordCallback, self.__usedAnonymousCallback,
                       self.__altHostCallback, self.__protocolVersion)

    def setAbortCheck(self, check):
        self.__transport.setAbortCheck(check)

    def setProtocolVersion(self, val):
        self.__protocolVersion = val

    def getProtocolVersion(self):
        return self.__protocolVersion

    def __init__(self, url, serverName, transporter, pwCallback, usedMap):
        try:
            xmlrpclib.ServerProxy.__init__(self, url, transporter)
        except IOError, e:
            proto, url = urllib.splittype(url)
            raise errors.OpenError('Error occurred opening repository '
                                   '%s: %s' % (_cleanseUrl(proto, url), e))
        self.__pwCallback = pwCallback
        self.__altHost = None
        self.__serverName = serverName
        self.__usedMap = usedMap
        self.__protocolVersion = CLIENT_VERSIONS[-1]

class ServerCache:
    def __init__(self, repMap, userMap, pwPrompt=None,
                 entitlementDir=None, entitlements={}, callback=None,
                 proxies=None):
	self.cache = {}
	self.map = repMap
	self.userMap = userMap
	self.pwPrompt = pwPrompt
        self.entitlementDir = entitlementDir
        self.entitlements = entitlements
        self.proxies = proxies

    def __getPassword(self, host, user=None):
        user, pw = self.pwPrompt(host, user)
        if user is None or pw is None:
            return None, None
        self.userMap.append((host, user, pw))
        return user, pw

    def _getServerName(self, item):
	if isinstance(item, (versions.Label, versions.VersionSequence)):
	    serverName = item.getHost()
	elif isinstance(item, str):
             # Detect a label passed in as a string instead of a label object.
             # This is only useful for misbehaving consumers of the ShimNetClient.
             # That code should be fixed by passing in a Label object or a
             # server name as a string, not a label as a string.
             if '@' in item:
                 serverName = item.split('@')[0]
             else:
                 serverName = item
        else:
            serverName = str(item)

        if serverName == 'local':
            raise errors.OpenError(
             '\nError: Tried to access repository on reserved host name'
             ' "local" -- this host is reserved for troves compiled/created'
             ' locally, and cannot be queried.')
        return serverName

    def __getitem__(self, item):
        serverName = self._getServerName(item)

	server = self.cache.get(serverName, None)
        if server is not None:
            return server

        url = self.map.get(serverName, None)
        if isinstance(url, repository.AbstractTroveDatabase):
            return url

        userInfo = self.userMap.find(serverName)

        if userInfo and userInfo[1] is None:
            userInfo = (userInfo[0], "")

        # check for an entitlement for this server
        ent = self.entitlements.get(serverName, None)
        if ent is None:
            ent = conarycfg.loadEntitlement(self.entitlementDir, serverName)

        usedMap = url is not None
        if url is None:
            if ent or userInfo:
                # if we have a username/password, use https
                protocol = 'https'
            else:
                # if we are using anonymous, use http
                protocol = 'http'

            if userInfo is None:
                url = "%s://%s/conary/" % (protocol, serverName)
            else:
                url = "%s://%s:%s@%s/conary/" % (protocol,
                                                 quote(userInfo[0]),
                                                 quote(userInfo[1]),
                                                 serverName)
        elif userInfo:
            s = url.split('/')
            if s[1]:
                # catch "http/server/"
                raise errors.OpenError(
                    'Invalid URL "%s" when trying access the %s repository. '
                    'Check your repositoryMap entries' % (url, serverName))
            s[2] = ('%s:%s@' % (quote(userInfo[0]), quote(userInfo[1]))) + s[2]
            url = '/'.join(s)
            usedMap = True

        protocol, uri = urllib.splittype(url)
        transporter = transport.Transport(https = (protocol == 'https'),
                                          entitlement = ent,
                                          proxies = self.proxies,
                                          serverName = serverName)
        transporter.setCompress(True)
        server = ServerProxy(url, serverName, transporter, self.__getPassword,
                             usedMap = usedMap)

        try:
            serverVersions = server.checkVersion()
        except Exception, e:
            if isinstance(e, socket.error):
                errmsg = e[1]
            # includes OS and IO errors
            elif isinstance(e, EnvironmentError):
                errmsg = e.strerror
                # sometimes there is a socket error hiding 
                # inside an IOError!
                if isinstance(errmsg, socket.error):
                    errmsg = errmsg[1]
            else:
                errmsg = str(e)
            url = _cleanseUrl(protocol, url)
            raise errors.OpenError('Error occurred opening repository '
                        '%s: %s' % (url, errmsg))

        intersection = set(serverVersions) & set(CLIENT_VERSIONS)
        if not intersection:
            url = _cleanseUrl(protocol, url)
            raise errors.InvalidServerVersion(
                "While talking to repository " + url + ":\n"
                "Invalid server version.  Server accepts client "
                "versions %s, but this client only supports versions %s"
                " - download a valid client from wiki.rpath.com" %
                (",".join([str(x) for x in serverVersions]),
                 ",".join([str(x) for x in CLIENT_VERSIONS])))

        # this is the protocol version we should use when talking
        # to this repository - the maximum we both understand
        server.setProtocolVersion(max(intersection))

        self.cache[serverName] = server

	return server

    def getPwPrompt(self):
        return self.pwPrompt

    def getUserMap(self):
        return self.userMap

class NetworkRepositoryClient(xmlshims.NetworkConvertors,
			      repository.AbstractRepository, 
                              trovesource.SearchableTroveSource):
    # fixme: take a cfg object instead of all these parameters
    def __init__(self, repMap, userMap,
                 localRepository = None, pwPrompt = None,
                 entitlementDir = None, downloadRateLimit = 0,
                 uploadRateLimit = 0, entitlements = {},
                 proxy = None):
        # the local repository is used as a quick place to check for
        # troves _getChangeSet needs when it's building changesets which
        # span repositories. it has no effect on any other operation.
        if pwPrompt is None:
            pwPrompt = lambda x, y: (None, None)

        self.downloadRateLimit = downloadRateLimit
        self.uploadRateLimit = uploadRateLimit

        if proxy:
            self.proxies = { 'http' : proxy, 'https' : proxy }
        else:
            self.proxies = None

	self.c = ServerCache(repMap, userMap, pwPrompt, entitlementDir,
                             entitlements, proxies = self.proxies)
        self.localRep = localRepository

        trovesource.SearchableTroveSource.__init__(self, searchableByType=True)
        self.searchAsRepository()

        self.TROVE_QUERY_ALL = TROVE_QUERY_ALL
        self.TROVE_QUERY_PRESENT = TROVE_QUERY_PRESENT
        self.TROVE_QUERY_NORMAL = TROVE_QUERY_NORMAL

    def __del__(self):
        self.c = None

    def close(self, *args):
        pass

    def open(self, *args):
        pass

    def getUserMap(self):
        """
        The user/password map can be updated at runtime since we're prompting
        the user for passwords. We may need to get those passwords back out
        again to avoid having to reprompt for passwords.
        """
        return self.c.getUserMap()

    def getPwPrompt(self):
        return self.c.pwPrompt

    def updateMetadata(self, troveName, branch, shortDesc, longDesc = "",
                       urls = [], licenses=[], categories = [],
                       source="local", language = "C"):
        self.c[branch].updateMetadata(troveName, self.fromBranch(branch), shortDesc, longDesc,
                                      urls, licenses, categories, source, language)

    def updateMetadataFromXML(self, troveName, branch, xmlStr):
        doc = xml.dom.minidom.parseString(xmlStr)

        # the only required tag
        shortDesc = str(doc.getElementsByTagName("shortDesc")[0].childNodes[0].data)
       
        # optional tags
        longDesc = ""
        language = "C"
        source = "local"

        node = doc.getElementsByTagName("longDesc")
        if node and node[0].childNodes:
            longDesc = node[0].childNodes[0].data
        node = doc.getElementsByTagName("source")
        if node and node[0].childNodes:
            source = node[0].childNodes[0].data
        node = doc.getElementsByTagName("language")
        if node and node[0].childNodes:
            language = node[0].childNodes[0].data
        
        urls = []
        licenses = []
        categories = []

        for l, tagName in (urls, "url"),\
                          (licenses, "license"),\
                          (categories, "category"):
            node = doc.getElementsByTagName(tagName)
            for child in node:
                l.append(str(child.childNodes[0].data))
        
        self.c[branch].updateMetadata(troveName, self.fromBranch(branch),
                                      shortDesc, longDesc,
                                      urls, licenses, categories,
                                      source, language)

    def getMetadata(self, troveList, label, language="C"):
        if type(troveList[0]) is str:
            troveList = [troveList]

        frozenList = []
        for trove in troveList:
            branch = self.fromBranch(trove[1])
            if len(trove) == 2:
                version = ""
            else:
                version = self.fromBranch(trove[2])
            item = (trove[0], branch, version)
            frozenList.append(item)
         
        mdDict = {}
        md = self.c[label].getMetadata(frozenList, language)
        for troveName, md in md.items():
            mdDict[troveName] = metadata.Metadata(md)
        return mdDict

    def addUser(self, label, user, newPassword):
        # the label just identifies the repository to create the user in
        self.c[label].addUser(user, newPassword)

    def addUserByMD5(self, label, user, salt, password):
        #Base64 encode salt
        self.c[label].addUserByMD5(user, base64.encodestring(salt), password)

    def addAccessGroup(self, label, groupName):
        return self.c[label].addAccessGroup(groupName)

    def addDigitalSignature(self, name, version, flavor, digsig):
        if self.c[version].getProtocolVersion() < 45:
            raise InvalidServerVersion, "Cannot sign troves on Conary " \
                    "repositories older than 1.1.20"

        encSig = base64.b64encode(digsig.freeze())
        self.c[version].addDigitalSignature(name, self.fromVersion(version),
                                            self.fromFlavor(flavor),
                                            encSig)

    def addNewAsciiPGPKey(self, label, user, keyData):
        self.c[label].addNewAsciiPGPKey(user, keyData)

    def addNewPGPKey(self, label, user, keyData):
        encKeyData = base64.b64encode(keyData)
        self.c[label].addNewPGPKey(user, encKeyData)

    def getAsciiOpenPGPKey(self, label, keyId):
        return self.c[label].getAsciiOpenPGPKey(keyId)

    def listUsersMainKeys(self, label, userId):
        return self.c[label].listUsersMainKeys(userId)

    def listSubkeys(self, label, fingerprint):
        return self.c[label].listSubkeys(fingerprint)

    def getOpenPGPKeyUserIds(self, label, keyId):
        return self.c[label].getOpenPGPKeyUserIds(keyId)

    def changePGPKeyOwner(self, label, user, key):
        self.c[label].changePGPKeyOwner(user, key)

    def deleteUserByName(self, label, user):
        self.c[label].deleteUserByName(user)

    def deleteUserById(self, label, userId):
        self.c[label].deleteUserById(userId)

    def deleteAccessGroup(self, label, groupName):
        self.c[label].deleteAccessGroup(groupName)

    def updateAccessGroupMembers(self, label, groupName, members):
        self.c[label].updateAccessGroupMembers(groupName, members)

    def setUserGroupCanMirror(self, reposLabel, userGroup, canMirror):
        self.c[reposLabel].setUserGroupCanMirror(userGroup, canMirror)

    def listAcls(self, reposLabel, userGroup):
        return self.c[reposLabel].listAcls(userGroup)

    def addAcl(self, reposLabel, userGroup, trovePattern, label, write = False,
               capped = False, admin = False, remove = False):
        if not label:
            label = "ALL"
        elif type(label) == str:
            pass
        else:
            label = self.fromLabel(label)

        if not trovePattern:
            trovePattern = "ALL"

        if remove and self.c[reposLabel].getProtocolVersion() < 38:
            raise InvalidServerVersion, "Setting canRemove for an acl " \
                    "requires a repository running Conary 1.1 or later."
        elif remove:
            self.c[reposLabel].addAcl(userGroup, trovePattern, label, write,
                                      capped, admin, remove)
        else:
            self.c[reposLabel].addAcl(userGroup, trovePattern, label, write,
                                      capped, admin)
        return True

    def editAcl(self, reposLabel, userGroup, oldTrovePattern, oldLabel,
                trovePattern, label, write = False, capped = False,
                admin = False, canRemove = False):
        if not label:
            label = "ALL"
        elif type(label) == str:
            pass
        else:
            label = self.fromLabel(label)

        if not oldLabel:
            oldLabel = "ALL"
        elif type(oldLabel) == str:
            pass
        else:
            oldLabel = self.fromLabel(oldLabel)

        if not trovePattern:
            trovePattern = "ALL"

        if not oldTrovePattern:
            oldTrovePattern = "ALL"

        if canRemove and self.c[reposLabel].getProtocolVersion() < 38:
            raise InvalidServerVersion, "Setting canRemove for an acl " \
                    "requires a repository running Conary 1.1 or later."
        elif canRemove:
            self.c[reposLabel].editAcl(userGroup, oldTrovePattern, oldLabel,
                                       trovePattern, label, write, capped, admin,
                                       canRemove)
        else:
            self.c[reposLabel].editAcl(userGroup, oldTrovePattern, oldLabel,
                                       trovePattern, label, write, capped, admin)

        return True

    def deleteAcl(self, reposLabel, userGroup, trovePattern, label):
        if not label:
            label = "ALL"
        elif type(label) == str:
            pass
        else:
            label = self.fromLabel(label)

        if not trovePattern:
            trovePattern = "ALL"

        self.c[reposLabel].deleteAcl(userGroup, trovePattern, label)
        return True

    def changePassword(self, label, user, newPassword):
        self.c[label].changePassword(user, newPassword)

    def getUserGroups(self, label):
        return self.c[label].getUserGroups()

    def addEntitlements(self, serverName, entGroup, entitlements):
        entitlements = [ self.fromEntitlement(x) for x in entitlements ]
        return self.c[serverName].addEntitlements(entGroup, entitlements)

    def deleteEntitlements(self, serverName, entGroup, entitlements):
        entitlements = [ self.fromEntitlement(x) for x in entitlements ]
        return self.c[serverName].deleteEntitlements(entGroup, entitlements)

    def addEntitlementGroup(self, serverName, entGroup, userGroup):
        return self.c[serverName].addEntitlementGroup(entGroup, userGroup)

    def deleteEntitlementGroup(self, serverName, entGroup):
        return self.c[serverName].deleteEntitlementGroup(entGroup)

    def addEntitlementOwnerAcl(self, serverName, userGroup, entGroup):
        return self.c[serverName].addEntitlementOwnerAcl(userGroup, entGroup)

    def deleteEntitlementOwnerAcl(self, serverName, userGroup, entGroup):
        return self.c[serverName].deleteEntitlementOwnerAcl(userGroup, entGroup)

    def listEntitlements(self, serverName, entGroup):
        l = self.c[serverName].listEntitlements(entGroup)
        return [ self.toEntitlement(x) for x in l ]

    def listEntitlementGroups(self, serverName):
        return self.c[serverName].listEntitlementGroups()

    def getEntitlementClassAccessGroup(self, serverName, classList):
        return self.c[serverName].getEntitlementClassAccessGroup(classList)

    def setEntitlementClassAccessGroup(self, serverName, classInfo):
        return self.c[serverName].setEntitlementClassAccessGroup(classInfo)

    def listAccessGroups(self, serverName):
        return self.c[serverName].listAccessGroups()

    def troveNames(self, label):
	return self.c[label].troveNames(self.fromLabel(label))

    def troveNamesOnServer(self, server):
        return self.c[server].troveNames("")

    def getTroveLeavesByPath(self, pathList, label):
        l = self.c[label].getTrovesByPaths(pathList, self.fromLabel(label), 
                                           False)
        return dict([ (x[0],
                        [(y[0], self.thawVersion(y[1]), self.toFlavor(y[2])) 
                         for y in x[1]]) for x in itertools.izip(pathList, l) ])

    def getTroveVersionsByPath(self, pathList, label):
        l = self.c[label].getTrovesByPaths(pathList, self.fromLabel(label), True)
        return dict([ (x[0], 
                       [(y[0], self.thawVersion(y[1]), self.toFlavor(y[2])) 
                         for y in x[1]]) for x in itertools.izip(pathList, l) ])
 
    def iterFilesInTrove(self, troveName, version, flavor,
                         sortByPath = False, withFiles = False):
        # XXX this code should most likely go away, and anything that
        # uses it should be written to use other functions
        l = [(troveName, (None, None), (version, flavor), True)]
        cs = self._getChangeSet(l, recurse = False, withFiles = True,
                                withFileContents = False)
        try:
            trvCs = cs.getNewTroveVersion(troveName, version, flavor)
        except KeyError:
            raise StopIteration

        t = trove.Trove(trvCs, skipIntegrityChecks = not withFiles)
        # if we're sorting, we'll need to pull out all the paths ahead
        # of time.  We'll use a generator that returns the items
        # in the same order as iterFileList() to reuse code.
        if sortByPath:
            pathDict = {}
            for pathId, path, fileId, version in t.iterFileList():
                pathDict[path] = (pathId, fileId, version)
            paths = pathDict.keys()
            paths.sort()
            def rearrange(paths, pathDict):
                for path in paths:
                    (pathId, fileId, version) = pathDict[path]
                    yield (pathId, path, fileId, version)
            generator = rearrange(paths, pathDict)
        else:
            generator = t.iterFileList()
        for pathId, path, fileId, version in generator:
            if withFiles:
                fileStream = files.ThawFile(cs.getFileChange(None, fileId),
                                            pathId)
                yield (pathId, path, fileId, version, fileStream)
            else:
                yield (pathId, path, fileId, version)

    def _mergeTroveQuery(self, resultD, response):
        for troveName, troveVersions in response.iteritems():
            if not resultD.has_key(troveName):
                resultD[troveName] = {}
            for versionStr, flavors in troveVersions.iteritems():
                version = self.thawVersion(versionStr)
                resultD[troveName][version] = \
                            [ self.toFlavor(x) for x in flavors ]

        return resultD

    def _setTroveTypeArgs(self, serverIdent, *args, **kwargs):
        if self.c[serverIdent].getProtocolVersion() >= 38:
            return args + ( kwargs.get('troveTypes', TROVE_QUERY_PRESENT), )
        else:
            return args

    def getAllTroveLeaves(self, serverName, troveNameList,
                          troveTypes = TROVE_QUERY_PRESENT):
        req = {}
        for name, flavors in troveNameList.iteritems():
            if name is None:
                name = ''

            if flavors is None:
                req[name] = True
            else:
                req[name] = [ self.fromFlavor(x) for x in flavors ]

        d = self.c[serverName].getAllTroveLeaves(
                        *self._setTroveTypeArgs(serverName, req,
                                                troveTypes = troveTypes))

        return self._mergeTroveQuery({}, d)

    def getTroveVersionList(self, serverName, troveNameList,
                            troveTypes = TROVE_QUERY_PRESENT):
        req = {}
        for name, flavors in troveNameList.iteritems():
            if name is None:
                name = ''

            if flavors is None:
                req[name] = True
            else:
                req[name] = [ self.fromFlavor(x) for x in flavors ]

        d = self.c[serverName].getTroveVersionList(
                        *self._setTroveTypeArgs(serverName, req,
                                                troveTypes = troveTypes))
        return self._mergeTroveQuery({}, d)

    def getTroveLeavesByLabel(self, troveSpecs, bestFlavor = False,
                              troveTypes = TROVE_QUERY_PRESENT):
        return self._getTroveInfoByVerInfo(troveSpecs, bestFlavor, 
                                           'getTroveLeavesByLabel', 
                                           labels = True,
                                           troveTypes = troveTypes)

    def getTroveVersionsByLabel(self, troveSpecs, bestFlavor = False,
                                troveTypes = TROVE_QUERY_PRESENT):
        return self._getTroveInfoByVerInfo(troveSpecs, bestFlavor, 
                                           'getTroveVersionsByLabel', 
                                           labels = True,
                                           troveTypes = troveTypes)

    def getTroveVersionFlavors(self, troveSpecs, bestFlavor = False,
                               troveTypes = TROVE_QUERY_PRESENT):
        return self._getTroveInfoByVerInfo(troveSpecs, bestFlavor,
                                           'getTroveVersionFlavors',
                                           versions = True,
                                           troveTypes = troveTypes)

    def getAllTroveFlavors(self, troveDict):
        d = {}
        for name, versionList in troveDict.iteritems():
            d[name] = {}.fromkeys(versionList, [ None ])

	return self.getTroveVersionFlavors(d)

    def _getTroveInfoByVerInfo(self, troveSpecs, bestFlavor, method, 
                               branches = False, labels = False, 
                               versions = False, 
                               troveTypes = TROVE_QUERY_PRESENT):
        assert(branches + labels + versions == 1)

        d = {}
        for name, verSet in troveSpecs.iteritems():
            if not name:
                name = ""

            for ver, flavors in verSet.iteritems():
                host = ver.getHost()
                if branches:
                    verStr = self.fromBranch(ver)
                elif versions:
                    verStr = self.fromVersion(ver)
                else:
                    verStr = self.fromLabel(ver)

                versionDict = d.setdefault(host, {})
                flavorDict = versionDict.setdefault(name, {})

                if flavors is None:
                    flavorDict[verStr] = ''
                else:
                    flavorDict[verStr] = [ self.fromFlavor(x) for x in flavors ]

        result = {}
	if not d:
	    return result

        for host, requestD in d.iteritems():
            respD = self.c[host].__getattr__(method)(
                            *self._setTroveTypeArgs(host, requestD,
                                                    bestFlavor,
                                                    troveTypes = troveTypes))
            self._mergeTroveQuery(result, respD)

        return result

    def getTroveLeavesByBranch(self, troveSpecs, bestFlavor = False,
                               troveTypes = TROVE_QUERY_PRESENT):
        return self._getTroveInfoByVerInfo(troveSpecs, bestFlavor, 
                                           'getTroveLeavesByBranch', 
                                           branches = True,
                                           troveTypes = troveTypes)

    def getTroveVersionsByBranch(self, troveSpecs, bestFlavor = False,
                                 troveTypes = TROVE_QUERY_PRESENT):
        return self._getTroveInfoByVerInfo(troveSpecs, bestFlavor, 
                                           'getTroveVersionsByBranch', 
                                           branches = True,
                                           troveTypes = troveTypes)

    def getTroveLatestVersion(self, troveName, branch,
                              troveTypes = TROVE_QUERY_PRESENT):
	b = self.fromBranch(branch)
        v = self.c[branch].getTroveLatestVersion(
                            *self._setTroveTypeArgs(branch, troveName, b,
                                                    troveTypes = troveTypes))
        if v == 0:
            raise errors.TroveMissing(troveName, branch)
	return self.thawVersion(v)

    # added at protocol version 43
    def getTroveReferences(self, serverName, troveInfoList):
        if not troveInfoList:
            return []
        # if the server can't talk to us, don't traceback
        if self.c[serverName].getProtocolVersion() < 43:
            return []
        ret = self.c[serverName].getTroveReferences(
            [(n,self.fromVersion(v),self.fromFlavor(f)) for (n,v,f) in troveInfoList])
        return [ [(n,self.toVersion(v),self.toFlavor(f)) for (n,v,f) in retl] for retl in ret ]

    # added at protocol version 43
    def getTroveDescendants(self, serverName, troveList):
        if not troveList:
            return []
        # if the server can't talk to us, don't traceback
        if self.c[serverName].getProtocolVersion() < 43:
            return []
        ret = self.c[serverName].getTroveDescendants(
            [(n,self.fromBranch(b),self.fromFlavor(f)) for (n,b,f) in troveList])
        return [ [(self.toVersion(v), self.toFlavor(f)) for (v,f) in retl] for retl in ret ]

    def hasTrove(self, name, version, flavor):
        return self.hasTroves([(name, version, flavor)])[name, version, flavor]

    def hasTroves(self, troveInfoList):
        if not troveInfoList:
            return {}
        byServer = {}
        for name, version, flavor in troveInfoList:
            l = byServer.setdefault(version.branch().label().getHost(), [])
            l.append(((name, version, flavor),
                      (name, self.fromVersion(version), 
                             self.fromFlavor(flavor))))

        d = {}
        for server, l in byServer.iteritems():
            if server == 'local':
                exists = [False] * len(l)
            else:
                exists = self.c[server].hasTroves([x[1] for x in l])
            d.update(dict(itertools.izip((x[0] for x in l), exists)))

        return d

    def getTrove(self, troveName, troveVersion, troveFlavor, withFiles = True,
                 callback = None):
	rc = self.getTroves([(troveName, troveVersion, troveFlavor)],
                            withFiles = withFiles, callback = callback)
	if rc[0] is None:
	    raise errors.TroveMissing(troveName, version = troveVersion)

	return rc[0]

    def getTroves(self, troves, withFiles = True, callback = None):
        if not troves:
            return []
	chgSetList = []
	for (name, version, flavor) in troves:
	    chgSetList.append((name, (None, None), (version, flavor), True))

	cs = self._getChangeSet(chgSetList, recurse = False, 
                                withFiles = withFiles,
                                withFileContents = False, 
                                callback = callback)

	l = []
        # walk the list so we can return the troves in the same order
        for (name, version, flavor) in troves:
            try:
                troveCs = cs.getNewTroveVersion(name, version, flavor)
            except KeyError:
                l.append(None)
                continue

            # trove integrity checks don't work when file information is
            # excluded
            t = trove.Trove(troveCs, skipIntegrityChecks = not withFiles) 
            l.append(t)

	return l

    def createChangeSet(self, jobList, withFiles = True,
                        withFileContents = True,
                        excludeAutoSource = False, recurse = True,
                        primaryTroveList = None, callback = None):
        allJobs = [ (jobList, False) ]
        mergeTarget = None

        while allJobs:
            fullJob, forceLocal = allJobs.pop(0)

            try:
                cs = self._getChangeSet(fullJob, withFiles = withFiles, 
                                        withFileContents = withFileContents,
                                        excludeAutoSource = excludeAutoSource,
                                        recurse = recurse,
                                        primaryTroveList = primaryTroveList,
                                        callback = callback,
                                        forceLocalGeneration = forceLocal)

                if mergeTarget is None:
                    return cs

                mergeTarget.merge(cs)
            except errors.TroveMissing, e:
                if forceLocal:
                    # trying again won't help
                    raise

                # Split the job into two pieces. This will force local
                # generation more agressively than is absolutely necessary
                # (since TroveMissing doesn't convey flavor information)
                brokenJob = []
                workingJob = []
                for job in fullJob:
                    if job[0] == e.troveName and                    \
                          (job[1][0] == e.version or job[2][0] == e.version):
                        brokenJob.append(job)
                    else:
                        workingJob.append(job)

                if not brokenJob:
                    # we can't figure out what exactly is broken -
                    # it's included implicitly due to recurse.
                    raise

                allJobs.append( (brokenJob, True) )
                allJobs.append( (workingJob, False) )

                if mergeTarget is None:
                    mergeTarget = changeset.ReadOnlyChangeSet()

        return mergeTarget

    def createChangeSetFile(self, jobList, fName, recurse = True,
                            primaryTroveList = None, callback = None):
        """
        @raise FilesystemError: if the destination file is not writable
        """
        return self._getChangeSet(jobList, target = fName,
                                  recurse = recurse,
                                  primaryTroveList = primaryTroveList,
                                  callback = callback)

    def _getChangeSet(self, chgSetList, recurse = True, withFiles = True,
		      withFileContents = True, target = None,
                      excludeAutoSource = False, primaryTroveList = None,
                      callback = None, forceLocalGeneration = False):
        # This is a bit complicated due to servers not wanting to talk
        # to other servers. To make this work, we do this:
        #
        #   1. Split the list of change set requests into ones for
        #   remote servers (by server) and ones we need to generate
        #   locally
        #
        #   2. Get the changesets from the remote servers. This also
        #   gives us lists of other changesets we need (which need
        #   to be locally generated, or the repository server would
        #   have created them for us). 
        #
        #   3. Create the local changesets. Doing this could well
        #   result in our needing changesets which we're better off
        #   generating on a server.
        #
        #   4. If more changesets are needed (from step 3) go to
        #   step 2.
        #
        #   5. Download any extra files (and create any extra diffs)
        #   which step 2 couldn't do for us.

        def _separateJobList(jobList, removedList, forceLocalGeneration):
            if forceLocalGeneration:
                return {}, jobList

            serverJobs = {}
            ourJobList = []
            for (troveName, (old, oldFlavor), (new, newFlavor), absolute) in \
                    jobList:
                if not new:
                    # XXX does doing this on the client get recursion right?
                    ourJobList.append((troveName, (old, oldFlavor),
                                       (new, newFlavor), absolute))
                    continue

                serverName = new.getHost()

                if old:
                    if old.getHost() == serverName:
                        l = serverJobs.setdefault(serverName, [])
                        l.append((troveName, 
                                  (self.fromVersion(old), 
                                   self.fromFlavor(oldFlavor)), 
                                  (self.fromVersion(new), 
                                   self.fromFlavor(newFlavor)),
                                  absolute))
                    else:
                        ourJobList.append((troveName, (old, oldFlavor),
                                           (new, newFlavor), absolute))
                else:
                    l = serverJobs.setdefault(serverName, [])
                    l.append((troveName, 
                              (0, 0),
                              (self.fromVersion(new), 
                               self.fromFlavor(newFlavor)),
                              absolute))

            ourJobList += removedList

            return (serverJobs, ourJobList)

        def _cvtTroveList(l):
            new = []
            for (name, (oldV, oldF), (newV, newF), absolute) in l:
                if oldV == 0:
                    oldV = None
                    oldF = None
                else:
                    oldV = self.toVersion(oldV)
                    oldF = self.toFlavor(oldF)

                if newV == 0:
                    newV = None
                    newF = None
                else:
                    newV = self.toVersion(newV)
                    newF = self.toFlavor(newF)

                new.append((name, (oldV, oldF), (newV, newF), absolute))

            return new

        def _cvtFileList(l):
            new = []
            for (pathId, troveName, (oldTroveV, oldTroveF, oldFileId, oldFileV),
                                    (newTroveV, newTroveF, newFileId, newFileV)) in l:
                if oldTroveV == 0:
                    oldTroveV = None
                    oldFileV = None
                    oldFileId = None
                    oldTroveF = None
                else:
                    oldTroveV = self.toVersion(oldTroveV)
                    oldFileV = self.toVersion(oldFileV)
                    oldFileId = self.toFileId(oldFileId)
                    oldTroveF = self.toFlavor(oldTroveF)

                newTroveV = self.toVersion(newTroveV)
                newFileV = self.toVersion(newFileV)
                newFileId = self.toFileId(newFileId)
                newTroveF = self.toFlavor(newTroveF)

                pathId = self.toPathId(pathId)

                new.append((pathId, troveName, 
                               (oldTroveV, oldTroveF, oldFileId, oldFileV),
                               (newTroveV, newTroveF, newFileId, newFileV)))

            return new

        def _getLocalTroves(troveList):
            if not self.localRep or not troveList:
                return [ None ] * len(troveList)

            return self.localRep.getTroves(troveList, pristine=True)

        def _getCsFromRepos(target, cs, server, job, recurse,
                            withFiles, withFileContents,
                            excludeAutoSource, filesNeeded,
                            chgSetList, removedList):
            abortCheck = None
            if callback:
                callback.requestingChangeSet()
            server.setAbortCheck(abortCheck)
            l = server.getChangeSet(job, recurse,
                                    withFiles,
                                    withFileContents,
                                    excludeAutoSource)
            if server.getProtocolVersion() < 38:
                (url, sizes, extraTroveList, extraFileList) = l
                removedTroveList = []
            else:
                (url, sizes, extraTroveList,
                 extraFileList, removedTroveList) = l
            server.setAbortCheck(None)

            chgSetList += _cvtTroveList(extraTroveList)
            filesNeeded.update(_cvtFileList(extraFileList))
            removedList += _cvtTroveList(removedTroveList)

            inF = urllib.urlopen(url, proxies = self.proxies)

            if callback:
                wrapper = callbacks.CallbackRateWrapper(
                    callback, callback.downloadingChangeSet,
                    sum(sizes))
                copyCallback = wrapper.callback
                abortCheck = callback.checkAbort
            else:
                copyCallback = None
                abortCheck = None

            # seek to the end of the file
            outFile.seek(0, 2)
            start = outFile.tell()
            totalSize = util.copyfileobj(inF, outFile,
                                         callback = copyCallback,
                                         abortCheck = abortCheck,
                                         rateLimit = self.downloadRateLimit)

            # attempt to remove temporary local files
            # possibly created by a shim client
            if os.path.exists(url) and os.access(url, os.W_OK):
                os.unlink(url)

            if totalSize == None:
                raise errors.RepositoryError("Unknown error downloading changeset")
            #assert(totalSize == sum(sizes))
            inF.close()

            for size in sizes:
                f = util.SeekableNestedFile(outFile, size, start)
                newCs = changeset.ChangeSetFromFile(f)

                if not cs:
                    cs = newCs
                else:
                    cs.merge(newCs)

                totalSize -= size
                start += size

            assert(totalSize == 0)
            return (cs, _cvtTroveList(extraTroveList),
                    _cvtFileList(extraFileList))

        def _getCsFromShim(target, cs, server, job, recurse, withFiles,
                           withFileContents, excludeAutoSource,
                           filesNeeded, chgSetList, removedList):
            (newCs, extraTroveList, extraFileList, removedList) = \
                  server.getChangeSetObj(job, recurse,
                                         withFiles, withFileContents,
                                         excludeAutoSource)
            if not cs:
                cs = newCs
            else:
                cs.merge(newCs)
            return cs, extraTroveList, extraFileList

        if not chgSetList:
            # no need to work hard to find this out
            return changeset.ReadOnlyChangeSet()

        # make sure the absolute flag isn't set for any differential change
        # sets
        assert(not [ x for x in chgSetList if (x[1][0] and x[-1]) ])

        cs = None
        scheduledSet = {}
        internalCs = None
        filesNeeded = set()
        removedList = []

        if target:
            try:
                outFile = open(target, "w+")
            except IOError, e:
                strerr = "Error writing to file %s: %s" % (e.filename,
                    e.strerror)
                raise errors.FilesystemError(e.errno, e.filename, e.strerror,
                    strerr)
        else:
            (outFd, tmpName) = util.mkstemp()
            outFile = os.fdopen(outFd, "w+")
            os.unlink(tmpName)

        if primaryTroveList is None:
            # (name, version, release) list. removed troves aren't primary
            primaryTroveList = [ (x[0], x[2][0], x[2][1]) for x in chgSetList 
                                        if x[2][0] is not None ]

        while chgSetList or removedList:
            (serverJobs, ourJobList) = _separateJobList(chgSetList,
                                                        removedList,
                                                        forceLocalGeneration)

            chgSetList = []
            removedList = []

            for serverName, job in serverJobs.iteritems():
                server = self.c[serverName]
                args = (target, cs, server, job, recurse, withFiles,
                        withFileContents, excludeAutoSource,
                        filesNeeded, chgSetList, removedList)

                try:
                    if server.__class__ == ServerProxy:
                        # this is a XML-RPC proxy for a remote repository
                        rc = _getCsFromRepos(*args)
                    else:
                        # assume we are a shim repository
                        rc = _getCsFromShim(*args)
                    cs, extraTroveList, extraFileList = rc
                except Exception:
                    if target and os.path.exists(target):
                        os.unlink(target)
                    elif os.path.exists(tmpName):
                        os.unlink(tmpName)
                    raise

                chgSetList += extraTroveList
                filesNeeded.update(extraFileList)

            if (ourJobList or filesNeeded) and not internalCs:
                internalCs = changeset.ChangeSet()

            # Handle everything in ourJobList which is just a deletion. We
            # need timestamped versions for this; only go the repository
            # to get those if the ones we have are not versioned.
            delList = []
            timesNeeded = [ ]
            for i, (troveName, (oldVersion, oldFlavor),
                  (newVersion, newFlavor), absolute) in enumerate(ourJobList):
                if not newVersion:
                    delList.append(((troveName, oldVersion, oldFlavor), i))
                    if not sum(oldVersion.timeStamps()):
                        timesNeeded.append(delList[-1])

            # XXX this is an expensive way to get a version w/ timestamps, but
            # it's easier than other approaches :-(
            trvs = self.getTroves([ x[0] for x in timesNeeded ], 
                                  withFiles = False)
            timeDict = dict(zip([ x[0] for x in timesNeeded ], 
                                [ x.getVersion() for x in trvs ]))

            # this lets us remove from ourJobList from back to front, keeping
            # our indices valid
            delList.reverse()

            for trvInfo, i in delList:
                ver = timeDict.get(trvInfo, trvInfo[1])
                internalCs.oldTrove(trvInfo[0], ver, trvInfo[2])
                del ourJobList[i]
            del delList

            # generate this change set, and put any recursive generation
            # which is needed onto the chgSetList for the next pass
            allTrovesNeeded = []
            for (troveName, (oldVersion, oldFlavor),
                            (newVersion, newFlavor), absolute) in ourJobList:
                if oldVersion is not None:
                    allTrovesNeeded.append((troveName, oldVersion, oldFlavor))
                allTrovesNeeded.append((troveName, newVersion, newFlavor))

            troves = _getLocalTroves(allTrovesNeeded)
            remoteTrovesNeeded = []
            indices = []
            for i, (trove, req) in enumerate(zip(troves, allTrovesNeeded)):
                # don't ask for local troves from a remote server
                if trove is None and not req[1].isOnLocalHost():
                    remoteTrovesNeeded.append(req)
                    indices.append(i)

            remoteTroves = self.getTroves(remoteTrovesNeeded)
            for i, trove in zip(indices, remoteTroves):
                troves[i] = trove

            del allTrovesNeeded, remoteTrovesNeeded, indices, remoteTroves

            i = 0
            for (troveName, (oldVersion, oldFlavor),
                            (newVersion, newFlavor), absolute) in ourJobList:
                if oldVersion is not None:
                    old = troves[i]
                    i += 1
                else:
                    old = None

                new = troves[i]
                i += 1

                # if the old version is marked removed, pretend as though
                # it doesn't exist.
                if old.isRemoved():
                    old = None
                (troveChgSet, newFilesNeeded, pkgsNeeded) = \
                                new.diff(old, absolute = absolute)
                # newFilesNeeded = [ (pathId, oldFileVersion, newFileVersion) ]
                filesNeeded.update( ( (x[0], troveName, 
                        (oldVersion, oldFlavor, x[1], x[2]),
                        (newVersion, newFlavor, x[3], x[4]))
                            for x in newFilesNeeded ) )

                if recurse:
                    for (otherTroveName, (otherOldVersion, otherOldFlavor),
                                         (otherNewVersion, otherNewFlavor),
                         otherIsAbsolute) in pkgsNeeded:
                        chgSetList.append((otherTroveName, 
                                           (otherOldVersion, otherOldFlavor),
                                           (otherNewVersion, otherNewFlavor),
                                           absolute))

                internalCs.newTrove(troveChgSet)

        # Files that are missing from upstream
        missingFiles = []

        if withFiles and filesNeeded:
            need = []
            for (pathId, troveName, 
                (oldTroveVersion, oldTroveFlavor, oldFileId, oldFileVersion),
                (newTroveVersion, newTroveFlavor, newFileId, newFileVersion)) \
                                in filesNeeded:
                if oldFileVersion:
                    need.append((pathId, oldFileId, oldFileVersion))
                need.append((pathId, newFileId, newFileVersion))

            # If a callback was passed in, then allow for missing files
            fileObjs = self.getFileVersions(need, lookInLocal = True,
                                            allowMissingFiles = bool(callback))
            fileDict = {}
            for ((pathId, fileId, fileVersion), fileObj) in zip(need, fileObjs):
                fileDict[(pathId, fileId)] = fileObj
            del fileObj, fileObjs, need, fileId

            contentsNeeded = []
            fileJob = []

            for (pathId, troveName, 
                    (oldTroveVersion, oldTroveF, oldFileId, oldFileVersion),
                    (newTroveVersion, newTroveF, newFileId, newFileVersion)) \
                                in filesNeeded:
                if oldFileVersion:
                    oldFileObj = fileDict[(pathId, oldFileId)]
                else:
                    oldFileObj = None

                newFileObj = fileDict[(pathId, newFileId)]
                if newFileObj is None:
                    # File missing from server
                    missingFiles.append((troveName, newTroveVersion, newTroveF, 
                                         pathId, newFileId, newFileVersion))
                    continue

		(filecs, hash) = changeset.fileChangeSet(pathId, oldFileObj, 
                                                         newFileObj)

		internalCs.addFile(oldFileId, newFileId, filecs)

                if excludeAutoSource and newFileObj.flags.isAutoSource():
                    continue

                if withFileContents and hash:
                    # pull contents from the trove it was originally
                    # built in
                    fetchItems = []
                    needItems = []

                    if changeset.fileContentsUseDiff(oldFileObj, newFileObj):
                        fetchItems.append( (oldFileId, oldFileVersion, 
                                            oldFileObj) ) 
                        needItems.append( (pathId, None, oldFileObj) ) 

                    fetchItems.append( (newFileId, newFileVersion, newFileObj) )
                    needItems.append( (pathId, newFileId, newFileObj) )
                    contentsNeeded += fetchItems

                    fileJob.extend([ needItems ])

            contentList = self.getFileContents(contentsNeeded, 
                                               tmpFile = outFile,
                                               lookInLocal = True,
                                               callback = callback)

            i = 0
            for item in fileJob:
                pathId, fileId, fileObj = item[0]
                contents = contentList[i]
                i += 1

                if len(item) == 1:
                    internalCs.addFileContents(pathId, fileId,
                                   changeset.ChangedFileTypes.file, 
                                   contents, 
                                   fileObj.flags.isConfig())
                else:
                    fileId = item[1][1]
                    newFileObj = item[1][2]
                    newContents = contentList[i]
                    i += 1

                    (contType, cont) = changeset.fileContentsDiff(fileObj, 
                                            contents, newFileObj, newContents)
                    internalCs.addFileContents(pathId, fileId, contType,
                                               cont, True)

        if not cs and internalCs:
            cs = internalCs
            internalCs = None
        elif cs and internalCs:
            cs.merge(internalCs)

        # convert the versions in here to ones w/ timestamps
        cs.setPrimaryTroveList([])
        oldTroveSet = dict([ (x,x) for x in cs.getOldTroveList() ] )
        for (name, version, flavor) in primaryTroveList:
            if cs.hasNewTrove(name, version, flavor):
                trove = cs.getNewTroveVersion(name, version, flavor)
                cs.addPrimaryTrove(name, trove.getNewVersion(), flavor)
            else:
                cs.addPrimaryTrove(*oldTroveSet[(name, version,flavor)])

        if missingFiles:
            mfs = []
            for mf in missingFiles:
                trvName, trvVersion, trvFlavor = mf[:3]
                trv = cs.getNewTroveVersion(trvName, trvVersion, trvFlavor)
                # Find the file path associated with this missing file
                for pathId, path, fileId, version in trv.getNewFileList():
                    if (pathId, fileId, version) == mf[3:]:
                        break
                else: # for
                    # Unable to find this file
                    raise Exception("Cannot find file in changeset")
                mfs.append((trvName, trvVersion, trvFlavor, 
                            pathId, path, fileId, version))

            # The test for the presence of the callback is redundant, if we
            # have missing files we should have a callback, otherwise
            # getFileVersions would have raised an exception because of the
            # allowMissingFiles flag.
            ret = False
            if callback:
                assert(hasattr(callback, 'missingFiles'))
                ret = callback.missingFiles(mfs)

            # If the callback returns False, or no callback is present, 
            # keep the old behavior of raising the exception
            # Note that the callback can choose to raise an exception itself,
            # in which case this code will not get executed.
            if not ret:
                # Grab just the first file
                mf = mfs[0]
                raise errors.FileStreamMissing(mf[5])

        if target and cs:
            if cs.oldTroves or cs.newTroves:
                os.unlink(target)
                cs.writeToFile(target)

            cs = None
        elif target:
            os.unlink(target)



	return cs

    def resolveDependencies(self, label, depList, leavesOnly=False):
        l = [ self.fromDepSet(x) for x in depList ]
        if self.c[label].getProtocolVersion() < 43:
            args = ()
        else:
            args = (leavesOnly,)

        d = self.c[label].getDepSuggestions(self.fromLabel(label), l, *args)
        r = {}
        for (key, val) in d.iteritems():
            l = []
            for items in val:
                l.append([ (x[0], self.thawVersion(x[1]), self.toFlavor(x[2]))
                                    for x in items ])

            r[self.toDepSet(key)] = l

        return r

    def resolveDependenciesByGroups(self, groupTroves, depList):
        if not (groupTroves and depList):
            return {}

        seen = []
        notMatching = [ x.getNameVersionFlavor() for x in groupTroves ]

        # here's what we pass to servers: all groups + any troves
        # that are not mentioned by a group on the same host.
        # that should be the minimal set of troves.
        while groupTroves:
            groupsToGet = []
            for group in groupTroves:
                groupHost = group.getVersion().getHost()

                for info in group.iterTroveList(strongRefs=True,
                                                   weakRefs=True):
                    h = info[1].getHost()
                    if groupHost == h:
                        seen.append(info)
                    else:
                        notMatching.append(info)
                        if info[0].startswith('group-'):
                            groupsToGet.append(info)

            if not groupsToGet:
                break
            groupTroves = self.getTroves(groupsToGet)

        # everything in seen was seen by a parent group on the same host
        # and can be skipped
        notMatching = set(notMatching)
        notMatching.difference_update(seen)
        del seen

        # remove all components if their packages are in the set.
        notMatching = set(x for x in notMatching 
              if not ':' in x[0] 
                 or not (x[0].split(':', 1)[0], x[1], x[2]) in notMatching)

        trovesByHost = {}
        for info in notMatching:
            trovesByHost.setdefault(info[1].getHost(), []).append(info)

        frozenDeps = [ self.fromDepSet(x) for x in depList ]

        r = {}
        for host, troveList in trovesByHost.iteritems():
            t = [ self.fromTroveTup(x) for x in set(troveList) ]
            d = self.c[host].getDepSuggestionsByTroves(frozenDeps, t)

            # combine the results for the same dep on different host - 
            # there's no preference of troves on different hosts in a group
            # therefore there can be no preference here.
            for (key, val) in d.iteritems():
                dep = self.toDepSet(key)
                if dep not in r:
                    lst = [ [] for x in val ]
                    r[dep] = lst
                else:
                    lst = r[dep]
                for i, items in enumerate(val):
                    # NOTE: this depends on servers returning the
                    # dependencies in the same order.
                    # That should be true, but there are no assertions
                    # we can make anywhere to ensure it, except perhaps
                    # to ensure that each dependency is resolved when it
                    # is supposed to be.
                    lst[i].extend(self.toTroveTup(x, withTime=True)
                                  for x in items)
        return r


    def getFileVersions(self, fullList, lookInLocal = False,
                        allowMissingFiles = False):
        # if allowMissingFiles is False, a FileStreamMissing error is passed
        # straight down to the client. Otherwise, missing files will have None
        # as their file objects, and callbacks can react to that.
        def getFromServer(server, items, result):
            sentFiles = {}
            for ent in items:
                fileId = ent[1][1]
                if fileId in sentFiles:
                    fl = sentFiles[fileId]
                else:
                    fl = sentFiles[fileId] = []
                fl.append(ent)

            # Special care is required here; the whole set will fail for one
            # missing file, we have to extract it from the list and keep
            # trying.
            while sentFiles:
                # Concatenate all the values in the send list
                templ = []
                for l in sentFiles.values():
                    templ.extend(l)
                templ.sort(lambda a, b: cmp(a[0], b[0]))
                sendL = [ x[1] for x in templ ]
                idxL = [ x[0] for x in templ ]
                try:
                    fileStreams = self.c[server].getFileVersions(sendL)
                except errors.FileStreamMissing, e:
                    if not allowMissingFiles:
                        # Re-raise the exception
                        raise
                    missingFileId = self.fromFileId(e.fileId)
                    if missingFileId not in sentFiles:
                        # This shouldn't happen - the server sent us a file id
                        # that we don't know about
                        raise Exception("Invalid file ID", missingFileId)

                    # Remove this file from the big dictionary and try again
                    del sentFiles[missingFileId]
                    continue
                except errors.OpenError, e:
                    if not allowMissingFiles:
                        # Re-raise the exception
                        raise
                    # No sense in trying the rest of the files, the server is
                    # dead. It's a stiff. Bereft of life.
                    return result

                # Call succeded
                for (fileStream, idx) in zip(fileStreams, idxL):
                    result[idx] = self.toFile(fileStream)
                return result

            # All the files failed
            return result

        if self.localRep and lookInLocal:
            result = [ x for x in self.localRep.getFileVersions(fullList) ]
        else:
            result = [ None ] * len(fullList)

        byServer = {}
        for i, (pathId, fileId, version) in enumerate(fullList):
            if result[i] is not None:
                continue

            server = version.getHost()
            if not byServer.has_key(server):
                byServer[server] = []
            byServer[server].append((i, (self.fromPathId(pathId), 
                                     self.fromFileId(fileId))))
        
        for (server, l) in byServer.iteritems():
            getFromServer(server, l, result)

        return result

    def getFileVersion(self, pathId, fileId, version):
        return self.toFile(self.c[version].getFileVersion(
				   self.fromPathId(pathId), 
				   self.fromFileId(fileId)))

    def getFileContents(self, fileList, tmpFile = None, lookInLocal = False,
                        callback = None):
        contents = [ None ] * len(fileList)

        if self.localRep and lookInLocal:
            for i, item in enumerate(fileList):
                if len(item) < 3: continue

                sha1 = item[2].contents.sha1()
                if self.localRep._hasFileContents(sha1):
                    # retrieve the contents from the database now so that
                    # the changeset can be shared between threads
                    c = self.localRep.getFileContents([item])[0].get().read()
                    contents[i] = filecontents.FromString(c)

        byServer = {}

        for i, item in enumerate(fileList):
            if contents[i] is not None:
                continue

            # we try to get the file from the trove which originally contained
            # it since we know that server has the contents; other servers may
            # not
            (fileId, fileVersion) = item[0:2]
            server = fileVersion.getHost()
            l = byServer.setdefault(server, [])
            l.append((i, (fileId, fileVersion)))

        for server, itemList in byServer.iteritems():
            fileList = [ (self.fromFileId(x[1][0]), 
                          self.fromVersion(x[1][1])) for x in itemList ]
            if callback:
                callback.requestingFileContents()
            (url, sizes) = self.c[server].getFileContents(fileList)
            assert(len(sizes) == len(fileList))

            inF = urllib.urlopen(url, proxies = self.proxies)

            if callback:
                wrapper = callbacks.CallbackRateWrapper(
                    callback, callback.downloadingFileContents, sum(sizes))
                copyCallback = wrapper.callback
            else:
                copyCallback = None

            if tmpFile:
		# make sure we append to the end (creating the gzip file
		# object does a certain amount of seeking through the
		# nested file object which we need to undo
		tmpFile.seek(0, 2)
                start = tmpFile.tell()
                outF = tmpFile
            else:
                (fd, path) = util.mkstemp()
                os.unlink(path)
                outF = os.fdopen(fd, "r+")
                start = 0

            totalSize = util.copyfileobj(inF, outF,
                                         rateLimit = self.downloadRateLimit,
                                         callback = copyCallback)
            del inF

            for (i, item), size in itertools.izip(itemList, sizes):
                nestedF = util.SeekableNestedFile(outF, size, start)

                totalSize -= size
                start += size

                gzfile = gzip.GzipFile(fileobj = nestedF)

                contents[i] = filecontents.FromGzFile(gzfile)

            assert(totalSize == 0)

        return contents

    def getPackageBranchPathIds(self, sourceName, branch, filePrefixes=None,
                                fileIds=None):
        """
        Searches all of the troves generated from sourceName on the
        given branch, and returns the latest pathId for each path
        as a dictionary indexed by path.

        @param sourceName: name of the source trove
        @type sourceName: str
        @param branch: branch to restrict the source to
        @type branch: versions.Branch
        """
        if filePrefixes is None or self.c[branch].getProtocolVersion() < 39:
            args = [sourceName, self.fromVersion(branch)]
        else:
            args = [sourceName, self.fromVersion(branch), filePrefixes]
        if fileIds is not None and self.c[branch].getProtocolVersion() >= 42:
            # Make sure we send a (possibly empty) filePrefixes
            assert(filePrefixes is not None)
            args.append(base64.b64encode("".join(fileIds)))
        ids = self.c[branch].getPackageBranchPathIds(*args)
        return dict((self.toPath(x[0]), (self.toPathId(x[1][0]),
                                         self.toVersion(x[1][1]),
                                         self.toFileId(x[1][2])))
                    for x in ids.iteritems())

    def getCollectionMembers(self, troveName, branch):
        """
        Returns all members of any collection named troveName on branch.
        Matches are for all versions and flavors of troveName (though
        each member trove name is returned only once.
        """
        return self.c[branch].getCollectionMembers(troveName, 
                                                   self.fromBranch(branch))

    def getTrovesBySource(self, sourceName, sourceVersion):
        """
        Returns (troveName, version, flavor) lists of all of the troves on the
        server built from sourceVersion.
        """
        l = self.c[sourceVersion].getTrovesBySource(sourceName,
                                            self.fromVersion(sourceVersion))
        return [ (x[0], self.toVersion(x[1]), self.toFlavor(x[2]))
                            for x in l ]
                    
    def commitChangeSetFile(self, fName, mirror = False, callback = None):
        cs = changeset.ChangeSetFromFile(fName)
        return self._commit(cs, fName, mirror = mirror, callback = callback)

    def commitChangeSet(self, chgSet, callback = None, mirror = False):
	(outFd, path) = util.mkstemp()
	os.close(outFd)
	chgSet.writeToFile(path)

	try:
            result = self._commit(chgSet, path, callback = callback,
                                  mirror = mirror)
        finally:
            os.unlink(path)

        return result

    def getTroveSigs(self, troveList):
        byServer = {}
        results = [ None ] * len(troveList)
        for i, info in enumerate(troveList):
            l = byServer.setdefault(info[1].branch().label().getHost(), [])
            l.append((i, info))

        for host, l in byServer.iteritems():
            sigs = self.c[host].getTroveSigs([ 
                       (x[1][0], self.fromVersion(x[1][1]),
                        self.fromFlavor(x[1][2])) for x in l ])
            for (i, info), sig in itertools.izip(l, sigs):
                results[i] = base64.decodestring(sig)

        return results

    def setTroveSigs(self, itemList):
        # infoList is a set of ((name, version, flavor), sigBlock) tuples
        byServer = {}
        for item in itemList:
            l = byServer.setdefault(item[0][1].branch().label().getHost(), [])
            l.append(item)

        total = 0
        for host, itemList in byServer.iteritems():
            total += self.c[host].setTroveSigs(
                    [ ((x[0][0], self.fromVersion(x[0][1]),
                                 self.fromFlavor(x[0][2])),
                       base64.encodestring(x[1])) for x in itemList ])

        return total

    def getMirrorMark(self, host):
        return self.c[host].getMirrorMark(host)

    def setMirrorMark(self, host, mark):
        return self.c[host].setMirrorMark(host, mark)

    def getNewSigList(self, host, mark):
        return [ (x[0], (x[1][0], self.toVersion(x[1][1]), 
                                  self.toFlavor(x[1][2]))) for
                    x in self.c[host].getNewSigList(mark) ]

    def getNewTroveList(self, host, mark):
        server = self.c[host]
        # from server protocol 40 onward we get returned the real troveTypes
        if server.getProtocolVersion() < 40:
            return [ ( x[0],
                       (x[1][0], self.thawVersion(x[1][1]), self.toFlavor(x[1][2])),
                       trove.TROVE_TYPE_NORMAL
                     ) for x in server.getNewTroveList(mark) ]
        return [ ( x[0],
                   (x[1][0], self.thawVersion(x[1][1]), self.toFlavor(x[1][2])),
                   x[2]
                 ) for x in server.getNewTroveList(mark) ]

    def addPGPKeyList(self, host, keyList):
        self.c[host].addPGPKeyList([ base64.encodestring(x) for x in keyList ])

    def getNewPGPKeys(self, host, mark):
        return [ base64.decodestring(x) for x in
                    self.c[host].getNewPGPKeys(mark) ]

    def getTroveInfo(self, infoType, troveList):
        # first, we need to know about this infoType
        if infoType not in trove.TroveInfo.streamDict.keys():
            raise Exception("Invalid infoType requested")
        byServer = {}
        results = [ None ] * len(troveList)
        for i, info in enumerate(troveList):
            l = byServer.setdefault(info[1].branch().label().getHost(), [])
            l.append((i, info))
        for host, l in byServer.iteritems():
            tl = [ x[1] for x in l ]
            if self.c[host].getProtocolVersion() < 41:
                # this server does not support the getTroveInfo call,
                # so we need to synthetize it from a getTroves call
                troveInfoList = self.getTroves(tl, withFiles = False)
                for (i, tup), trv in itertools.izip(l, troveInfoList):
                    if trv is not None:
                        attrname = trove.TroveInfo.streamDict[infoType][2]
                        results[i] = getattr(trv.troveInfo, attrname, None)
                continue
            tl = [ (x[0], self.fromVersion(x[1]), self.fromFlavor(x[2]))
                   for x in tl ]
            infoList = self.c[host].getTroveInfo(infoType, tl)
            for (i, tup), (present, dataStr) in itertools.izip(l, infoList):
                if present == -1:
                    raise errors.TroveMissing(tup[0], tup[1])
                if present  == 0:
                    continue
                data = base64.decodestring(dataStr)
                results[i] = trove.TroveInfo.streamDict[infoType][1](data)
        return results

    def findTroves(self, labelPath, troves, defaultFlavor = None, 
                  acrossLabels = False, acrossFlavors = False,
                  affinityDatabase = None, allowMissing=False, 
                  getLeaves = True, bestFlavor = True, troveTypes=TROVE_QUERY_PRESENT):
        """ 
        Searches for the given troveSpec requests in the context of a labelPath,
        affinityDatabase, and defaultFlavor.

        versionStr formats accepted are:

            *^ empty/None
            *  full version (branch + revision)
            *  branch
            *  label  (host@namespace:tag)
            *  @branchname (@namespace:tag)
            *  :tag        
            *^ revision (troveVersion-sourceCount-buildCount)
            *^ troveVersion 

        VersionStr types with a ^ by them will be limited to the branches of 
        affinity troves if they exist.
        
        @param labelPath: label path to search for troves that don't specify a
        label/branch/version to search on
        @type labelPath: label or list of labels
        @param troves: trove specs that list the troves to search for
        @type troves: set of (name, versionStr, flavor) tuples, where 
        versionStr or flavor can be None
        @param defaultFlavor: flavor to use for those troves specifying None
        as their flavor.  Overridden by relevant flavors found in affinityDb
        @type flavor or None
        @param acrossLabels: if True, for each trove, return the best 
        result for each label listed in the labelPath used.  If False, 
        for each trove, return the best result for the first label that 
        matches.
        @type boolean
        @param acrossFlavors: if True, for each trove, return the best 
        result for each flavor listed in the flavorPath used.  If False, 
        for each trove, return the best result for the first flavor that 
        matches.
        @type boolean
        @type affinityDatabase: database to search for affinity troves.  
        Affinity troves for a trove spec match the trove name exactly, and
        match the branch/label requested if explicitly requested in the 
        trove spec.  The affinity trove's flavor will be used if no flavor 
        was specified in the trove spec, and the affinity trove's branch will
        be used as if it were explicitly requested if no branch or label is 
        listed in the trove spec.
        @param allowMissing: if true, do not raise an error if a trove spec
        could not be matched in the repository.
        @type boolean
        @return a dict whose keys the (name, versionStr, flavor) troves passed
        to this function.  The value for each key is a list of 
        (name, version, flavor) tuples that match that key's trove spec.
        If allowMissing is True, trove specs passed in that do not match any 
        trove in the repository will not be listed in the return value.
        """
        troveFinder = findtrove.TroveFinder(self, labelPath, 
                                            defaultFlavor, acrossLabels,
                                            acrossFlavors, affinityDatabase,
                                            getLeaves, bestFlavor, troveTypes=troveTypes)
        return troveFinder.findTroves(troves, allowMissing)

    def findTrove(self, labelPath, (name, versionStr, flavor), 
                  defaultFlavor=None, acrossLabels = False, 
                  acrossFlavors = False, affinityDatabase = None,
                  getLeaves = True, bestFlavor = True, troveTypes = TROVE_QUERY_PRESENT):
        res = self.findTroves(labelPath, ((name, versionStr, flavor),),
                              defaultFlavor, acrossLabels, acrossFlavors,
                              affinityDatabase, False, getLeaves, bestFlavor, 
                              troveTypes=troveTypes)
        return res[(name, versionStr, flavor)]

    def getConaryUrl(self, version, flavor):
        # make sure the server supports us.
        # XXX: when reworking the server cache one can save the extra
        # checkVersion call below (we already called it in __getitem__)
        serverVersions = self.c[version].checkVersion()
        # as a result of the server cache __getitem__ work we know
        # that this intersection is not empty
        commonVersions = set(serverVersions) & set(CLIENT_VERSIONS)
        # getConaryUrl call was introduced at proto version 37
        if max(commonVersions) < 37:
            hostInfo = version.branch().label().asString()
            raise errors.InvalidServerVersion, \
                  ("While talking to " + hostInfo + " ...\n"
                   "Server protocol version does not have the "
                   "necessary support for the updateconary call")
        ver = version.trailingRevision()
        return self.c[version].getConaryUrl(self.fromVersion(ver),
                                            self.fromFlavor(flavor))

    def _commit(self, chgSet, fName, callback = None, mirror = False):
	serverName = None
        if chgSet.isEmpty():
            raise errors.CommitError('Attempted to commit an empty changeset')
            
        jobs = []
	for trove in chgSet.iterNewTroveList():
	    v = trove.getOldVersion()
	    if v:
		if serverName is None:
		    serverName = v.getHost()
		assert(serverName == v.getHost())
                oldVer = self.fromVersion(v)
                oldFlavor = self.fromFlavor(trove.getOldFlavor())
            else:
                oldVer = ''
                oldFlavor = ''

	    v = trove.getNewVersion()
	    if serverName is None:
		serverName = v.getHost()
	    assert(serverName == v.getHost())

            jobs.append((trove.getName(), (oldVer, oldFlavor),
                         (self.fromVersion(trove.getNewVersion()),
                          self.fromFlavor(trove.getNewFlavor())),
                         trove.isAbsolute()))

        # XXX We don't check the version of the changeset we're committing,
        # so we might do an unnecessary conversion. It won't hurt anything
        # though.
        server = self.c[serverName]

        if server.getProtocolVersion() >= 38:
            url = server.prepareChangeSet(jobs, mirror)
        else:
            url = server.prepareChangeSet()

        if server.getProtocolVersion() <= 42:
            (outFd, tmpName) = util.mkstemp()
            os.close(outFd)
            changeset._convertChangeSetV2V1(fName, tmpName)
            autoUnlink = True
            fName = tmpName
        else:
            autoUnlink = False

        try:
            inFile = open(fName)
            size = os.fstat(inFile.fileno()).st_size

            # use chunked transfer encoding to work around servers that do not
            # handle Content-length of > 2 GiB
            chunked = False
            if size > (2 * 1024 * 1024 * 1024):
                # protocol version 44 introduces the ability to decode chunked
                # PUTs
                if server.getProtocolVersion() < 44:
                    raise errors.CommitError('The changeset being uploaded is '
                                             'too large for the server to '
                                             'handle.')
                chunked = True

            status, reason = httpPutFile(url, inFile, size, callback = callback,
                                         rateLimit = self.uploadRateLimit,
                                         proxies = self.proxies,
                                         chunked = chunked)

            # give a slightly more helpful message for 403
            if status == 403:
                raise errors.CommitError('Permission denied. Check username, '
                                         'password, and https settings.')
            # and a generic message for a non-OK status
            if status != 200:
                raise errors.CommitError('Error uploading to repository: '
                                         '%s (%s)' %(status, reason))
        finally:
            if autoUnlink:
                os.unlink(fName)

        if mirror:
            # avoid sending the mirror keyword unless we have to.
            # this helps preserve backwards compatibility with old
            # servers.
            server.commitChangeSet(url, mirror)
        else:
            server.commitChangeSet(url)

def httpPutFile(url, inFile, size, callback = None, rateLimit = None,
                proxies = None, chunked=False):
    """
    send a file to a url.  Takes a wrapper, which is an object
    that has a callback() method which takes amount, total, rate
    """
    protocol, uri = urllib.splittype(url)
    assert(protocol in ('http', 'https'))

    if proxies is None:
        proxy = os.environ.get('%s_proxy' % protocol, url)
    else:
        proxy = proxies.get(protocol, url)

    protocol, uri = urllib.splittype(proxy)
    host = urllib.splithost(uri)[0]

    if protocol == 'http':
        c = httplib.HTTPConnection(host)
    else:
        c = httplib.HTTPSConnection(host)

    BUFSIZE = 8192

    callbackFn = None
    if callback:
        wrapper = callbacks.CallbackRateWrapper(callback,
                                                callback.sendingChangeset,
                                                size)
        callbackFn = wrapper.callback

    c.connect()
    c.putrequest("PUT", url)
    c.url = url

    if chunked:
        c.putheader('Transfer-Encoding', 'chunked')
        c.endheaders()

        # keep track of the total amount of data sent so that the
        # callback passed in to copyfileobj can report progress correctly
        total = 0
        while size:
            # send in 256k chunks
            chunk = 262144
            if chunk > size:
                chunk = size
            # first send the hex-encoded size
            c.send('%x\r\n' %chunk)
            # then the chunk of data
            util.copyfileobj(inFile, c, bufSize=chunk, callback=callbackFn,
                             rateLimit = rateLimit, sizeLimit = chunk,
                             total=total)
            # send \r\n after the chunked data
            c.send("\r\n")
            total =+ chunk
            size -= chunk
        # terminate the chunked encoding
        c.send('0\r\n\r\n')
    else:
        c.putheader('Content-length', str(size))
        c.endheaders()

        util.copyfileobj(inFile, c, bufSize=BUFSIZE, callback=callbackFn,
                         rateLimit = rateLimit, sizeLimit = size)

    r = c.getresponse()
    return r.status, r.reason<|MERGE_RESOLUTION|>--- conflicted
+++ resolved
@@ -49,11 +49,7 @@
 
 shims = xmlshims.NetworkConvertors()
 
-<<<<<<< HEAD
-CLIENT_VERSIONS = [ 36, 37, 38, 39, 40, 41, 42, 43, 44 ]
-=======
 CLIENT_VERSIONS = [ 36, 37, 38, 39, 40, 41, 42, 43, 44, 45 ]
->>>>>>> a49dedc6
 
 from conary.repository.trovesource import TROVE_QUERY_ALL, TROVE_QUERY_PRESENT, TROVE_QUERY_NORMAL
 
