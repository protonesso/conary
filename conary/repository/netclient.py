--- conflicted
+++ resolved
@@ -75,10 +75,6 @@
         except xmlrpclib.ProtocolError, e:
             if e.errcode == 403:
                 raise errors.InsufficientPermission(e.url.split("/")[2])
-<<<<<<< HEAD
-
-=======
->>>>>>> 10f56372
             raise
                 
 	if not isException:
