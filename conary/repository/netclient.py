#
# Copyright (c) 2004-2006 rPath, Inc.
#
# This program is distributed under the terms of the Common Public License,
# version 1.0. A copy of this license should have been distributed with this
# source file in a file called LICENSE. If it is not present, the license
# is always available at http://www.opensource.org/licenses/cpl.php.
#
# This program is distributed in the hope that it will be useful, but
# without any warranty; without even the implied warranty of merchantability
# or fitness for a particular purpose. See the Common Public License for
# full details.
#

import base64
import gzip
import httplib
import itertools
import os
import socket
import sys
import urllib
import xml
import xmlrpclib

#conary
from conary import callbacks
from conary import conarycfg
from conary import files
from conary import metadata
from conary import trove
from conary import versions
from conary.lib import util
from conary.repository import changeset
from conary.repository import errors
from conary.repository import filecontents
from conary.repository import findtrove
from conary.repository import repository
from conary.repository import transport
from conary.repository import trovesource
from conary.repository import xmlshims

# FIXME: remove these compatibility exception classes later
AlreadySignedError = errors.AlreadySignedError
FileStreamNotFound = errors.FileStreamNotFound
UserNotFound = errors.UserNotFound
GroupAlreadyExists = errors.GroupAlreadyExists
PermissionAlreadyExists = errors.PermissionAlreadyExists

shims = xmlshims.NetworkConvertors()

CLIENT_VERSIONS = [ 36, 37, 38 ]

TROVE_QUERY_ALL = 0                 # normal, removed, redirect
TROVE_QUERY_PRESENT = 1             # normal, redirect (and repositories < 1.1)
TROVE_QUERY_NORMAL = 2              # normal

# this is a quote function that quotes all RFC 2396 reserved characters,
# including / (which is normally considered "safe" by urllib.quote)
quote = lambda s: urllib.quote(s, safe='')

class _Method(xmlrpclib._Method, xmlshims.NetworkConvertors):

    def __init__(self, send, name, host, pwCallback, anonymousCallback,
                 altHostCallback):
        xmlrpclib._Method.__init__(self, send, name)
        self.__host = host
        self.__pwCallback = pwCallback
        self.__anonymousCallback = anonymousCallback
        self.__altHostCallback = altHostCallback

    def __repr__(self):
        return "<netclient._Method(%s, %r)>" % (self._Method__send, self._Method__name) 

    def __str__(self):
        return self.__repr__()

    def __call__(self, *args):
        return self.doCall(CLIENT_VERSIONS[-1], *args)

    def __doCall(self, clientVersion, argList):
        newArgs = ( clientVersion, ) + argList

        try:
            usedAnonymous, isException, result = self.__send(self.__name,
                                                             newArgs)
        except xmlrpclib.ProtocolError, e:
            if e.errcode == 403:
                raise errors.InsufficientPermission(e.url.split("/")[2])
            raise
        if usedAnonymous:
            self.__anonymousCallback()

	if not isException:
	    return result
        else:
            self.handleError(result)

    def doCall(self, clientVersion, *args):
        try:
            return self.__doCall(clientVersion, args)
        except errors.InsufficientPermission:
            # no password was specified -- prompt for it
            if not self.__pwCallback():
                # It's possible we switched to anonymous
                # for an earlier query, and now need to 
                # switch back to our specified user/passwd
                if self.__altHostCallback and self.__altHostCallback():
                    self.__altHostCallback = None
                    # recursively call doCall to get all the 
                    # password handling goodness
                    return self.doCall(clientVersion, *args)
                raise
        except xmlrpclib.ProtocolError, err:
            if err.errcode == 500:
                raise errors.InternalServerError(err)
            raise
        except:
            raise

        return self.__doCall(clientVersion, args)

    def handleError(self, result):
	exceptionName = result[0]
	exceptionArgs = result[1:]

	if exceptionName == "TroveMissing":
	    (name, version) = exceptionArgs
	    if not name: name = None
	    if not version:
		version = None
	    else:
		version = shims.toVersion(version)
	    raise errors.TroveMissing(name, version)
        elif exceptionName == "MethodNotSupported":
	    raise errors.MethodNotSupported(exceptionArgs[0])
        elif exceptionName == "IntegrityError":
	    raise errors.IntegrityError(exceptionArgs[0])
        elif exceptionName == "TroveIntegrityError":
            if len(exceptionArgs) > 1:
                # old repositories give TIE w/ no
                # trove information or with a string error message.
                # exceptionArgs[0] is that message if exceptionArgs[1]
                # is not set or is empty.
                raise errors.TroveIntegrityError(error=exceptionArgs[0], 
                                            *self.toTroveTup(exceptionArgs[1]))
            else:
                raise errors.TroveIntegrityError(error=exceptionArgs[0])
        elif exceptionName == "TroveSchemaError":
            # value 0 is the full message, for older clients that don't
            # know about this exception
            n, v, f = self.toTroveTup(exceptionArgs[1])
            raise errors.TroveSchemaError(n, v, f,
                                          exceptionArgs[2], exceptionArgs[3])
        elif exceptionName == errors.TroveChecksumMissing.__name__:
            raise errors.TroveChecksumMissing(*self.toTroveTup(exceptionArgs[1]))
        elif exceptionName == errors.RepositoryMismatch.__name__:
            raise errors.RepositoryMismatch(*exceptionArgs)
        elif exceptionName == 'FileContentsNotFound':
            raise errors.FileContentsNotFound((self.toFileId(exceptionArgs[0]),
                                               self.toVersion(exceptionArgs[1])))
        elif exceptionName == 'FileStreamNotFound':
            raise errors.FileStreamNotFound((self.toFileId(exceptionArgs[0]),
                                             self.toVersion(exceptionArgs[1])))
        elif exceptionName == 'RepositoryLocked':
            raise errors.RepositoryLocked
	else:
            for klass, marshall in errors.simpleExceptions:
                if exceptionName == marshall:
                    raise klass(exceptionArgs[0])
	    raise errors.UnknownException(exceptionName, exceptionArgs)

class ServerProxy(xmlrpclib.ServerProxy):

    def __passwordCallback(self):
        if self.__pwCallback is None:
            return False

        l = self.__host.split('@', 1)
        if len(l) == 1: 
            fullHost = l[0]
            user, password = self.__pwCallback(self.__serverName)
            if not user or not password:
                return False
            if not self.__usedMap:
                # the user didn't specify what protocol to use, therefore
                # we assume that when we need a user/password we need
                # to use https
                self.__transport.https = True
        else:
            user, fullHost = l
            if user[-1] != ':':
                return False

            user = user[:-1]

            # if there is a port number, strip it off
            l = fullHost.split(':', 1)
            if len(l) == 2:
                host = l[0]
            else:
                host = fullHost

            user, password = self.__pwCallback(self.__serverName, user)
            if not user or not password:
                return False

        self.__host = '%s:%s@%s' % (user, password, fullHost)

        return True

    def __usedAnonymousCallback(self):
        self.__altHost = self.__host
        self.__host = self.__host.split('@')[-1]

    def __altHostCallback(self):
        if self.__altHost:
            self.__host = self.__altHost
            self.__altHost = None
            return True
        else:
            return False

    def __getattr__(self, name):
        #from conary.lib import log
        #log.debug('Calling %s:%s' % (self.__host.split('@')[-1], name))
        return _Method(self.__request, name, self.__host, 
                       self.__passwordCallback, self.__usedAnonymousCallback,
                       self.__altHostCallback)

    def __init__(self, url, serverName, transporter, pwCallback, usedMap):
        xmlrpclib.ServerProxy.__init__(self, url, transporter)
        self.__pwCallback = pwCallback
        self.__altHost = None
        self.__serverName = serverName
        self.__usedMap = usedMap

class ServerCache:

    def __init__(self, repMap, userMap, pwPrompt, entitlementDir):
	self.cache = {}
	self.map = repMap
	self.userMap = userMap
	self.pwPrompt = pwPrompt
        self.entitlementDir = entitlementDir

    def __getPassword(self, host, user=None):
        user, pw = self.pwPrompt(host, user)
        if user is None or pw is None:
            return None, None
        self.userMap.append((host, user, pw))
        return user, pw

    def __getitem__(self, item):
	if isinstance(item, (versions.Label, versions.VersionSequence)):
	    serverName = item.getHost()
	elif isinstance(item, str):
	    serverName = item

        if serverName == 'local':
            raise errors.OpenError(
             '\nError: Tried to access repository on reserved host name'
             ' "local" -- this host is reserved for troves compiled/created'
             ' locally, and cannot be queried.')

        def _cleanseUrl(protocol, url):
            if url.find('@') != -1:
                return protocol + '://<user>:<pwd>@' + url.rsplit('@', 1)[1]
            return url

	server = self.cache.get(serverName, None)
        if server is not None:
            return server

        url = self.map.get(serverName, None)
        if isinstance(url, repository.AbstractTroveDatabase):
            return url

        userInfo = self.userMap.find(serverName)

        if userInfo and userInfo[1] is None:
            userInfo = (userInfo[0], "")

        # check for an entitlement for this server
        ent = conarycfg.loadEntitlement(self.entitlementDir, serverName)

        usedMap = url is not None
        if url is None:
            if ent or userInfo:
                # if we have a username/password, use https
                protocol = 'https'
            else:
                # if we are using anonymous, use http
                protocol = 'http'

            if userInfo is None:
                url = "%s://%s/conary/" % (protocol, serverName)
            else:
                url = "%s://%s:%s@%s/conary/" % (protocol,
                                                 quote(userInfo[0]),
                                                 quote(userInfo[1]),
                                                 serverName)
        elif userInfo:
            s = url.split('/')
            assert(not s[1])
            s[2] = ('%s:%s@' % (quote(userInfo[0]), quote(userInfo[1]))) + s[2]
            url = '/'.join(s)
            usedMap = True

        protocol, uri = urllib.splittype(url)
        transporter = transport.Transport(https = (protocol == 'https'),
                                          entitlement = ent)

        server = ServerProxy(url, serverName, transporter, self.__getPassword,
                             usedMap = usedMap)
<<<<<<< HEAD

=======
>>>>>>> afe656a3
        try:
            serverVersions = server.checkVersion()
        except Exception, e:
            if isinstance(e, socket.error):
                errmsg = e[1]
            # includes OS and IO errors
            elif isinstance(e, EnvironmentError):
                errmsg = e.strerror
                # sometimes there is a socket error hiding 
                # inside an IOError!
                if isinstance(errmsg, socket.error):
                    errmsg = errmsg[1]
            else:
                errmsg = str(e)
            url = _cleanseUrl(protocol, url)
            raise errors.OpenError('Error occurred opening repository '
                        '%s: %s' % (url, errmsg))

        intersection = set(serverVersions) & set(CLIENT_VERSIONS)
        if not intersection:
            url = _cleanseUrl(protocol, url)
            raise errors.InvalidServerVersion(
                "While talking to repository " + url + ":\n"
                "Invalid server version.  Server accepts client "
                "versions %s, but this client only supports versions %s"
                " - download a valid client from wiki.rpath.com" %
                (",".join([str(x) for x in serverVersions]),
                 ",".join([str(x) for x in CLIENT_VERSIONS])))

        # this is the protocol version we should use when talking
        # to this repository - the maximum we both understand
        server._protocolVersion = max(intersection)

        transporter.setCompress(True)
        self.cache[serverName] = server

        self.cache[serverName] = server

	return server

    def getPwPrompt(self):
        return self.pwPrompt

    def getUserMap(self):
        return self.userMap

class NetworkRepositoryClient(xmlshims.NetworkConvertors,
			      repository.AbstractRepository, 
                              trovesource.SearchableTroveSource):
    # fixme: take a cfg object instead of all these parameters
    def __init__(self, repMap, userMap,
                 localRepository = None, pwPrompt = None,
                 entitlementDir = None, downloadRateLimit = 0,
                 uploadRateLimit = 0):
        # the local repository is used as a quick place to check for
        # troves _getChangeSet needs when it's building changesets which
        # span repositories. it has no effect on any other operation.
        if pwPrompt is None:
            pwPrompt = lambda x, y: (None, None)

        self.downloadRateLimit = downloadRateLimit
        self.uploadRateLimit = uploadRateLimit

	self.c = ServerCache(repMap, userMap, pwPrompt, entitlementDir)
        self.localRep = localRepository

        trovesource.SearchableTroveSource.__init__(self)
        self.searchAsRepository()

        self.TROVE_QUERY_ALL = TROVE_QUERY_ALL
        self.TROVE_QUERY_PRESENT = TROVE_QUERY_PRESENT
        self.TROVE_QUERY_NORMAL = TROVE_QUERY_NORMAL

    def __del__(self):
        self.c = None

    def close(self, *args):
        pass

    def open(self, *args):
        pass

    def getUserMap(self):
        """
        The user/password map can be updated at runtime since we're prompting
        the user for passwords. We may need to get those passwords back out
        again to avoid having to reprompt for passwords.
        """
        return self.c.getUserMap()

    def getPwPrompt(self):
        return self.c.pwPrompt

    def updateMetadata(self, troveName, branch, shortDesc, longDesc = "",
                       urls = [], licenses=[], categories = [],
                       source="local", language = "C"):
        self.c[branch].updateMetadata(troveName, self.fromBranch(branch), shortDesc, longDesc,
                                      urls, licenses, categories, source, language)

    def updateMetadataFromXML(self, troveName, branch, xmlStr):
        doc = xml.dom.minidom.parseString(xmlStr)

        # the only required tag
        shortDesc = str(doc.getElementsByTagName("shortDesc")[0].childNodes[0].data)
       
        # optional tags
        longDesc = ""
        language = "C"
        source = "local"

        node = doc.getElementsByTagName("longDesc")
        if node and node[0].childNodes:
            longDesc = node[0].childNodes[0].data
        node = doc.getElementsByTagName("source")
        if node and node[0].childNodes:
            source = node[0].childNodes[0].data
        node = doc.getElementsByTagName("language")
        if node and node[0].childNodes:
            language = node[0].childNodes[0].data
        
        urls = []
        licenses = []
        categories = []

        for l, tagName in (urls, "url"),\
                          (licenses, "license"),\
                          (categories, "category"):
            node = doc.getElementsByTagName(tagName)
            for child in node:
                l.append(str(child.childNodes[0].data))
        
        self.c[branch].updateMetadata(troveName, self.fromBranch(branch),
                                      shortDesc, longDesc,
                                      urls, licenses, categories,
                                      source, language)

    def getMetadata(self, troveList, label, language="C"):
        if type(troveList[0]) is str:
            troveList = [troveList]

        frozenList = []
        for trove in troveList:
            branch = self.fromBranch(trove[1])
            if len(trove) == 2:
                version = ""
            else:
                version = self.fromBranch(trove[2])
            item = (trove[0], branch, version)
            frozenList.append(item)
         
        mdDict = {}
        md = self.c[label].getMetadata(frozenList, language)
        for troveName, md in md.items():
            mdDict[troveName] = metadata.Metadata(md)
        return mdDict

    def addUser(self, label, user, newPassword):
        # the label just identifies the repository to create the user in
        self.c[label].addUser(user, newPassword)

    def addUserByMD5(self, label, user, salt, password):
        #Base64 encode salt
        self.c[label].addUserByMD5(user, base64.encodestring(salt), password)

    def addAccessGroup(self, label, groupName):
        return self.c[label].addAccessGroup(groupName)

    def addDigitalSignature(self, name, version, flavor, digsig):
        signature = trove.DigitalSignature()
        signature.set(digsig)
        encSig = base64.b64encode(signature.freeze())
        self.c[version].addDigitalSignature(name, self.fromVersion(version),
                                            self.fromFlavor(flavor),
                                            encSig)

    def addNewAsciiPGPKey(self, label, user, keyData):
        self.c[label].addNewAsciiPGPKey(user, keyData)

    def addNewPGPKey(self, label, user, keyData):
        encKeyData = base64.b64encode(keyData)
        self.c[label].addNewPGPKey(user, encKeyData)

    def getAsciiOpenPGPKey(self, label, keyId):
        return self.c[label].getAsciiOpenPGPKey(keyId)

    def listUsersMainKeys(self, label, userId):
        return self.c[label].listUsersMainKeys(userId)

    def listSubkeys(self, label, fingerprint):
        return self.c[label].listSubkeys(fingerprint)

    def getOpenPGPKeyUserIds(self, label, keyId):
        return self.c[label].getOpenPGPKeyUserIds(keyId)

    def changePGPKeyOwner(self, label, user, key):
        self.c[label].changePGPKeyOwner(user, key)

    def deleteUserByName(self, label, user):
        self.c[label].deleteUserByName(user)

    def deleteUserById(self, label, userId):
        self.c[label].deleteUserById(userId)

    def deleteAccessGroup(self, label, groupName):
        self.c[label].deleteAccessGroup(groupName)

    def updateAccessGroupMembers(self, label, groupName, members):
        self.c[label].updateAccessGroupMembers(groupName, members)

    def setUserGroupCanMirror(self, reposLabel, userGroup, canMirror):
        self.c[reposLabel].setUserGroupCanMirror(userGroup, canMirror)

    def listAcls(self, reposLabel, userGroup):
        return self.c[reposLabel].listAcls(userGroup)

    def addAcl(self, reposLabel, userGroup, trovePattern, label, write = False,
               capped = False, admin = False, remove = False):
        if not label:
            label = "ALL"
        elif type(label) == str:
            pass
        else:
            label = self.fromLabel(label)

        if not trovePattern:
            trovePattern = "ALL"

        kwargs = {}

        if remove and self.c[reposLabel]._protocolVersion < 38:
            raise InvalidServerVersion, "Setting canRemove for an acl " \
                    "requires a repository running Conary 1.1 or later."
        elif remove:
            kwargs['remove'] = True

        self.c[reposLabel].addAcl(userGroup, trovePattern, label, write,
                                  capped, admin, **kwargs)

    def editAcl(self, reposLabel, userGroup, oldTrovePattern, oldLabel,
                trovePattern, label, write = False, capped = False, 
                admin = False, canRemove = False):
        if not label:
            label = "ALL"
        elif type(label) == str:
            pass
        else:
            label = self.fromLabel(label)

        if not oldLabel:
            oldLabel = "ALL"
        elif type(oldLabel) == str:
            pass
        else:
            oldLabel = self.fromLabel(oldLabel)

        if not trovePattern:
            trovePattern = "ALL"

        if not oldTrovePattern:
            oldTrovePattern = "ALL"

        kwargs = {}

        if canRemove and self.c[reposLabel]._protocolVersion < 38:
            raise InvalidServerVersion, "Setting canRemove for an acl " \
                    "requires a repository running Conary 1.1 or later."
        elif canRemove:
            kwargs['canRemove'] = True


        self.c[reposLabel].editAcl(userGroup, oldTrovePattern, oldLabel,
                                   trovePattern, label, write, capped, admin,
                                   **kwargs)

        return True

    def deleteAcl(self, reposLabel, userGroup, trovePattern, label):
        if not label:
            label = "ALL"
        elif type(label) == str:
            pass
        else:
            label = self.fromLabel(label)

        if not trovePattern:
            trovePattern = "ALL"

        self.c[reposLabel].deleteAcl(userGroup, trovePattern, label)
        return True

    def changePassword(self, label, user, newPassword):
        self.c[label].changePassword(user, newPassword)

    def getUserGroups(self, label):
        return self.c[label].getUserGroups()

    def addEntitlements(self, serverName, entGroup, entitlements):
        entitlements = [ self.fromEntitlement(x) for x in entitlements ]
        return self.c[serverName].addEntitlements(entGroup, entitlements)

    def deleteEntitlements(self, serverName, entGroup, entitlements):
        entitlements = [ self.fromEntitlement(x) for x in entitlements ]
        return self.c[serverName].deleteEntitlements(entGroup, entitlements)

    def addEntitlementGroup(self, serverName, entGroup, userGroup):
        return self.c[serverName].addEntitlementGroup(entGroup, userGroup)

    def deleteEntitlementGroup(self, serverName, entGroup):
        return self.c[serverName].deleteEntitlementGroup(entGroup)

    def addEntitlementOwnerAcl(self, serverName, userGroup, entGroup):
        return self.c[serverName].addEntitlementOwnerAcl(userGroup, entGroup)

    def deleteEntitlementOwnerAcl(self, serverName, userGroup, entGroup):
        return self.c[serverName].deleteEntitlementOwnerAcl(userGroup, entGroup)

    def listEntitlements(self, serverName, entGroup):
        l = self.c[serverName].listEntitlements(entGroup)
        return [ self.toEntitlement(x) for x in l ]

    def listEntitlementGroups(self, serverName):
        return self.c[serverName].listEntitlementGroups()

    def getEntitlementClassAccessGroup(self, serverName, classList):
        return self.c[serverName].getEntitlementClassAccessGroup(classList)

    def setEntitlementClassAccessGroup(self, serverName, classInfo):
        return self.c[serverName].setEntitlementClassAccessGroup(classInfo)

    def listAccessGroups(self, serverName):
        return self.c[serverName].listAccessGroups()

    def troveNames(self, label):
	return self.c[label].troveNames(self.fromLabel(label))

    def troveNamesOnServer(self, server):
        return self.c[server].troveNames("")

    def getTroveLeavesByPath(self, pathList, label):
        l = self.c[label].getTrovesByPaths(pathList, self.fromLabel(label), 
                                           False)
        return dict([ (x[0],
                        [(y[0], self.thawVersion(y[1]), self.toFlavor(y[2])) 
                         for y in x[1]]) for x in itertools.izip(pathList, l) ])

    def getTroveVersionsByPath(self, pathList, label):
        l = self.c[label].getTrovesByPaths(pathList, self.fromLabel(label), True)
        return dict([ (x[0], 
                       [(y[0], self.thawVersion(y[1]), self.toFlavor(y[2])) 
                         for y in x[1]]) for x in itertools.izip(pathList, l) ])
 
    def iterFilesInTrove(self, troveName, version, flavor,
                         sortByPath = False, withFiles = False):
        # XXX this code should most likely go away, and anything that
        # uses it should be written to use other functions
        l = [(troveName, (None, None), (version, flavor), True)]
        cs = self._getChangeSet(l, recurse = False, withFiles = True,
                                withFileContents = False)
        try:
            trvCs = cs.getNewTroveVersion(troveName, version, flavor)
        except KeyError:
            raise StopIteration

        t = trove.Trove(trvCs, skipIntegrityChecks = not withFiles)
        # if we're sorting, we'll need to pull out all the paths ahead
        # of time.  We'll use a generator that returns the items
        # in the same order as iterFileList() to reuse code.
        if sortByPath:
            pathDict = {}
            for pathId, path, fileId, version in t.iterFileList():
                pathDict[path] = (pathId, fileId, version)
            paths = pathDict.keys()
            paths.sort()
            def rearrange(paths, pathDict):
                for path in paths:
                    (pathId, fileId, version) = pathDict[path]
                    yield (pathId, path, fileId, version)
            generator = rearrange(paths, pathDict)
        else:
            generator = t.iterFileList()
        for pathId, path, fileId, version in generator:
            if withFiles:
                fileStream = files.ThawFile(cs.getFileChange(None, fileId),
                                            pathId)
                yield (pathId, path, fileId, version, fileStream)
            else:
                yield (pathId, path, fileId, version)
    
    def _mergeTroveQuery(self, resultD, response):
        for troveName, troveVersions in response.iteritems():
            if not resultD.has_key(troveName):
                resultD[troveName] = {}
            for versionStr, flavors in troveVersions.iteritems():
                version = self.thawVersion(versionStr)
                resultD[troveName][version] = \
                            [ self.toFlavor(x) for x in flavors ]

        return resultD

    def _setTroveTypeArgs(self, serverIdent, *args, **kwargs):
        if self.c[serverIdent]._protocolVersion >= 38:
            return args + ( kwargs.get('troveTypes', TROVE_QUERY_PRESENT), )
        else:
            return args

    def getAllTroveLeaves(self, serverName, troveNameList,
                          troveTypes = TROVE_QUERY_PRESENT):
        req = {}
        for name, flavors in troveNameList.iteritems():
            if name is None:
                name = ''

            if flavors is None:
                req[name] = True
            else:
                req[name] = [ self.fromFlavor(x) for x in flavors ]

        d = self.c[serverName].getAllTroveLeaves(
                        *self._setTroveTypeArgs(serverName, req,
                                                troveTypes = troveTypes))

        return self._mergeTroveQuery({}, d)

    def getTroveVersionList(self, serverName, troveNameList,
                            troveTypes = TROVE_QUERY_PRESENT):
        req = {}
        for name, flavors in troveNameList.iteritems():
            if name is None:
                name = ''

            if flavors is None:
                req[name] = True
            else:
                req[name] = [ self.fromFlavor(x) for x in flavors ]

        d = self.c[serverName].getTroveVersionList(
                        *self._setTroveTypeArgs(serverName, req,
                                                troveTypes = troveTypes))
        return self._mergeTroveQuery({}, d)

    def getTroveLeavesByLabel(self, troveSpecs, bestFlavor = False,
                              troveTypes = TROVE_QUERY_PRESENT):
        return self._getTroveInfoByVerInfo(troveSpecs, bestFlavor, 
                                           'getTroveLeavesByLabel', 
                                           labels = True,
                                           troveTypes = troveTypes)

    def getTroveVersionsByLabel(self, troveSpecs, bestFlavor = False,
                                troveTypes = TROVE_QUERY_PRESENT):
        return self._getTroveInfoByVerInfo(troveSpecs, bestFlavor, 
                                           'getTroveVersionsByLabel', 
                                           labels = True,
                                           troveTypes = troveTypes)

    def getTroveVersionFlavors(self, troveSpecs, bestFlavor = False,
                               troveTypes = TROVE_QUERY_PRESENT):
        return self._getTroveInfoByVerInfo(troveSpecs, bestFlavor,
                                           'getTroveVersionFlavors',
                                           versions = True,
                                           troveTypes = troveTypes)

    def getAllTroveFlavors(self, troveDict):
        d = {}
        for name, versionList in troveDict.iteritems():
            d[name] = {}.fromkeys(versionList, [ None ])

	return self.getTroveVersionFlavors(d)

    def _getTroveInfoByVerInfo(self, troveSpecs, bestFlavor, method, 
                               branches = False, labels = False, 
                               versions = False, 
                               troveTypes = TROVE_QUERY_PRESENT):
        assert(branches + labels + versions == 1)

        d = {}
        for name, verSet in troveSpecs.iteritems():
            if not name:
                name = ""

            for ver, flavors in verSet.iteritems():
                host = ver.getHost()
                if branches:
                    verStr = self.fromBranch(ver)
                elif versions:
                    verStr = self.fromVersion(ver)
                else:
                    verStr = self.fromLabel(ver)

                versionDict = d.setdefault(host, {})
                flavorDict = versionDict.setdefault(name, {})

                if flavors is None:
                    flavorDict[verStr] = ''
                else:
                    flavorDict[verStr] = [ self.fromFlavor(x) for x in flavors ]

        result = {}
	if not d:
	    return result

        for host, requestD in d.iteritems():
            respD = self.c[host].__getattr__(method)(
                            *self._setTroveTypeArgs(host, requestD,
                                                    bestFlavor,
                                                    troveTypes = troveTypes))
            self._mergeTroveQuery(result, respD)

        return result

    def getTroveLeavesByBranch(self, troveSpecs, bestFlavor = False,
                               troveTypes = TROVE_QUERY_PRESENT):
        return self._getTroveInfoByVerInfo(troveSpecs, bestFlavor, 
                                           'getTroveLeavesByBranch', 
                                           branches = True,
                                           troveTypes = troveTypes)

    def getTroveVersionsByBranch(self, troveSpecs, bestFlavor = False,
                                 troveTypes = TROVE_QUERY_PRESENT):
        return self._getTroveInfoByVerInfo(troveSpecs, bestFlavor, 
                                           'getTroveVersionsByBranch', 
                                           branches = True,
                                           troveTypes = troveTypes)

    def getTroveLatestVersion(self, troveName, branch,
                              troveTypes = TROVE_QUERY_PRESENT):
	b = self.fromBranch(branch)
        v = self.c[branch].getTroveLatestVersion(
                            *self._setTroveTypeArgs(branch, troveName, b,
                                                    troveTypes = troveTypes))
        if v == 0:
            raise errors.TroveMissing(troveName, branch)
	return self.thawVersion(v)

    def hasTrove(self, name, version, flavor):
        return self.hasTroves([(name, version, flavor)])[name, version, flavor]

    def hasTroves(self, troveInfoList):
        byServer = {}
        for name, version, flavor in troveInfoList:
            l = byServer.setdefault(version.branch().label().getHost(), [])
            l.append(((name, version, flavor),
                      (name, self.fromVersion(version), 
                             self.fromFlavor(flavor))))

        d = {}
        for server, l in byServer.iteritems():
            if server == 'local':
                exists = [False] * len(l)
            else:
                exists = self.c[server].hasTroves([x[1] for x in l])
            d.update(dict(itertools.izip((x[0] for x in l), exists)))

        return d

    def getTrove(self, troveName, troveVersion, troveFlavor, withFiles = True):
	rc = self.getTroves([(troveName, troveVersion, troveFlavor)],
                            withFiles = withFiles)
	if rc[0] is None:
	    raise errors.TroveMissing(troveName, version = troveVersion)

	return rc[0]

    def getTroves(self, troves, withFiles = True, callback = None):
	chgSetList = []
	for (name, version, flavor) in troves:
	    chgSetList.append((name, (None, None), (version, flavor), True))

	cs = self._getChangeSet(chgSetList, recurse = False, 
                                withFiles = withFiles,
                                withFileContents = False, 
                                callback = callback)

	l = []
        # walk the list so we can return the troves in the same order
        for (name, version, flavor) in troves:
            try:
                troveCs = cs.getNewTroveVersion(name, version, flavor)
            except KeyError:
                l.append(None)
                continue

            # trove integrity checks don't work when file information is
            # excluded
            t = trove.Trove(troveCs, skipIntegrityChecks = not withFiles) 
            l.append(t)

	return l

    def createChangeSet(self, list, withFiles = True, withFileContents = True,
                        excludeAutoSource = False, recurse = True,
                        primaryTroveList = None, callback = None):
	return self._getChangeSet(list, withFiles = withFiles, 
                                  withFileContents = withFileContents,
                                  excludeAutoSource = excludeAutoSource,
                                  recurse = recurse, 
                                  primaryTroveList = primaryTroveList,
                                  callback = callback)

    def createChangeSetFile(self, list, fName, recurse = True,
                            primaryTroveList = None, callback = None):
	self._getChangeSet(list, target = fName, recurse = recurse,
                           primaryTroveList = primaryTroveList,
                           callback = callback)

    def _getChangeSet(self, chgSetList, recurse = True, withFiles = True,
		      withFileContents = True, target = None,
                      excludeAutoSource = False, primaryTroveList = None,
                      callback = None):
        # This is a bit complicated due to servers not wanting to talk
        # to other servers. To make this work, we do this:
        #
        #   1. Split the list of change set requests into ones for
        #   remote servers (by server) and ones we need to generate
        #   locally
        #
        #   2. Get the changesets from the remote servers. This also
        #   gives us lists of other changesets we need (which need
        #   to be locally generated, or the repository server would
        #   have created them for us). 
        #
        #   3. Create the local changesets. Doing this could well
        #   result in our needing changesets which we're better off
        #   generating on a server.
        #
        #   4. If more changesets are needed (from step 3) go to
        #   step 2.
        #
        #   5. Download any extra files (and create any extra diffs)
        #   which step 2 couldn't do for us.

        def _separateJobList(jobList, removedList):
            serverJobs = {}
            ourJobList = []
            for (troveName, (old, oldFlavor), (new, newFlavor), absolute) in \
                    jobList:
                if not new:
                    # XXX does doing this on the client get recursion right?
                    ourJobList.append((troveName, (old, oldFlavor),
                                       (new, newFlavor), absolute))
                    continue

                serverName = new.getHost()

                if old:
                    if old.getHost() == serverName:
                        l = serverJobs.setdefault(serverName, [])
                        l.append((troveName, 
                                  (self.fromVersion(old), 
                                   self.fromFlavor(oldFlavor)), 
                                  (self.fromVersion(new), 
                                   self.fromFlavor(newFlavor)),
                                  absolute))
                    else:
                        ourJobList.append((troveName, (old, oldFlavor),
                                           (new, newFlavor), absolute))
                else:
                    l = serverJobs.setdefault(serverName, [])
                    l.append((troveName, 
                              (0, 0),
                              (self.fromVersion(new), 
                               self.fromFlavor(newFlavor)),
                              absolute))

            ourJobList += removedList

            return (serverJobs, ourJobList)

        def _cvtTroveList(l):
            new = []
            for (name, (oldV, oldF), (newV, newF), absolute) in l:
                if oldV == 0:
                    oldV = None
                    oldF = None
                else:
                    oldV = self.toVersion(oldV)
                    oldF = self.toFlavor(oldF)

                if newV == 0:
                    newV = None
                    newF = None
                else:
                    newV = self.toVersion(newV)
                    newF = self.toFlavor(newF)

                new.append((name, (oldV, oldF), (newV, newF), absolute))

            return new

        def _cvtFileList(l):
            new = []
            for (pathId, troveName, (oldTroveV, oldTroveF, oldFileId, oldFileV),
                                    (newTroveV, newTroveF, newFileId, newFileV)) in l:
                if oldTroveV == 0:
                    oldTroveV = None
                    oldFileV = None
                    oldFileId = None
                    oldTroveF = None
                else:
                    oldTroveV = self.toVersion(oldTroveV)
                    oldFileV = self.toVersion(oldFileV)
                    oldFileId = self.toFileId(oldFileId)
                    oldTroveF = self.toFlavor(oldTroveF)

                newTroveV = self.toVersion(newTroveV)
                newFileV = self.toVersion(newFileV)
                newFileId = self.toFileId(newFileId)
                newTroveF = self.toFlavor(newTroveF)

                pathId = self.toPathId(pathId)

                new.append((pathId, troveName, 
                               (oldTroveV, oldTroveF, oldFileId, oldFileV),
                               (newTroveV, newTroveF, newFileId, newFileV)))

            return new

        def _getLocalTroves(troveList):
            if not self.localRep or not troveList:
                return [ None ] * len(troveList)

            return self.localRep.getTroves(troveList, pristine=True)

        if not chgSetList:
            # no need to work hard to find this out
            return changeset.ReadOnlyChangeSet()

        # make sure the absolute flag isn't set for any differential change
        # sets
        assert(not [ x for x in chgSetList if (x[1][0] and x[-1]) ])

        cs = None
        scheduledSet = {}
        internalCs = None
        filesNeeded = []
        removedList = []

        if target:
            outFile = open(target, "w+")
        else:
            (outFd, tmpName) = util.mkstemp()
            outFile = os.fdopen(outFd, "w+")
            os.unlink(tmpName)

        if primaryTroveList is None:
            # (name, version, release) list. removed troves aren't primary
            primaryTroveList = [ (x[0], x[2][0], x[2][1]) for x in chgSetList 
                                        if x[2][0] is not None ]

        while chgSetList or removedList:
            (serverJobs, ourJobList) = _separateJobList(chgSetList,
                                                        removedList)

            chgSetList = []
            removedList = []

            for serverName, job in serverJobs.iteritems():
                if callback:
                    callback.requestingChangeSet()
                (url, sizes, extraTroveList, extraFileList, removedTroveList) \
                    = self.c[serverName].getChangeSet(job, recurse,
                                                      withFiles,
                                                      withFileContents,
                                                      excludeAutoSource)

                chgSetList += _cvtTroveList(extraTroveList)
                filesNeeded += _cvtFileList(extraFileList)
                removedList += _cvtTroveList(removedTroveList)

                inF = urllib.urlopen(url)

                if callback:
                    wrapper = callbacks.CallbackRateWrapper(
                        callback, callback.downloadingChangeSet,
                        sum(sizes))
                    copyCallback = wrapper.callback
                    abortCheck = callback.checkAbort
                else:
                    copyCallback = None
                    abortCheck = None

                try:
                    # seek to the end of the file
                    outFile.seek(0, 2)
                    start = outFile.tell()
                    totalSize = util.copyfileobj(inF, outFile,
                                                 callback = copyCallback,
                                                 abortCheck = abortCheck,
                                                 rateLimit = self.downloadRateLimit)

                    # attempt to remove temporary local files
                    # possibly created by a shim client
                    if os.path.exists(url) and os.access(url, os.W_OK):
                        os.unlink(url)

                    if totalSize == None:
                        sys.exit(0)
                    #assert(totalSize == sum(sizes))
                    inF.close()
                except:
                    if target and os.path.exists(target):
                        os.unlink(target)
                    elif os.path.exists(tmpName):
                        os.unlink(tmpName)
                    raise

                for size in sizes:
                    f = util.SeekableNestedFile(outFile, size, start)
                    newCs = changeset.ChangeSetFromFile(f)

                    if not cs:
                        cs = newCs
                    else:
                        cs.merge(newCs)

                    totalSize -= size
                    start += size

                assert(totalSize == 0)

            if (ourJobList or filesNeeded) and not internalCs:
                internalCs = changeset.ChangeSet()

            # Handle everything in ourJobList which is just a deletion. We
            # need timestamped versions for this; only go the repository
            # to get those if the ones we have are not versioned.
            delList = []
            timesNeeded = [ ]
            for i, (troveName, (oldVersion, oldFlavor),
                  (newVersion, newFlavor), absolute) in enumerate(ourJobList):
                if not newVersion:
                    delList.append(((troveName, oldVersion, oldFlavor), i))
                    if not sum(oldVersion.timeStamps()):
                        timesNeeded.append(delList[-1])

            # XXX this is an expensive way to get a version w/ timestamps, but
            # it's easier than other approaches :-(
            trvs = self.getTroves([ x[0] for x in timesNeeded ], 
                                  withFiles = False)
            timeDict = dict(zip([ x[0] for x in timesNeeded ], 
                                [ x.getVersion() for x in trvs ]))

            # this lets us remove from ourJobList from back to front, keeping
            # our indices valid
            delList.reverse()

            for trvInfo, i in delList:
                ver = timeDict.get(trvInfo, trvInfo[1])
                internalCs.oldTrove(trvInfo[0], ver, trvInfo[2])
                del ourJobList[i]
            del delList

            # generate this change set, and put any recursive generation
            # which is needed onto the chgSetList for the next pass
            allTrovesNeeded = []
            for (troveName, (oldVersion, oldFlavor),
                            (newVersion, newFlavor), absolute) in ourJobList:
                # old version and new version are both set, otherwise
                # we wouldn't need to generate the change set ourself
                allTrovesNeeded.append((troveName, oldVersion, oldFlavor))
                allTrovesNeeded.append((troveName, newVersion, newFlavor))

            troves = _getLocalTroves(allTrovesNeeded)
            remoteTrovesNeeded = []
            indices = []
            for i, (trove, req) in enumerate(zip(troves, allTrovesNeeded)):
                # don't ask for local troves from a remote server
                if trove is None and not req[1].isOnLocalHost():
                    remoteTrovesNeeded.append(req)
                    indices.append(i)

            remoteTroves = self.getTroves(remoteTrovesNeeded)
            for i, trove in zip(indices, remoteTroves):
                troves[i] = trove

            del allTrovesNeeded, remoteTrovesNeeded, indices, remoteTroves

            i = 0
            for (troveName, (oldVersion, oldFlavor),
                            (newVersion, newFlavor), absolute) in ourJobList:
                old = troves[i]
                new = troves[i + 1]
                i += 2

                (troveChgSet, newFilesNeeded, pkgsNeeded) = \
                                new.diff(old, absolute = absolute)
                # newFilesNeeded = [ (pathId, oldFileVersion, newFileVersion) ]
                filesNeeded += [ (x[0], troveName, 
                        (oldVersion, oldFlavor, x[1], x[2]),
                        (newVersion, newFlavor, x[3], x[4])) for x in newFilesNeeded ]

                if recurse:
                    for (otherTroveName, (otherOldVersion, otherOldFlavor),
                                         (otherNewVersion, otherNewFlavor),
                         otherIsAbsolute) in pkgsNeeded:
                        chgSetList.append((otherTroveName, 
                                           (otherOldVersion, otherOldFlavor),
                                           (otherNewVersion, otherNewFlavor),
                                           absolute))

                internalCs.newTrove(troveChgSet)

        if withFiles and filesNeeded:
            need = []
            for (pathId, troveName, 
                (oldTroveVersion, oldTroveFlavor, oldFileId, oldFileVersion),
                (newTroveVersion, newTroveFlavor, newFileId, newFileVersion)) \
                                in filesNeeded:
                if oldFileVersion:
                    need.append((pathId, oldFileId, oldFileVersion))
                need.append((pathId, newFileId, newFileVersion))

            fileObjs = self.getFileVersions(need, lookInLocal = True)
            fileDict = {}
            for ((pathId, fileId, fileVersion), fileObj) in zip(need, fileObjs):
                fileDict[(pathId, fileId)] = fileObj
            del fileObj, fileObjs, need, fileId

            contentsNeeded = []
            fileJob = []

            for (pathId, troveName, 
                    (oldTroveVersion, oldTroveF, oldFileId, oldFileVersion),
                    (newTroveVersion, newTroveF, newFileId, newFileVersion)) \
                                in filesNeeded:
                if oldFileVersion:
                    oldFileObj = fileDict[(pathId, oldFileId)]
                else:
                    oldFileObj = None

                newFileObj = fileDict[(pathId, newFileId)]

		(filecs, hash) = changeset.fileChangeSet(pathId, oldFileObj, 
                                                         newFileObj)

		internalCs.addFile(oldFileId, newFileId, filecs)

                if excludeAutoSource and newFileObj.flags.isAutoSource():
                    continue

                if withFileContents and hash:
                    # pull contents from the trove it was originally
                    # built in
                    fetchItems = []
                    needItems = []

                    if changeset.fileContentsUseDiff(oldFileObj, newFileObj):
                        fetchItems.append( (oldFileId, oldFileVersion, 
                                            oldFileObj) ) 
                        needItems.append( (pathId, oldFileObj) ) 

                    fetchItems.append( (newFileId, newFileVersion, newFileObj) )
                    needItems.append( (pathId, newFileObj) )
                    contentsNeeded += fetchItems


                    fileJob += (needItems,)

            contentList = self.getFileContents(contentsNeeded, 
                                               tmpFile = outFile,
                                               lookInLocal = True,
                                               callback = callback)

            i = 0
            for item in fileJob:
                pathId = item[0][0]
                fileObj = item[0][1]
                contents = contentList[i]
                i += 1

                if len(item) == 1:
                    internalCs.addFileContents(pathId, 
                                   changeset.ChangedFileTypes.file, 
                                   contents, 
                                   fileObj.flags.isConfig())
                else:
                    newFileObj = item[1][1]
                    newContents = contentList[i]
                    i += 1

                    (contType, cont) = changeset.fileContentsDiff(fileObj, 
                                            contents, newFileObj, newContents)
                    internalCs.addFileContents(pathId, contType,
                                               cont, True)

        if not cs and internalCs:
            cs = internalCs
            internalCs = None
        elif cs and internalCs:
            cs.merge(internalCs)

        # convert the versions in here to ones w/ timestamps
        cs.setPrimaryTroveList([])
        oldTroveSet = dict([ (x,x) for x in cs.getOldTroveList() ] )
        for (name, version, flavor) in primaryTroveList:
            if cs.hasNewTrove(name, version, flavor):
                trove = cs.getNewTroveVersion(name, version, flavor)
                cs.addPrimaryTrove(name, trove.getNewVersion(), flavor)
            else:
                cs.addPrimaryTrove(*oldTroveSet[(name, version,flavor)])

        if target and cs:
            if cs.oldTroves or cs.newTroves:
                os.unlink(target)
                cs.writeToFile(target)

            cs = None
        elif target:
            os.unlink(target)

	return cs

    def resolveDependencies(self, label, depList):
        l = [ self.fromDepSet(x) for x in depList ]
        d = self.c[label].getDepSuggestions(self.fromLabel(label), l)
        r = {}
        for (key, val) in d.iteritems():
            l = []
            for items in val:
                l.append([ (x[0], self.thawVersion(x[1]), self.toFlavor(x[2]))
                                    for x in items ])

            r[self.toDepSet(key)] = l

        return r

    def resolveDependenciesByGroups(self, groupTroves, depList):
        if not (groupTroves and depList):
            return {}

        seen = []
        notMatching = [ x.getNameVersionFlavor() for x in groupTroves ]

        # here's what we pass to servers: all groups + any troves
        # that are not mentioned by a group on the same host.
        # that should be the minimal set of troves.
        while groupTroves:
            groupsToGet = []
            for group in groupTroves:
                groupHost = group.getVersion().getHost()

                for info in group.iterTroveList(strongRefs=True,
                                                   weakRefs=True):
                    h = info[1].getHost()
                    if groupHost == h:
                        seen.append(info)
                    else:
                        notMatching.append(info)
                        if info[0].startswith('group-'):
                            groupsToGet.append(info)

            if not groupsToGet:
                break
            groupTroves = self.getTroves(groupsToGet)

        # everything in seen was seen by a parent group on the same host
        # and can be skipped
        notMatching = set(notMatching)
        notMatching.difference_update(seen)
        del seen

        # remove all components if their packages are in the set.
        notMatching = set(x for x in notMatching 
              if not ':' in x[0] 
                 or not (x[0].split(':', 1)[0], x[1], x[2]) in notMatching)

        trovesByHost = {}
        for info in notMatching:
            trovesByHost.setdefault(info[1].getHost(), []).append(info)

        frozenDeps = [ self.fromDepSet(x) for x in depList ]

        r = {}
        for host, troveList in trovesByHost.iteritems():
            t = [ self.fromTroveTup(x) for x in set(troveList) ]
            d = self.c[host].getDepSuggestionsByTroves(frozenDeps, t)

            # combine the results for the same dep on different host - 
            # there's no preference of troves on different hosts in a group
            # therefore there can be no preference here.
            for (key, val) in d.iteritems():
                dep = self.toDepSet(key)
                if dep not in r:
                    lst = [ [] for x in val ]
                    r[dep] = lst
                else:
                    lst = r[dep]
                for i, items in enumerate(val):
                    # NOTE: this depends on servers returning the
                    # dependencies in the same order.
                    # That should be true, but there are no assertions
                    # we can make anywhere to ensure it, except perhaps
                    # to ensure that each dependency is resolved when it
                    # is supposed to be.
                    lst[i].extend(self.toTroveTup(x, withTime=True)
                                  for x in items)
        return r


    def getFileVersions(self, fullList, lookInLocal = False):
        if self.localRep and lookInLocal:
            result = [ x for x in self.localRep.getFileVersions(fullList) ]
        else:
            result = [ None ] * len(fullList)

        byServer = {}
        for i, (pathId, fileId, version) in enumerate(fullList):
            if result[i] is not None:
                continue

            server = version.getHost()
            if not byServer.has_key(server):
                byServer[server] = []
            byServer[server].append((i, (self.fromPathId(pathId), 
                                     self.fromFileId(fileId))))
        
        for (server, l) in byServer.iteritems():
            sendL = [ x[1] for x in l ]
            idxL = [ x[0] for x in l ]
            fileStreams = self.c[server].getFileVersions(sendL)
            for (fileStream, idx) in zip(fileStreams, idxL):
                result[idx] = self.toFile(fileStream)

        return result

    def getFileVersion(self, pathId, fileId, version):
        return self.toFile(self.c[version].getFileVersion(
				   self.fromPathId(pathId), 
				   self.fromFileId(fileId)))

    def getFileContents(self, fileList, tmpFile = None, lookInLocal = False,
                        callback = None):
        contents = [ None ] * len(fileList)

        if self.localRep and lookInLocal:
            for i, item in enumerate(fileList):
                if len(item) < 3: continue

                sha1 = item[2].contents.sha1()
                if self.localRep._hasFileContents(sha1):
                    # retrieve the contents from the database now so that
                    # the changeset can be shared between threads
                    c = self.localRep.getFileContents([item])[0].get().read()
                    contents[i] = filecontents.FromString(c)

        byServer = {}

        for i, item in enumerate(fileList):
            if contents[i] is not None:
                continue

            # we try to get the file from the trove which originally contained
            # it since we know that server has the contents; other servers may
            # not
            (fileId, fileVersion) = item[0:2]
            server = fileVersion.getHost()
            l = byServer.setdefault(server, [])
            l.append((i, (fileId, fileVersion)))

        for server, itemList in byServer.iteritems():
            fileList = [ (self.fromFileId(x[1][0]), 
                          self.fromVersion(x[1][1])) for x in itemList ]
            if callback:
                callback.requestingFileContents()
            (url, sizes) = self.c[server].getFileContents(fileList)
            assert(len(sizes) == len(fileList))

            inF = urllib.urlopen(url)

            if callback:
                wrapper = callbacks.CallbackRateWrapper(
                    callback, callback.downloadingFileContents, sum(sizes))
                copyCallback = wrapper.callback
            else:
                copyCallback = None

            if tmpFile:
		# make sure we append to the end (creating the gzip file
		# object does a certain amount of seeking through the
		# nested file object which we need to undo
		tmpFile.seek(0, 2)
                start = tmpFile.tell()
                outF = tmpFile
            else:
                (fd, path) = util.mkstemp()
                os.unlink(path)
                outF = os.fdopen(fd, "r+")
                start = 0

            totalSize = util.copyfileobj(inF, outF,
                                         rateLimit = self.downloadRateLimit,
                                         callback = copyCallback)
            del inF

            for (i, item), size in itertools.izip(itemList, sizes):
                nestedF = util.SeekableNestedFile(outF, size, start)

                totalSize -= size
                start += size

                gzfile = gzip.GzipFile(fileobj = nestedF)

                contents[i] = filecontents.FromGzFile(gzfile)

            assert(totalSize == 0)

        return contents

    def getPackageBranchPathIds(self, sourceName, branch):
        """
        Searches all of the troves generated from sourceName on the
        given branch, and returns the latest pathId for each path
        as a dictionary indexed by path.

        @param sourceName: name of the source trove
        @type sourceName: str
        @param branch: branch to restrict the source to
        @type branch: versions.Branch
        """
        ids = self.c[branch].getPackageBranchPathIds(sourceName,
                                                     self.fromVersion(branch))
        return dict((self.toPath(x[0]), (self.toPathId(x[1][0]),
                                         self.toVersion(x[1][1]),
                                         self.toFileId(x[1][2])))
                    for x in ids.iteritems())

    def getCollectionMembers(self, troveName, branch):
        """
        Returns all members of any collection named troveName on branch.
        Matches are for all versions and flavors of troveName (though
        each member trove name is returned only once.
        """
        return self.c[branch].getCollectionMembers(troveName, 
                                                   self.fromBranch(branch))

    def getTrovesBySource(self, sourceName, sourceVersion):
        """
        Returns (troveName, version, flavor) lists of all of the troves on the
        server built from sourceVersion.
        """
        l = self.c[sourceVersion].getTrovesBySource(sourceName,
                                            self.fromVersion(sourceVersion))
        return [ (x[0], self.toVersion(x[1]), self.toFlavor(x[2]))
                            for x in l ]
                    
    def commitChangeSetFile(self, fName, mirror = False, callback = None):
        cs = changeset.ChangeSetFromFile(fName)
        return self._commit(cs, fName, mirror = mirror, callback = callback)

    def commitChangeSet(self, chgSet, callback = None, mirror = False):
	(outFd, path) = util.mkstemp()
	os.close(outFd)
	chgSet.writeToFile(path)

	try:
            result = self._commit(chgSet, path, callback = callback,
                                  mirror = mirror)
        finally:
            os.unlink(path)

        return result

    def getTroveSigs(self, troveList):
        byServer = {}
        results = [ None ] * len(troveList)
        for i, info in enumerate(troveList):
            l = byServer.setdefault(info[1].branch().label().getHost(), [])
            l.append((i, info))

        for host, l in byServer.iteritems():
            sigs = self.c[host].getTroveSigs([ 
                       (x[1][0], self.fromVersion(x[1][1]),
                        self.fromFlavor(x[1][2])) for x in l ])
            for (i, info), sig in itertools.izip(l, sigs):
                results[i] = base64.decodestring(sig)

        return results

    def setTroveSigs(self, itemList):
        # infoList is a set of ((name, version, flavor), sigBlock) tuples
        byServer = {}
        for item in itemList:
            l = byServer.setdefault(item[0][1].branch().label().getHost(), [])
            l.append(item)

        total = 0
        for host, itemList in byServer.iteritems():
            total += self.c[host].setTroveSigs(
                    [ ((x[0][0], self.fromVersion(x[0][1]),
                                 self.fromFlavor(x[0][2])),
                       base64.encodestring(x[1])) for x in itemList ])

        return total

    def getMirrorMark(self, host):
        return self.c[host].getMirrorMark(host)

    def setMirrorMark(self, host, mark):
        return self.c[host].setMirrorMark(host, mark)

    def getNewSigList(self, host, mark):
        return [ (x[0], (x[1][0], self.toVersion(x[1][1]), 
                                  self.toFlavor(x[1][2]))) for
                    x in self.c[host].getNewSigList(mark) ]

    def getNewTroveList(self, host, mark):
        return [ (x[0], (x[1][0], self.thawVersion(x[1][1]), 
                                  self.toFlavor(x[1][2]))) for
                    x in self.c[host].getNewTroveList(mark) ]

    def addPGPKeyList(self, host, keyList):
        self.c[host].addPGPKeyList([ base64.encodestring(x) for x in keyList ])
        
    def getNewPGPKeys(self, host, mark):
        return [ base64.decodestring(x) for x in 
                    self.c[host].getNewPGPKeys(mark) ]

    def findTroves(self, labelPath, troves, defaultFlavor = None, 
                  acrossLabels = False, acrossFlavors = False,
                  affinityDatabase = None, allowMissing=False, 
                  getLeaves = True, bestFlavor = True):
        """ 
        Searches for the given troveSpec requests in the context of a labelPath,
        affinityDatabase, and defaultFlavor.

        versionStr formats accepted are:

            *^ empty/None
            *  full version (branch + revision)
            *  branch
            *  label  (host@namespace:tag)
            *  @branchname (@namespace:tag)
            *  :tag        
            *^ revision (troveVersion-sourceCount-buildCount)
            *^ troveVersion 

        VersionStr types with a ^ by them will be limited to the branches of 
        affinity troves if they exist.
        
        @param labelPath: label path to search for troves that don't specify a
        label/branch/version to search on
        @type labelPath: label or list of labels
        @param troves: trove specs that list the troves to search for
        @type troves: set of (name, versionStr, flavor) tuples, where 
        versionStr or flavor can be None
        @param defaultFlavor: flavor to use for those troves specifying None
        as their flavor.  Overridden by relevant flavors found in affinityDb
        @type flavor or None
        @param acrossLabels: if True, for each trove, return the best 
        result for each label listed in the labelPath used.  If False, 
        for each trove, return the best result for the first label that 
        matches.
        @type boolean
        @param acrossFlavors: if True, for each trove, return the best 
        result for each flavor listed in the flavorPath used.  If False, 
        for each trove, return the best result for the first flavor that 
        matches.
        @type boolean
        @type affinityDatabase: database to search for affinity troves.  
        Affinity troves for a trove spec match the trove name exactly, and
        match the branch/label requested if explicitly requested in the 
        trove spec.  The affinity trove's flavor will be used if no flavor 
        was specified in the trove spec, and the affinity trove's branch will
        be used as if it were explicitly requested if no branch or label is 
        listed in the trove spec.
        @param allowMissing: if true, do not raise an error if a trove spec
        could not be matched in the repository.
        @type boolean
        @return a dict whose keys the (name, versionStr, flavor) troves passed
        to this function.  The value for each key is a list of 
        (name, version, flavor) tuples that match that key's trove spec.
        If allowMissing is True, trove specs passed in that do not match any 
        trove in the repository will not be listed in the return value.
        """
        troveFinder = findtrove.TroveFinder(self, labelPath, 
                                            defaultFlavor, acrossLabels,
                                            acrossFlavors, affinityDatabase,
                                            getLeaves, bestFlavor)
        return troveFinder.findTroves(troves, allowMissing)

    def findTrove(self, labelPath, (name, versionStr, flavor), 
                  defaultFlavor=None, acrossLabels = False, 
                  acrossFlavors = False, affinityDatabase = None,
                  getLeaves = True, bestFlavor = True):
        res = self.findTroves(labelPath, ((name, versionStr, flavor),),
                              defaultFlavor, acrossLabels, acrossFlavors,
                              affinityDatabase, False, getLeaves, bestFlavor)
        return res[(name, versionStr, flavor)]

    def getConaryUrl(self, version, flavor):
        # make sure the server supports us.
        # XXX: when reworking the server cache one can save the extra
        # checkVersion call below (we already called it in __getitem__)
        serverVersions = self.c[version].checkVersion()
        # as a result of the server cache __getitem__ work we know
        # that this intersection is not empty
        commonVersions = set(serverVersions) & set(CLIENT_VERSIONS)
        # getConaryUrl call was introduced at proto version 37
        if max(commonVersions) < 37:
            hostInfo = version.branch().label().asString()
            raise errors.InvalidServerVersion, \
                  ("While talking to " + hostInfo + " ...\n"
                   "Server protocol version does not have the "
                   "necessary support for the updateconary call")
        ver = version.trailingRevision()
        return self.c[version].getConaryUrl(self.fromVersion(ver),
                                            self.fromFlavor(flavor))

    def _commit(self, chgSet, fName, callback = None, mirror = False):
	serverName = None
        if chgSet.isEmpty():
            raise errors.CommitError('Attempted to commit an empty changeset')
            
        jobs = []
	for trove in chgSet.iterNewTroveList():
	    v = trove.getOldVersion()
	    if v:
		if serverName is None:
		    serverName = v.getHost()
		assert(serverName == v.getHost())
                oldVer = self.fromVersion(v)
                oldFlavor = self.fromFlavor(trove.getOldFlavor())
            else:
                oldVer = ''
                oldFlavor = ''

	    v = trove.getNewVersion()
	    if serverName is None:
		serverName = v.getHost()
	    assert(serverName == v.getHost())

            jobs.append((trove.getName(), (oldVer, oldFlavor),
                         (self.fromVersion(trove.getNewVersion()),
                          self.fromFlavor(trove.getNewFlavor())),
                         trove.isAbsolute()))



        if self.c[serverName]._protocolVersion >= 38:
            url = self.c[serverName].prepareChangeSet(jobs, mirror)
        else:
            self.c[serverName].prepareChangeSet()

        self._putFile(url, fName, callback = callback)

        if mirror:
            # avoid sending the mirror keyword unless we have to.
            # this helps preserve backwards compatibility with old
            # servers.
            self.c[serverName].commitChangeSet(url, mirror)
        else:
            self.c[serverName].commitChangeSet(url)

    def _putFile(self, url, path, callback = None):
        """
        send a file to a url.  Takes a wrapper, which is an object
        that has a callback() method which takes amount, total, rate
        """
        protocol, uri = urllib.splittype(url)
        assert(protocol in ('http', 'https'))
	(host, putPath) = url.split("/", 3)[2:4]
        if protocol == 'http':
            c = httplib.HTTPConnection(host)
        else:
            c = httplib.HTTPSConnection(host)

	f = open(path)
        size = os.fstat(f.fileno()).st_size
        BUFSIZE = 8192

        callbackFn = None
        if callback:
            wrapper = callbacks.CallbackRateWrapper(callback,
                                                    callback.sendingChangeset,
                                                    size)
            callbackFn = wrapper.callback

	c.connect()
        c.putrequest("PUT", url)
        c.putheader('Content-length', str(size))
        c.endheaders()

        c.url = url

        util.copyfileobj(f, c, bufSize=BUFSIZE, callback=callbackFn,
                         rateLimit = self.uploadRateLimit)

	r = c.getresponse()
        # give a slightly more helpful message for 403
        if r.status == 403:
            raise errors.CommitError('Permission denied. Check username, '
                                     'password, and https settings.')
        # and a generic message for a non-OK status
        if r.status != 200:
            raise errors.CommitError('Error uploading to repository: '
                                     '%s (%s)' %(r.status, r.reason))
<|MERGE_RESOLUTION|>--- conflicted
+++ resolved
@@ -313,10 +313,7 @@
 
         server = ServerProxy(url, serverName, transporter, self.__getPassword,
                              usedMap = usedMap)
-<<<<<<< HEAD
-
-=======
->>>>>>> afe656a3
+
         try:
             serverVersions = server.checkVersion()
         except Exception, e:
