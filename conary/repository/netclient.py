--- conflicted
+++ resolved
@@ -2090,24 +2090,6 @@
         else:
             url = server.prepareChangeSet()
 
-<<<<<<< HEAD
-        inFile = open(fName)
-        size = os.fstat(inFile.fileno()).st_size
-
-        status = httpPutFile(url, inFile, size, callback = callback,
-                             rateLimit = self.uploadRateLimit,
-                             proxies = self.proxies)
-
-        # give a slightly more helpful message for 403
-        if status == 403:
-            raise errors.CommitError('Permission denied. Check username, '
-                                     'password, and https settings.')
-        # and a generic message for a non-OK status
-        if status != 200:
-            raise errors.CommitError('Error uploading to repository: '
-                                     '%s (%s)' %(r.status, r.reason))
-
-=======
         if server.getProtocolVersion() <= 42:
             (outFd, tmpName) = util.mkstemp()
             os.close(outFd)
@@ -2118,11 +2100,24 @@
             autoUnlink = False
 
         try:
-            self._putFile(url, fName, callback = callback)
+            inFile = open(fName)
+            size = os.fstat(inFile.fileno()).st_size
+
+            status = httpPutFile(url, inFile, size, callback = callback,
+                                 rateLimit = self.uploadRateLimit,
+                                 proxies = self.proxies)
+
+            # give a slightly more helpful message for 403
+            if status == 403:
+                raise errors.CommitError('Permission denied. Check username, '
+                                         'password, and https settings.')
+            # and a generic message for a non-OK status
+            if status != 200:
+                raise errors.CommitError('Error uploading to repository: '
+                                         '%s (%s)' %(r.status, r.reason))
         finally:
             if autoUnlink:
                 os.unlink(fName)
->>>>>>> 4b6cc6bd
 
         if mirror:
             # avoid sending the mirror keyword unless we have to.
