--- conflicted
+++ resolved
@@ -1127,26 +1127,18 @@
                 abortCheck = None
                 if callback:
                     callback.requestingChangeSet()
-<<<<<<< HEAD
-                    abortCheck = callback.checkAbort
                 server.setAbortCheck(abortCheck)
-                (url, sizes, extraTroveList, extraFileList) = \
-                      server.getChangeSet(job, recurse,
-                                          withFiles, withFileContents,
-                                          excludeAutoSource)
-                server.setAbortCheck(None)
-=======
-                l = self.c[serverName].getChangeSet(job, recurse,
-                                                      withFiles,
-                                                      withFileContents,
-                                                      excludeAutoSource)
-                if self.c[serverName]._protocolVersion < 38:
+                l = server.getChangeSet(job, recurse,
+                                        withFiles,
+                                        withFileContents,
+                                        excludeAutoSource)
+                if server._protocolVersion < 38:
                     (url, sizes, extraTroveList, extraFileList) = l
                     removedTroveList = []
                 else:
                     (url, sizes, extraTroveList,
                      extraFileList, removedTroveList) = l
->>>>>>> a4d6095d
+                server.setAbortCheck(None)
 
                 chgSetList += _cvtTroveList(extraTroveList)
                 filesNeeded += _cvtFileList(extraFileList)
@@ -1815,10 +1807,6 @@
 		serverName = v.getHost()
 	    assert(serverName == v.getHost())
 
-<<<<<<< HEAD
-        server = self.c[serverName]
-        url = server.prepareChangeSet()
-=======
             jobs.append((trove.getName(), (oldVer, oldFlavor),
                          (self.fromVersion(trove.getNewVersion()),
                           self.fromFlavor(trove.getNewFlavor())),
@@ -1826,11 +1814,12 @@
 
 
 
-        if self.c[serverName]._protocolVersion >= 38:
-            url = self.c[serverName].prepareChangeSet(jobs, mirror)
+        server = self.c[serverName]
+        url = server.prepareChangeSet()
+        if server._protocolVersion >= 38:
+            url = server.prepareChangeSet(jobs, mirror)
         else:
-            url = self.c[serverName].prepareChangeSet()
->>>>>>> a4d6095d
+            url = server.prepareChangeSet()
 
         self._putFile(url, fName, callback = callback)
 
