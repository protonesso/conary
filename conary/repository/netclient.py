--- conflicted
+++ resolved
@@ -1215,10 +1215,7 @@
         scheduledSet = {}
         internalCs = None
         filesNeeded = set()
-<<<<<<< HEAD
-=======
         removedList = []
->>>>>>> 1db2c3e1
 
         if target:
             try:
