#
# Copyright (c) 2004-2006 rPath, Inc.
#
# This program is distributed under the terms of the Common Public License,
# version 1.0. A copy of this license should have been distributed with this
# source file in a file called LICENSE. If it is not present, the license
# is always available at http://www.opensource.org/licenses/cpl.php.
#
# This program is distributed in the hope that it will be useful, but
# without any warranty; without even the implied warranty of merchantability
# or fitness for a particular purpose. See the Common Public License for
# full details.
#

import base64
import gzip
import httplib
import itertools
import os
import socket
import sys
import urllib
import xml
import xmlrpclib

#conary
from conary import callbacks
from conary import conarycfg
from conary import files
from conary import metadata
from conary import trove
from conary import versions
from conary.lib import util
from conary.repository import changeset
from conary.repository import errors
from conary.repository import filecontents
from conary.repository import findtrove
from conary.repository import repository
from conary.repository import transport
from conary.repository import trovesource
from conary.repository import xmlshims

# FIXME: remove these compatibility exception classes later
AlreadySignedError = errors.AlreadySignedError
FileStreamNotFound = errors.FileStreamNotFound
UserNotFound = errors.UserNotFound
GroupAlreadyExists = errors.GroupAlreadyExists
PermissionAlreadyExists = errors.PermissionAlreadyExists

shims = xmlshims.NetworkConvertors()

CLIENT_VERSIONS = [ 36, 37, 38 ]

from conary.repository.trovesource import TROVE_QUERY_ALL, TROVE_QUERY_PRESENT, TROVE_QUERY_NORMAL

# this is a quote function that quotes all RFC 2396 reserved characters,
# including / (which is normally considered "safe" by urllib.quote)
quote = lambda s: urllib.quote(s, safe='')

class _Method(xmlrpclib._Method, xmlshims.NetworkConvertors):

    def __init__(self, send, name, host, pwCallback, anonymousCallback,
                 altHostCallback):
        xmlrpclib._Method.__init__(self, send, name)
        self.__host = host
        self.__pwCallback = pwCallback
        self.__anonymousCallback = anonymousCallback
        self.__altHostCallback = altHostCallback

    def __repr__(self):
        return "<netclient._Method(%s, %r)>" % (self._Method__send, self._Method__name) 

    def __str__(self):
        return self.__repr__()

    def __call__(self, *args):
        return self.doCall(CLIENT_VERSIONS[-1], *args)

    def __doCall(self, clientVersion, argList):
        newArgs = ( clientVersion, ) + argList

        try:
            usedAnonymous, isException, result = self.__send(self.__name,
                                                             newArgs)
        except xmlrpclib.ProtocolError, e:
            if e.errcode == 403:
                raise errors.InsufficientPermission(e.url.split("/")[2])
            raise
        if usedAnonymous:
            self.__anonymousCallback()

	if not isException:
	    return result
        else:
            self.handleError(result)

    def doCall(self, clientVersion, *args):
        try:
            return self.__doCall(clientVersion, args)
        except errors.InsufficientPermission:
            # no password was specified -- prompt for it
            if not self.__pwCallback():
                # It's possible we switched to anonymous
                # for an earlier query, and now need to 
                # switch back to our specified user/passwd
                if self.__altHostCallback and self.__altHostCallback():
                    self.__altHostCallback = None
                    # recursively call doCall to get all the 
                    # password handling goodness
                    return self.doCall(clientVersion, *args)
                raise
        except xmlrpclib.ProtocolError, err:
            if err.errcode == 500:
                raise errors.InternalServerError(err)
            raise
        except:
            raise

        return self.__doCall(clientVersion, args)

    def handleError(self, result):
	exceptionName = result[0]
	exceptionArgs = result[1:]

	if exceptionName == "TroveMissing":
	    (name, version) = exceptionArgs
	    if not name: name = None
	    if not version:
		version = None
	    else:
		version = shims.toVersion(version)
	    raise errors.TroveMissing(name, version)
        elif exceptionName == "MethodNotSupported":
	    raise errors.MethodNotSupported(exceptionArgs[0])
        elif exceptionName == "IntegrityError":
	    raise errors.IntegrityError(exceptionArgs[0])
        elif exceptionName == "TroveIntegrityError":
            if len(exceptionArgs) > 1:
                # old repositories give TIE w/ no
                # trove information or with a string error message.
                # exceptionArgs[0] is that message if exceptionArgs[1]
                # is not set or is empty.
                raise errors.TroveIntegrityError(error=exceptionArgs[0], 
                                            *self.toTroveTup(exceptionArgs[1]))
            else:
                raise errors.TroveIntegrityError(error=exceptionArgs[0])
        elif exceptionName == "TroveSchemaError":
            # value 0 is the full message, for older clients that don't
            # know about this exception
            n, v, f = self.toTroveTup(exceptionArgs[1])
            raise errors.TroveSchemaError(n, v, f,
                                          exceptionArgs[2], exceptionArgs[3])
        elif exceptionName == errors.TroveChecksumMissing.__name__:
            raise errors.TroveChecksumMissing(*self.toTroveTup(exceptionArgs[1]))
        elif exceptionName == errors.RepositoryMismatch.__name__:
            raise errors.RepositoryMismatch(*exceptionArgs)
        elif exceptionName == 'FileContentsNotFound':
            raise errors.FileContentsNotFound((self.toFileId(exceptionArgs[0]),
                                               self.toVersion(exceptionArgs[1])))
        elif exceptionName == 'FileStreamNotFound':
            raise errors.FileStreamNotFound((self.toFileId(exceptionArgs[0]),
                                             self.toVersion(exceptionArgs[1])))
        elif exceptionName == 'FileHasNoContents':
            raise errors.FileHasNoContents((self.toFileId(exceptionArgs[0]),
                                            self.toVersion(exceptionArgs[1])))
        elif exceptionName == 'FileStreamMissing':
            raise errors.FileStreamMissing((self.toFileId(exceptionArgs[0])))
        elif exceptionName == 'RepositoryLocked':
            raise errors.RepositoryLocked
	else:
            for klass, marshall in errors.simpleExceptions:
                if exceptionName == marshall:
                    raise klass(exceptionArgs[0])
	    raise errors.UnknownException(exceptionName, exceptionArgs)

class ServerProxy(xmlrpclib.ServerProxy):

    def __passwordCallback(self):
        if self.__pwCallback is None:
            return False

        l = self.__host.split('@', 1)
        if len(l) == 1: 
            fullHost = l[0]
            user, password = self.__pwCallback(self.__serverName)
            if not user or not password:
                return False
            if not self.__usedMap:
                # the user didn't specify what protocol to use, therefore
                # we assume that when we need a user/password we need
                # to use https
                self.__transport.https = True
        else:
            user, fullHost = l
            if user[-1] != ':':
                return False

            user = user[:-1]

            # if there is a port number, strip it off
            l = fullHost.split(':', 1)
            if len(l) == 2:
                host = l[0]
            else:
                host = fullHost

            user, password = self.__pwCallback(self.__serverName, user)
            if not user or not password:
                return False

        self.__host = '%s:%s@%s' % (user, password, fullHost)

        return True

    def __usedAnonymousCallback(self):
        self.__altHost = self.__host
        self.__host = self.__host.split('@')[-1]

    def __altHostCallback(self):
        if self.__altHost:
            self.__host = self.__altHost
            self.__altHost = None
            return True
        else:
            return False

    def __getattr__(self, name):
        #from conary.lib import log
        #log.debug('Calling %s:%s' % (self.__host.split('@')[-1], name))
        return _Method(self.__request, name, self.__host, 
                       self.__passwordCallback, self.__usedAnonymousCallback,
                       self.__altHostCallback)

    def setAbortCheck(self, check):
        self.__transport.setAbortCheck(check)

    def __init__(self, url, serverName, transporter, pwCallback, usedMap):
        xmlrpclib.ServerProxy.__init__(self, url, transporter)
        self.__pwCallback = pwCallback
        self.__altHost = None
        self.__serverName = serverName
        self.__usedMap = usedMap

class ServerCache:
    def __init__(self, repMap, userMap, pwPrompt=None,
                 entitlementDir=None, entitlements={}, callback=None):
	self.cache = {}
	self.map = repMap
	self.userMap = userMap
	self.pwPrompt = pwPrompt
        self.entitlementDir = entitlementDir
        self.entitlements = entitlements

    def __getPassword(self, host, user=None):
        user, pw = self.pwPrompt(host, user)
        if user is None or pw is None:
            return None, None
        self.userMap.append((host, user, pw))
        return user, pw

    def _getServerName(self, item):
	if isinstance(item, (versions.Label, versions.VersionSequence)):
	    serverName = item.getHost()
	elif isinstance(item, str):
	    serverName = item
        else:
            serverName = str(item)

        if serverName == 'local':
            raise errors.OpenError(
             '\nError: Tried to access repository on reserved host name'
             ' "local" -- this host is reserved for troves compiled/created'
             ' locally, and cannot be queried.')
        return serverName

    def __getitem__(self, item):
        serverName = self._getServerName(item)
        def _cleanseUrl(protocol, url):
            if url.find('@') != -1:
                return protocol + '://<user>:<pwd>@' + url.rsplit('@', 1)[1]
            return url

	server = self.cache.get(serverName, None)
        if server is not None:
            return server

        url = self.map.get(serverName, None)
        if isinstance(url, repository.AbstractTroveDatabase):
            return url

        userInfo = self.userMap.find(serverName)

        if userInfo and userInfo[1] is None:
            userInfo = (userInfo[0], "")

        # check for an entitlement for this server
        ent = self.entitlements.get(serverName, None)
        if ent is None:
            ent = conarycfg.loadEntitlement(self.entitlementDir, serverName)

        usedMap = url is not None
        if url is None:
            if ent or userInfo:
                # if we have a username/password, use https
                protocol = 'https'
            else:
                # if we are using anonymous, use http
                protocol = 'http'

            if userInfo is None:
                url = "%s://%s/conary/" % (protocol, serverName)
            else:
                url = "%s://%s:%s@%s/conary/" % (protocol,
                                                 quote(userInfo[0]),
                                                 quote(userInfo[1]),
                                                 serverName)
        elif userInfo:
            s = url.split('/')
            if s[1]:
                # catch "http/server/"
                raise errors.OpenError(
                    'Invalid URL "%s" when trying access the %s repository. '
                    'Check your repositoryMap entries' % (url, serverName))
            s[2] = ('%s:%s@' % (quote(userInfo[0]), quote(userInfo[1]))) + s[2]
            url = '/'.join(s)
            usedMap = True

        protocol, uri = urllib.splittype(url)
        transporter = transport.Transport(https = (protocol == 'https'),
                                          entitlement = ent)
        transporter.setCompress(True)
        server = ServerProxy(url, serverName, transporter, self.__getPassword,
                             usedMap = usedMap)

        try:
            serverVersions = server.checkVersion()
        except Exception, e:
            if isinstance(e, socket.error):
                errmsg = e[1]
            # includes OS and IO errors
            elif isinstance(e, EnvironmentError):
                errmsg = e.strerror
                # sometimes there is a socket error hiding 
                # inside an IOError!
                if isinstance(errmsg, socket.error):
                    errmsg = errmsg[1]
            else:
                errmsg = str(e)
            url = _cleanseUrl(protocol, url)
            raise errors.OpenError('Error occurred opening repository '
                        '%s: %s' % (url, errmsg))

        intersection = set(serverVersions) & set(CLIENT_VERSIONS)
        if not intersection:
            url = _cleanseUrl(protocol, url)
            raise errors.InvalidServerVersion(
                "While talking to repository " + url + ":\n"
                "Invalid server version.  Server accepts client "
                "versions %s, but this client only supports versions %s"
                " - download a valid client from wiki.rpath.com" %
                (",".join([str(x) for x in serverVersions]),
                 ",".join([str(x) for x in CLIENT_VERSIONS])))

        # this is the protocol version we should use when talking
        # to this repository - the maximum we both understand
        server._protocolVersion = max(intersection)
        self.cache[serverName] = server

        self.cache[serverName] = server

	return server

    def getPwPrompt(self):
        return self.pwPrompt

    def getUserMap(self):
        return self.userMap

class NetworkRepositoryClient(xmlshims.NetworkConvertors,
			      repository.AbstractRepository, 
                              trovesource.SearchableTroveSource):
    # fixme: take a cfg object instead of all these parameters
    def __init__(self, repMap, userMap,
                 localRepository = None, pwPrompt = None,
                 entitlementDir = None, downloadRateLimit = 0,
                 uploadRateLimit = 0, entitlements = {}):
        # the local repository is used as a quick place to check for
        # troves _getChangeSet needs when it's building changesets which
        # span repositories. it has no effect on any other operation.
        if pwPrompt is None:
            pwPrompt = lambda x, y: (None, None)

        self.downloadRateLimit = downloadRateLimit
        self.uploadRateLimit = uploadRateLimit

	self.c = ServerCache(repMap, userMap, pwPrompt, entitlementDir,
                             entitlements)
        self.localRep = localRepository

        trovesource.SearchableTroveSource.__init__(self, searchableByType=True)
        self.searchAsRepository()

        self.TROVE_QUERY_ALL = TROVE_QUERY_ALL
        self.TROVE_QUERY_PRESENT = TROVE_QUERY_PRESENT
        self.TROVE_QUERY_NORMAL = TROVE_QUERY_NORMAL

    def __del__(self):
        self.c = None

    def close(self, *args):
        pass

    def open(self, *args):
        pass

    def getUserMap(self):
        """
        The user/password map can be updated at runtime since we're prompting
        the user for passwords. We may need to get those passwords back out
        again to avoid having to reprompt for passwords.
        """
        return self.c.getUserMap()

    def getPwPrompt(self):
        return self.c.pwPrompt

    def updateMetadata(self, troveName, branch, shortDesc, longDesc = "",
                       urls = [], licenses=[], categories = [],
                       source="local", language = "C"):
        self.c[branch].updateMetadata(troveName, self.fromBranch(branch), shortDesc, longDesc,
                                      urls, licenses, categories, source, language)

    def updateMetadataFromXML(self, troveName, branch, xmlStr):
        doc = xml.dom.minidom.parseString(xmlStr)

        # the only required tag
        shortDesc = str(doc.getElementsByTagName("shortDesc")[0].childNodes[0].data)
       
        # optional tags
        longDesc = ""
        language = "C"
        source = "local"

        node = doc.getElementsByTagName("longDesc")
        if node and node[0].childNodes:
            longDesc = node[0].childNodes[0].data
        node = doc.getElementsByTagName("source")
        if node and node[0].childNodes:
            source = node[0].childNodes[0].data
        node = doc.getElementsByTagName("language")
        if node and node[0].childNodes:
            language = node[0].childNodes[0].data
        
        urls = []
        licenses = []
        categories = []

        for l, tagName in (urls, "url"),\
                          (licenses, "license"),\
                          (categories, "category"):
            node = doc.getElementsByTagName(tagName)
            for child in node:
                l.append(str(child.childNodes[0].data))
        
        self.c[branch].updateMetadata(troveName, self.fromBranch(branch),
                                      shortDesc, longDesc,
                                      urls, licenses, categories,
                                      source, language)

    def getMetadata(self, troveList, label, language="C"):
        if type(troveList[0]) is str:
            troveList = [troveList]

        frozenList = []
        for trove in troveList:
            branch = self.fromBranch(trove[1])
            if len(trove) == 2:
                version = ""
            else:
                version = self.fromBranch(trove[2])
            item = (trove[0], branch, version)
            frozenList.append(item)
         
        mdDict = {}
        md = self.c[label].getMetadata(frozenList, language)
        for troveName, md in md.items():
            mdDict[troveName] = metadata.Metadata(md)
        return mdDict

    def addUser(self, label, user, newPassword):
        # the label just identifies the repository to create the user in
        self.c[label].addUser(user, newPassword)

    def addUserByMD5(self, label, user, salt, password):
        #Base64 encode salt
        self.c[label].addUserByMD5(user, base64.encodestring(salt), password)

    def addAccessGroup(self, label, groupName):
        return self.c[label].addAccessGroup(groupName)

    def addDigitalSignature(self, name, version, flavor, digsig):
        signature = trove.DigitalSignature()
        signature.set(digsig)
        encSig = base64.b64encode(signature.freeze())
        self.c[version].addDigitalSignature(name, self.fromVersion(version),
                                            self.fromFlavor(flavor),
                                            encSig)

    def addNewAsciiPGPKey(self, label, user, keyData):
        self.c[label].addNewAsciiPGPKey(user, keyData)

    def addNewPGPKey(self, label, user, keyData):
        encKeyData = base64.b64encode(keyData)
        self.c[label].addNewPGPKey(user, encKeyData)

    def getAsciiOpenPGPKey(self, label, keyId):
        return self.c[label].getAsciiOpenPGPKey(keyId)

    def listUsersMainKeys(self, label, userId):
        return self.c[label].listUsersMainKeys(userId)

    def listSubkeys(self, label, fingerprint):
        return self.c[label].listSubkeys(fingerprint)

    def getOpenPGPKeyUserIds(self, label, keyId):
        return self.c[label].getOpenPGPKeyUserIds(keyId)

    def changePGPKeyOwner(self, label, user, key):
        self.c[label].changePGPKeyOwner(user, key)

    def deleteUserByName(self, label, user):
        self.c[label].deleteUserByName(user)

    def deleteUserById(self, label, userId):
        self.c[label].deleteUserById(userId)

    def deleteAccessGroup(self, label, groupName):
        self.c[label].deleteAccessGroup(groupName)

    def updateAccessGroupMembers(self, label, groupName, members):
        self.c[label].updateAccessGroupMembers(groupName, members)

    def setUserGroupCanMirror(self, reposLabel, userGroup, canMirror):
        self.c[reposLabel].setUserGroupCanMirror(userGroup, canMirror)

    def listAcls(self, reposLabel, userGroup):
        return self.c[reposLabel].listAcls(userGroup)

    def addAcl(self, reposLabel, userGroup, trovePattern, label, write = False,
               capped = False, admin = False, remove = False):
        if not label:
            label = "ALL"
        elif type(label) == str:
            pass
        else:
            label = self.fromLabel(label)

        if not trovePattern:
            trovePattern = "ALL"

        kwargs = {}

        if remove and self.c[reposLabel]._protocolVersion < 38:
            raise InvalidServerVersion, "Setting canRemove for an acl " \
                    "requires a repository running Conary 1.1 or later."
        elif remove:
            kwargs['remove'] = True

        self.c[reposLabel].addAcl(userGroup, trovePattern, label, write,
                                  capped, admin, **kwargs)

    def editAcl(self, reposLabel, userGroup, oldTrovePattern, oldLabel,
                trovePattern, label, write = False, capped = False, 
                admin = False, canRemove = False):
        if not label:
            label = "ALL"
        elif type(label) == str:
            pass
        else:
            label = self.fromLabel(label)

        if not oldLabel:
            oldLabel = "ALL"
        elif type(oldLabel) == str:
            pass
        else:
            oldLabel = self.fromLabel(oldLabel)

        if not trovePattern:
            trovePattern = "ALL"

        if not oldTrovePattern:
            oldTrovePattern = "ALL"

        kwargs = {}

        if canRemove and self.c[reposLabel]._protocolVersion < 38:
            raise InvalidServerVersion, "Setting canRemove for an acl " \
                    "requires a repository running Conary 1.1 or later."
        elif canRemove:
            kwargs['canRemove'] = True


        self.c[reposLabel].editAcl(userGroup, oldTrovePattern, oldLabel,
                                   trovePattern, label, write, capped, admin,
                                   **kwargs)

        return True

    def deleteAcl(self, reposLabel, userGroup, trovePattern, label):
        if not label:
            label = "ALL"
        elif type(label) == str:
            pass
        else:
            label = self.fromLabel(label)

        if not trovePattern:
            trovePattern = "ALL"

        self.c[reposLabel].deleteAcl(userGroup, trovePattern, label)
        return True

    def changePassword(self, label, user, newPassword):
        self.c[label].changePassword(user, newPassword)

    def getUserGroups(self, label):
        return self.c[label].getUserGroups()

    def addEntitlements(self, serverName, entGroup, entitlements):
        entitlements = [ self.fromEntitlement(x) for x in entitlements ]
        return self.c[serverName].addEntitlements(entGroup, entitlements)

    def deleteEntitlements(self, serverName, entGroup, entitlements):
        entitlements = [ self.fromEntitlement(x) for x in entitlements ]
        return self.c[serverName].deleteEntitlements(entGroup, entitlements)

    def addEntitlementGroup(self, serverName, entGroup, userGroup):
        return self.c[serverName].addEntitlementGroup(entGroup, userGroup)

    def deleteEntitlementGroup(self, serverName, entGroup):
        return self.c[serverName].deleteEntitlementGroup(entGroup)

    def addEntitlementOwnerAcl(self, serverName, userGroup, entGroup):
        return self.c[serverName].addEntitlementOwnerAcl(userGroup, entGroup)

    def deleteEntitlementOwnerAcl(self, serverName, userGroup, entGroup):
        return self.c[serverName].deleteEntitlementOwnerAcl(userGroup, entGroup)

    def listEntitlements(self, serverName, entGroup):
        l = self.c[serverName].listEntitlements(entGroup)
        return [ self.toEntitlement(x) for x in l ]

    def listEntitlementGroups(self, serverName):
        return self.c[serverName].listEntitlementGroups()

    def getEntitlementClassAccessGroup(self, serverName, classList):
        return self.c[serverName].getEntitlementClassAccessGroup(classList)

    def setEntitlementClassAccessGroup(self, serverName, classInfo):
        return self.c[serverName].setEntitlementClassAccessGroup(classInfo)

    def listAccessGroups(self, serverName):
        return self.c[serverName].listAccessGroups()

    def troveNames(self, label):
	return self.c[label].troveNames(self.fromLabel(label))

    def troveNamesOnServer(self, server):
        return self.c[server].troveNames("")

    def getTroveLeavesByPath(self, pathList, label):
        l = self.c[label].getTrovesByPaths(pathList, self.fromLabel(label), 
                                           False)
        return dict([ (x[0],
                        [(y[0], self.thawVersion(y[1]), self.toFlavor(y[2])) 
                         for y in x[1]]) for x in itertools.izip(pathList, l) ])

    def getTroveVersionsByPath(self, pathList, label):
        l = self.c[label].getTrovesByPaths(pathList, self.fromLabel(label), True)
        return dict([ (x[0], 
                       [(y[0], self.thawVersion(y[1]), self.toFlavor(y[2])) 
                         for y in x[1]]) for x in itertools.izip(pathList, l) ])
 
    def iterFilesInTrove(self, troveName, version, flavor,
                         sortByPath = False, withFiles = False):
        # XXX this code should most likely go away, and anything that
        # uses it should be written to use other functions
        l = [(troveName, (None, None), (version, flavor), True)]
        cs = self._getChangeSet(l, recurse = False, withFiles = True,
                                withFileContents = False)
        try:
            trvCs = cs.getNewTroveVersion(troveName, version, flavor)
        except KeyError:
            raise StopIteration

        t = trove.Trove(trvCs, skipIntegrityChecks = not withFiles)
        # if we're sorting, we'll need to pull out all the paths ahead
        # of time.  We'll use a generator that returns the items
        # in the same order as iterFileList() to reuse code.
        if sortByPath:
            pathDict = {}
            for pathId, path, fileId, version in t.iterFileList():
                pathDict[path] = (pathId, fileId, version)
            paths = pathDict.keys()
            paths.sort()
            def rearrange(paths, pathDict):
                for path in paths:
                    (pathId, fileId, version) = pathDict[path]
                    yield (pathId, path, fileId, version)
            generator = rearrange(paths, pathDict)
        else:
            generator = t.iterFileList()
        for pathId, path, fileId, version in generator:
            if withFiles:
                fileStream = files.ThawFile(cs.getFileChange(None, fileId),
                                            pathId)
                yield (pathId, path, fileId, version, fileStream)
            else:
                yield (pathId, path, fileId, version)
    
    def _mergeTroveQuery(self, resultD, response):
        for troveName, troveVersions in response.iteritems():
            if not resultD.has_key(troveName):
                resultD[troveName] = {}
            for versionStr, flavors in troveVersions.iteritems():
                version = self.thawVersion(versionStr)
                resultD[troveName][version] = \
                            [ self.toFlavor(x) for x in flavors ]

        return resultD

    def _setTroveTypeArgs(self, serverIdent, *args, **kwargs):
        if self.c[serverIdent]._protocolVersion >= 38:
            return args + ( kwargs.get('troveTypes', TROVE_QUERY_PRESENT), )
        else:
            return args

    def getAllTroveLeaves(self, serverName, troveNameList,
                          troveTypes = TROVE_QUERY_PRESENT):
        req = {}
        for name, flavors in troveNameList.iteritems():
            if name is None:
                name = ''

            if flavors is None:
                req[name] = True
            else:
                req[name] = [ self.fromFlavor(x) for x in flavors ]

        d = self.c[serverName].getAllTroveLeaves(
                        *self._setTroveTypeArgs(serverName, req,
                                                troveTypes = troveTypes))

        return self._mergeTroveQuery({}, d)

    def getTroveVersionList(self, serverName, troveNameList,
                            troveTypes = TROVE_QUERY_PRESENT):
        req = {}
        for name, flavors in troveNameList.iteritems():
            if name is None:
                name = ''

            if flavors is None:
                req[name] = True
            else:
                req[name] = [ self.fromFlavor(x) for x in flavors ]

        d = self.c[serverName].getTroveVersionList(
                        *self._setTroveTypeArgs(serverName, req,
                                                troveTypes = troveTypes))
        return self._mergeTroveQuery({}, d)

    def getTroveLeavesByLabel(self, troveSpecs, bestFlavor = False,
                              troveTypes = TROVE_QUERY_PRESENT):
        return self._getTroveInfoByVerInfo(troveSpecs, bestFlavor, 
                                           'getTroveLeavesByLabel', 
                                           labels = True,
                                           troveTypes = troveTypes)

    def getTroveVersionsByLabel(self, troveSpecs, bestFlavor = False,
                                troveTypes = TROVE_QUERY_PRESENT):
        return self._getTroveInfoByVerInfo(troveSpecs, bestFlavor, 
                                           'getTroveVersionsByLabel', 
                                           labels = True,
                                           troveTypes = troveTypes)

    def getTroveVersionFlavors(self, troveSpecs, bestFlavor = False,
                               troveTypes = TROVE_QUERY_PRESENT):
        return self._getTroveInfoByVerInfo(troveSpecs, bestFlavor,
                                           'getTroveVersionFlavors',
                                           versions = True,
                                           troveTypes = troveTypes)

    def getAllTroveFlavors(self, troveDict):
        d = {}
        for name, versionList in troveDict.iteritems():
            d[name] = {}.fromkeys(versionList, [ None ])

	return self.getTroveVersionFlavors(d)

    def _getTroveInfoByVerInfo(self, troveSpecs, bestFlavor, method, 
                               branches = False, labels = False, 
                               versions = False, 
                               troveTypes = TROVE_QUERY_PRESENT):
        assert(branches + labels + versions == 1)

        d = {}
        for name, verSet in troveSpecs.iteritems():
            if not name:
                name = ""

            for ver, flavors in verSet.iteritems():
                host = ver.getHost()
                if branches:
                    verStr = self.fromBranch(ver)
                elif versions:
                    verStr = self.fromVersion(ver)
                else:
                    verStr = self.fromLabel(ver)

                versionDict = d.setdefault(host, {})
                flavorDict = versionDict.setdefault(name, {})

                if flavors is None:
                    flavorDict[verStr] = ''
                else:
                    flavorDict[verStr] = [ self.fromFlavor(x) for x in flavors ]

        result = {}
	if not d:
	    return result

        for host, requestD in d.iteritems():
            respD = self.c[host].__getattr__(method)(
                            *self._setTroveTypeArgs(host, requestD,
                                                    bestFlavor,
                                                    troveTypes = troveTypes))
            self._mergeTroveQuery(result, respD)

        return result

    def getTroveLeavesByBranch(self, troveSpecs, bestFlavor = False,
                               troveTypes = TROVE_QUERY_PRESENT):
        return self._getTroveInfoByVerInfo(troveSpecs, bestFlavor, 
                                           'getTroveLeavesByBranch', 
                                           branches = True,
                                           troveTypes = troveTypes)

    def getTroveVersionsByBranch(self, troveSpecs, bestFlavor = False,
                                 troveTypes = TROVE_QUERY_PRESENT):
        return self._getTroveInfoByVerInfo(troveSpecs, bestFlavor, 
                                           'getTroveVersionsByBranch', 
                                           branches = True,
                                           troveTypes = troveTypes)

    def getTroveLatestVersion(self, troveName, branch,
                              troveTypes = TROVE_QUERY_PRESENT):
	b = self.fromBranch(branch)
        v = self.c[branch].getTroveLatestVersion(
                            *self._setTroveTypeArgs(branch, troveName, b,
                                                    troveTypes = troveTypes))
        if v == 0:
            raise errors.TroveMissing(troveName, branch)
	return self.thawVersion(v)

    def hasTrove(self, name, version, flavor):
        return self.hasTroves([(name, version, flavor)])[name, version, flavor]

    def hasTroves(self, troveInfoList):
        if not troveInfoList:
            return {}
        byServer = {}
        for name, version, flavor in troveInfoList:
            l = byServer.setdefault(version.branch().label().getHost(), [])
            l.append(((name, version, flavor),
                      (name, self.fromVersion(version), 
                             self.fromFlavor(flavor))))

        d = {}
        for server, l in byServer.iteritems():
            if server == 'local':
                exists = [False] * len(l)
            else:
                exists = self.c[server].hasTroves([x[1] for x in l])
            d.update(dict(itertools.izip((x[0] for x in l), exists)))

        return d

    def getTrove(self, troveName, troveVersion, troveFlavor, withFiles = True):
	rc = self.getTroves([(troveName, troveVersion, troveFlavor)],
                            withFiles = withFiles)
	if rc[0] is None:
	    raise errors.TroveMissing(troveName, version = troveVersion)

	return rc[0]

    def getTroves(self, troves, withFiles = True, callback = None):
        if not troves:
            return []
	chgSetList = []
	for (name, version, flavor) in troves:
	    chgSetList.append((name, (None, None), (version, flavor), True))

	cs = self._getChangeSet(chgSetList, recurse = False, 
                                withFiles = withFiles,
                                withFileContents = False, 
                                callback = callback)

	l = []
        # walk the list so we can return the troves in the same order
        for (name, version, flavor) in troves:
            try:
                troveCs = cs.getNewTroveVersion(name, version, flavor)
            except KeyError:
                l.append(None)
                continue

            # trove integrity checks don't work when file information is
            # excluded
            t = trove.Trove(troveCs, skipIntegrityChecks = not withFiles) 
            l.append(t)

	return l

    def createChangeSet(self, jobList, withFiles = True,
                        withFileContents = True,
                        excludeAutoSource = False, recurse = True,
                        primaryTroveList = None, callback = None):
        allJobs = [ (jobList, False) ]
        mergeTarget = None

        while allJobs:
            fullJob, forceLocal = allJobs.pop(0)

            try:
                cs = self._getChangeSet(fullJob, withFiles = withFiles, 
                                        withFileContents = withFileContents,
                                        excludeAutoSource = excludeAutoSource,
                                        recurse = recurse,
                                        primaryTroveList = primaryTroveList,
                                        callback = callback,
                                        forceLocalGeneration = forceLocal)

                if mergeTarget is None:
                    return cs

                mergeTarget.merge(cs)
            except errors.TroveMissing, e:
                if forceLocal:
                    # trying again won't help
                    raise

                # Split the job into two pieces. This will force local
                # generation more agressively than is absolutely necessary
                # (since TroveMissing doesn't convey flavor information)
                brokenJob = []
                workingJob = []
                for job in fullJob:
                    if job[0] == e.troveName and                    \
                          (job[1][0] == e.version or job[2][0] == e.version):
                        brokenJob.append(job)
                    else:
                        workingJob.append(job)

                allJobs.append( (brokenJob, True) )
                allJobs.append( (workingJob, False) )

                if mergeTarget is None:
                    mergeTarget = changeset.ReadOnlyChangeSet()

        return mergeTarget

    def createChangeSetFile(self, jobList, fName, recurse = True,
                            primaryTroveList = None, callback = None):
        return self._getChangeSet(jobList, target = fName,
                                  recurse = recurse,
                                  primaryTroveList = primaryTroveList,
                                  callback = callback)

    def _getChangeSet(self, chgSetList, recurse = True, withFiles = True,
		      withFileContents = True, target = None,
                      excludeAutoSource = False, primaryTroveList = None,
                      callback = None, forceLocalGeneration = False):
        # This is a bit complicated due to servers not wanting to talk
        # to other servers. To make this work, we do this:
        #
        #   1. Split the list of change set requests into ones for
        #   remote servers (by server) and ones we need to generate
        #   locally
        #
        #   2. Get the changesets from the remote servers. This also
        #   gives us lists of other changesets we need (which need
        #   to be locally generated, or the repository server would
        #   have created them for us). 
        #
        #   3. Create the local changesets. Doing this could well
        #   result in our needing changesets which we're better off
        #   generating on a server.
        #
        #   4. If more changesets are needed (from step 3) go to
        #   step 2.
        #
        #   5. Download any extra files (and create any extra diffs)
        #   which step 2 couldn't do for us.

        def _separateJobList(jobList, removedList, forceLocalGeneration):
            if forceLocalGeneration:
                return {}, jobList

            serverJobs = {}
            ourJobList = []
            for (troveName, (old, oldFlavor), (new, newFlavor), absolute) in \
                    jobList:
                if not new:
                    # XXX does doing this on the client get recursion right?
                    ourJobList.append((troveName, (old, oldFlavor),
                                       (new, newFlavor), absolute))
                    continue

                serverName = new.getHost()

                if old:
                    if old.getHost() == serverName:
                        l = serverJobs.setdefault(serverName, [])
                        l.append((troveName, 
                                  (self.fromVersion(old), 
                                   self.fromFlavor(oldFlavor)), 
                                  (self.fromVersion(new), 
                                   self.fromFlavor(newFlavor)),
                                  absolute))
                    else:
                        ourJobList.append((troveName, (old, oldFlavor),
                                           (new, newFlavor), absolute))
                else:
                    l = serverJobs.setdefault(serverName, [])
                    l.append((troveName, 
                              (0, 0),
                              (self.fromVersion(new), 
                               self.fromFlavor(newFlavor)),
                              absolute))

            ourJobList += removedList

            return (serverJobs, ourJobList)

        def _cvtTroveList(l):
            new = []
            for (name, (oldV, oldF), (newV, newF), absolute) in l:
                if oldV == 0:
                    oldV = None
                    oldF = None
                else:
                    oldV = self.toVersion(oldV)
                    oldF = self.toFlavor(oldF)

                if newV == 0:
                    newV = None
                    newF = None
                else:
                    newV = self.toVersion(newV)
                    newF = self.toFlavor(newF)

                new.append((name, (oldV, oldF), (newV, newF), absolute))

            return new

        def _cvtFileList(l):
            new = []
            for (pathId, troveName, (oldTroveV, oldTroveF, oldFileId, oldFileV),
                                    (newTroveV, newTroveF, newFileId, newFileV)) in l:
                if oldTroveV == 0:
                    oldTroveV = None
                    oldFileV = None
                    oldFileId = None
                    oldTroveF = None
                else:
                    oldTroveV = self.toVersion(oldTroveV)
                    oldFileV = self.toVersion(oldFileV)
                    oldFileId = self.toFileId(oldFileId)
                    oldTroveF = self.toFlavor(oldTroveF)

                newTroveV = self.toVersion(newTroveV)
                newFileV = self.toVersion(newFileV)
                newFileId = self.toFileId(newFileId)
                newTroveF = self.toFlavor(newTroveF)

                pathId = self.toPathId(pathId)

                new.append((pathId, troveName, 
                               (oldTroveV, oldTroveF, oldFileId, oldFileV),
                               (newTroveV, newTroveF, newFileId, newFileV)))

            return new

        def _getLocalTroves(troveList):
            if not self.localRep or not troveList:
                return [ None ] * len(troveList)

            return self.localRep.getTroves(troveList, pristine=True)

        def _getCsFromRepos(target, cs, server, job, recurse,
                            withFiles, withFileContents,
                            excludeAutoSource, filesNeeded,
                            chgSetList):
            abortCheck = None
            if callback:
                callback.requestingChangeSet()
                abortCheck = callback.checkAbort
            server.setAbortCheck(abortCheck)
            (url, sizes, extraTroveList, extraFileList) = \
                  server.getChangeSet(job, recurse,
                                      withFiles, withFileContents,
                                      excludeAutoSource)
            server.setAbortCheck(None)

            chgSetList += _cvtTroveList(extraTroveList)
            filesNeeded += _cvtFileList(extraFileList)
            inF = urllib.urlopen(url)

            if callback:
                wrapper = callbacks.CallbackRateWrapper(
                    callback, callback.downloadingChangeSet,
                    sum(sizes))
                copyCallback = wrapper.callback
                abortCheck = callback.checkAbort
            else:
                copyCallback = None
                abortCheck = None

            try:
                # seek to the end of the file
                outFile.seek(0, 2)
                start = outFile.tell()
                totalSize = util.copyfileobj(inF, outFile,
                                             callback = copyCallback,
                                             abortCheck = abortCheck,
                                             rateLimit = self.downloadRateLimit)

                # attempt to remove temporary local files
                # possibly created by a shim client
                if os.path.exists(url) and os.access(url, os.W_OK):
                    os.unlink(url)

                if totalSize == None:
                    sys.exit(0)
                #assert(totalSize == sum(sizes))
                inF.close()
            except:
                if target and os.path.exists(target):
                    os.unlink(target)
                elif os.path.exists(tmpName):
                    os.unlink(tmpName)
                raise

            for size in sizes:
                f = util.SeekableNestedFile(outFile, size, start)
                newCs = changeset.ChangeSetFromFile(f)

                if not cs:
                    cs = newCs
                else:
                    cs.merge(newCs)

                totalSize -= size
                start += size

            assert(totalSize == 0)
            return cs

        def _getCsFromShim(target, cs, server, job, recurse, withFiles,
                           withFileContents, excludeAutoSource,
                           filesNeeded, chgSetList):
            (cs, extraTroveList, extraFileList) = \
                  server.getChangeSetObj(job, recurse,
                                         withFiles, withFileContents,
                                         excludeAutoSource)
            chgSetList += extraTroveList
            filesNeeded += extraFileList
            return cs

        if not chgSetList:
            # no need to work hard to find this out
            return changeset.ReadOnlyChangeSet()

        # make sure the absolute flag isn't set for any differential change
        # sets
        assert(not [ x for x in chgSetList if (x[1][0] and x[-1]) ])

        cs = None
        scheduledSet = {}
        internalCs = None
        filesNeeded = []
        removedList = []

        if target:
            outFile = open(target, "w+")
        else:
            (outFd, tmpName) = util.mkstemp()
            outFile = os.fdopen(outFd, "w+")
            os.unlink(tmpName)

        if primaryTroveList is None:
            # (name, version, release) list. removed troves aren't primary
            primaryTroveList = [ (x[0], x[2][0], x[2][1]) for x in chgSetList 
                                        if x[2][0] is not None ]

        while chgSetList or removedList:
            (serverJobs, ourJobList) = _separateJobList(chgSetList,
                                                        removedList,
                                                        forceLocalGeneration)

            chgSetList = []
            removedList = []

            for serverName, job in serverJobs.iteritems():
                server = self.c[serverName]
<<<<<<< HEAD
                abortCheck = None
                if callback:
                    callback.requestingChangeSet()
                server.setAbortCheck(abortCheck)
                l = server.getChangeSet(job, recurse,
                                        withFiles,
                                        withFileContents,
                                        excludeAutoSource)
                if server._protocolVersion < 38:
                    (url, sizes, extraTroveList, extraFileList) = l
                    removedTroveList = []
                else:
                    (url, sizes, extraTroveList,
                     extraFileList, removedTroveList) = l
                server.setAbortCheck(None)

                chgSetList += _cvtTroveList(extraTroveList)
                filesNeeded += _cvtFileList(extraFileList)
                removedList += _cvtTroveList(removedTroveList)

                inF = urllib.urlopen(url)

                if callback:
                    wrapper = callbacks.CallbackRateWrapper(
                        callback, callback.downloadingChangeSet,
                        sum(sizes))
                    copyCallback = wrapper.callback
                    abortCheck = callback.checkAbort
                else:
                    copyCallback = None
                    abortCheck = None

                try:
                    # seek to the end of the file
                    outFile.seek(0, 2)
                    start = outFile.tell()
                    totalSize = util.copyfileobj(inF, outFile,
                                                 callback = copyCallback,
                                                 abortCheck = abortCheck,
                                                 rateLimit = self.downloadRateLimit)

                    # attempt to remove temporary local files
                    # possibly created by a shim client
                    if os.path.exists(url) and os.access(url, os.W_OK):
                        os.unlink(url)

                    if totalSize == None:
                        sys.exit(0)
                    #assert(totalSize == sum(sizes))
                    inF.close()
                except:
                    if target and os.path.exists(target):
                        os.unlink(target)
                    elif os.path.exists(tmpName):
                        os.unlink(tmpName)
                    raise
=======
>>>>>>> 440a07ff

                args = (target, cs, server, job, recurse, withFiles,
                        withFileContents, excludeAutoSource,
                        filesNeeded, chgSetList)
                if server.__class__ == ServerProxy:
                    # this is a XML-RPC proxy for a remote repository
                    cs = _getCsFromRepos(*args)
                else:
                    # assume we are a shim repository
                    cs = _getCsFromShim(*args)

            if (ourJobList or filesNeeded) and not internalCs:
                internalCs = changeset.ChangeSet()

            # Handle everything in ourJobList which is just a deletion. We
            # need timestamped versions for this; only go the repository
            # to get those if the ones we have are not versioned.
            delList = []
            timesNeeded = [ ]
            for i, (troveName, (oldVersion, oldFlavor),
                  (newVersion, newFlavor), absolute) in enumerate(ourJobList):
                if not newVersion:
                    delList.append(((troveName, oldVersion, oldFlavor), i))
                    if not sum(oldVersion.timeStamps()):
                        timesNeeded.append(delList[-1])

            # XXX this is an expensive way to get a version w/ timestamps, but
            # it's easier than other approaches :-(
            trvs = self.getTroves([ x[0] for x in timesNeeded ], 
                                  withFiles = False)
            timeDict = dict(zip([ x[0] for x in timesNeeded ], 
                                [ x.getVersion() for x in trvs ]))

            # this lets us remove from ourJobList from back to front, keeping
            # our indices valid
            delList.reverse()

            for trvInfo, i in delList:
                ver = timeDict.get(trvInfo, trvInfo[1])
                internalCs.oldTrove(trvInfo[0], ver, trvInfo[2])
                del ourJobList[i]
            del delList

            # generate this change set, and put any recursive generation
            # which is needed onto the chgSetList for the next pass
            allTrovesNeeded = []
            for (troveName, (oldVersion, oldFlavor),
                            (newVersion, newFlavor), absolute) in ourJobList:
                # old version and new version are both set, otherwise
                # we wouldn't need to generate the change set ourself
                allTrovesNeeded.append((troveName, oldVersion, oldFlavor))
                allTrovesNeeded.append((troveName, newVersion, newFlavor))

            troves = _getLocalTroves(allTrovesNeeded)
            remoteTrovesNeeded = []
            indices = []
            for i, (trove, req) in enumerate(zip(troves, allTrovesNeeded)):
                # don't ask for local troves from a remote server
                if trove is None and not req[1].isOnLocalHost():
                    remoteTrovesNeeded.append(req)
                    indices.append(i)

            remoteTroves = self.getTroves(remoteTrovesNeeded)
            for i, trove in zip(indices, remoteTroves):
                troves[i] = trove

            del allTrovesNeeded, remoteTrovesNeeded, indices, remoteTroves

            i = 0
            for (troveName, (oldVersion, oldFlavor),
                            (newVersion, newFlavor), absolute) in ourJobList:
                old = troves[i]
                new = troves[i + 1]
                i += 2

                (troveChgSet, newFilesNeeded, pkgsNeeded) = \
                                new.diff(old, absolute = absolute)
                # newFilesNeeded = [ (pathId, oldFileVersion, newFileVersion) ]
                filesNeeded += [ (x[0], troveName, 
                        (oldVersion, oldFlavor, x[1], x[2]),
                        (newVersion, newFlavor, x[3], x[4])) for x in newFilesNeeded ]

                if recurse:
                    for (otherTroveName, (otherOldVersion, otherOldFlavor),
                                         (otherNewVersion, otherNewFlavor),
                         otherIsAbsolute) in pkgsNeeded:
                        chgSetList.append((otherTroveName, 
                                           (otherOldVersion, otherOldFlavor),
                                           (otherNewVersion, otherNewFlavor),
                                           absolute))

                internalCs.newTrove(troveChgSet)

        if withFiles and filesNeeded:
            need = []
            for (pathId, troveName, 
                (oldTroveVersion, oldTroveFlavor, oldFileId, oldFileVersion),
                (newTroveVersion, newTroveFlavor, newFileId, newFileVersion)) \
                                in filesNeeded:
                if oldFileVersion:
                    need.append((pathId, oldFileId, oldFileVersion))
                need.append((pathId, newFileId, newFileVersion))

            fileObjs = self.getFileVersions(need, lookInLocal = True)
            fileDict = {}
            for ((pathId, fileId, fileVersion), fileObj) in zip(need, fileObjs):
                fileDict[(pathId, fileId)] = fileObj
            del fileObj, fileObjs, need, fileId

            contentsNeeded = []
            fileJob = []

            for (pathId, troveName, 
                    (oldTroveVersion, oldTroveF, oldFileId, oldFileVersion),
                    (newTroveVersion, newTroveF, newFileId, newFileVersion)) \
                                in filesNeeded:
                if oldFileVersion:
                    oldFileObj = fileDict[(pathId, oldFileId)]
                else:
                    oldFileObj = None

                newFileObj = fileDict[(pathId, newFileId)]

		(filecs, hash) = changeset.fileChangeSet(pathId, oldFileObj, 
                                                         newFileObj)

		internalCs.addFile(oldFileId, newFileId, filecs)

                if excludeAutoSource and newFileObj.flags.isAutoSource():
                    continue

                if withFileContents and hash:
                    # pull contents from the trove it was originally
                    # built in
                    fetchItems = []
                    needItems = []

                    if changeset.fileContentsUseDiff(oldFileObj, newFileObj):
                        fetchItems.append( (oldFileId, oldFileVersion, 
                                            oldFileObj) ) 
                        needItems.append( (pathId, oldFileObj) ) 

                    fetchItems.append( (newFileId, newFileVersion, newFileObj) )
                    needItems.append( (pathId, newFileObj) )
                    contentsNeeded += fetchItems


                    fileJob += (needItems,)

            contentList = self.getFileContents(contentsNeeded, 
                                               tmpFile = outFile,
                                               lookInLocal = True,
                                               callback = callback)

            i = 0
            for item in fileJob:
                pathId = item[0][0]
                fileObj = item[0][1]
                contents = contentList[i]
                i += 1

                if len(item) == 1:
                    internalCs.addFileContents(pathId, 
                                   changeset.ChangedFileTypes.file, 
                                   contents, 
                                   fileObj.flags.isConfig())
                else:
                    newFileObj = item[1][1]
                    newContents = contentList[i]
                    i += 1

                    (contType, cont) = changeset.fileContentsDiff(fileObj, 
                                            contents, newFileObj, newContents)
                    internalCs.addFileContents(pathId, contType,
                                               cont, True)

        if not cs and internalCs:
            cs = internalCs
            internalCs = None
        elif cs and internalCs:
            cs.merge(internalCs)

        # convert the versions in here to ones w/ timestamps
        cs.setPrimaryTroveList([])
        oldTroveSet = dict([ (x,x) for x in cs.getOldTroveList() ] )
        for (name, version, flavor) in primaryTroveList:
            if cs.hasNewTrove(name, version, flavor):
                trove = cs.getNewTroveVersion(name, version, flavor)
                cs.addPrimaryTrove(name, trove.getNewVersion(), flavor)
            else:
                cs.addPrimaryTrove(*oldTroveSet[(name, version,flavor)])

        if target and cs:
            if cs.oldTroves or cs.newTroves:
                os.unlink(target)
                cs.writeToFile(target)

            cs = None
        elif target:
            os.unlink(target)

	return cs

    def resolveDependencies(self, label, depList):
        l = [ self.fromDepSet(x) for x in depList ]
        d = self.c[label].getDepSuggestions(self.fromLabel(label), l)
        r = {}
        for (key, val) in d.iteritems():
            l = []
            for items in val:
                l.append([ (x[0], self.thawVersion(x[1]), self.toFlavor(x[2]))
                                    for x in items ])

            r[self.toDepSet(key)] = l

        return r

    def resolveDependenciesByGroups(self, groupTroves, depList):
        if not (groupTroves and depList):
            return {}

        seen = []
        notMatching = [ x.getNameVersionFlavor() for x in groupTroves ]

        # here's what we pass to servers: all groups + any troves
        # that are not mentioned by a group on the same host.
        # that should be the minimal set of troves.
        while groupTroves:
            groupsToGet = []
            for group in groupTroves:
                groupHost = group.getVersion().getHost()

                for info in group.iterTroveList(strongRefs=True,
                                                   weakRefs=True):
                    h = info[1].getHost()
                    if groupHost == h:
                        seen.append(info)
                    else:
                        notMatching.append(info)
                        if info[0].startswith('group-'):
                            groupsToGet.append(info)

            if not groupsToGet:
                break
            groupTroves = self.getTroves(groupsToGet)

        # everything in seen was seen by a parent group on the same host
        # and can be skipped
        notMatching = set(notMatching)
        notMatching.difference_update(seen)
        del seen

        # remove all components if their packages are in the set.
        notMatching = set(x for x in notMatching 
              if not ':' in x[0] 
                 or not (x[0].split(':', 1)[0], x[1], x[2]) in notMatching)

        trovesByHost = {}
        for info in notMatching:
            trovesByHost.setdefault(info[1].getHost(), []).append(info)

        frozenDeps = [ self.fromDepSet(x) for x in depList ]

        r = {}
        for host, troveList in trovesByHost.iteritems():
            t = [ self.fromTroveTup(x) for x in set(troveList) ]
            d = self.c[host].getDepSuggestionsByTroves(frozenDeps, t)

            # combine the results for the same dep on different host - 
            # there's no preference of troves on different hosts in a group
            # therefore there can be no preference here.
            for (key, val) in d.iteritems():
                dep = self.toDepSet(key)
                if dep not in r:
                    lst = [ [] for x in val ]
                    r[dep] = lst
                else:
                    lst = r[dep]
                for i, items in enumerate(val):
                    # NOTE: this depends on servers returning the
                    # dependencies in the same order.
                    # That should be true, but there are no assertions
                    # we can make anywhere to ensure it, except perhaps
                    # to ensure that each dependency is resolved when it
                    # is supposed to be.
                    lst[i].extend(self.toTroveTup(x, withTime=True)
                                  for x in items)
        return r


    def getFileVersions(self, fullList, lookInLocal = False):
        if self.localRep and lookInLocal:
            result = [ x for x in self.localRep.getFileVersions(fullList) ]
        else:
            result = [ None ] * len(fullList)

        byServer = {}
        for i, (pathId, fileId, version) in enumerate(fullList):
            if result[i] is not None:
                continue

            server = version.getHost()
            if not byServer.has_key(server):
                byServer[server] = []
            byServer[server].append((i, (self.fromPathId(pathId), 
                                     self.fromFileId(fileId))))
        
        for (server, l) in byServer.iteritems():
            sendL = [ x[1] for x in l ]
            idxL = [ x[0] for x in l ]
            fileStreams = self.c[server].getFileVersions(sendL)
            for (fileStream, idx) in zip(fileStreams, idxL):
                result[idx] = self.toFile(fileStream)

        return result

    def getFileVersion(self, pathId, fileId, version):
        return self.toFile(self.c[version].getFileVersion(
				   self.fromPathId(pathId), 
				   self.fromFileId(fileId)))

    def getFileContents(self, fileList, tmpFile = None, lookInLocal = False,
                        callback = None):
        contents = [ None ] * len(fileList)

        if self.localRep and lookInLocal:
            for i, item in enumerate(fileList):
                if len(item) < 3: continue

                sha1 = item[2].contents.sha1()
                if self.localRep._hasFileContents(sha1):
                    # retrieve the contents from the database now so that
                    # the changeset can be shared between threads
                    c = self.localRep.getFileContents([item])[0].get().read()
                    contents[i] = filecontents.FromString(c)

        byServer = {}

        for i, item in enumerate(fileList):
            if contents[i] is not None:
                continue

            # we try to get the file from the trove which originally contained
            # it since we know that server has the contents; other servers may
            # not
            (fileId, fileVersion) = item[0:2]
            server = fileVersion.getHost()
            l = byServer.setdefault(server, [])
            l.append((i, (fileId, fileVersion)))

        for server, itemList in byServer.iteritems():
            fileList = [ (self.fromFileId(x[1][0]), 
                          self.fromVersion(x[1][1])) for x in itemList ]
            if callback:
                callback.requestingFileContents()
            (url, sizes) = self.c[server].getFileContents(fileList)
            assert(len(sizes) == len(fileList))

            inF = urllib.urlopen(url)

            if callback:
                wrapper = callbacks.CallbackRateWrapper(
                    callback, callback.downloadingFileContents, sum(sizes))
                copyCallback = wrapper.callback
            else:
                copyCallback = None

            if tmpFile:
		# make sure we append to the end (creating the gzip file
		# object does a certain amount of seeking through the
		# nested file object which we need to undo
		tmpFile.seek(0, 2)
                start = tmpFile.tell()
                outF = tmpFile
            else:
                (fd, path) = util.mkstemp()
                os.unlink(path)
                outF = os.fdopen(fd, "r+")
                start = 0

            totalSize = util.copyfileobj(inF, outF,
                                         rateLimit = self.downloadRateLimit,
                                         callback = copyCallback)
            del inF

            for (i, item), size in itertools.izip(itemList, sizes):
                nestedF = util.SeekableNestedFile(outF, size, start)

                totalSize -= size
                start += size

                gzfile = gzip.GzipFile(fileobj = nestedF)

                contents[i] = filecontents.FromGzFile(gzfile)

            assert(totalSize == 0)

        return contents

    def getPackageBranchPathIds(self, sourceName, branch):
        """
        Searches all of the troves generated from sourceName on the
        given branch, and returns the latest pathId for each path
        as a dictionary indexed by path.

        @param sourceName: name of the source trove
        @type sourceName: str
        @param branch: branch to restrict the source to
        @type branch: versions.Branch
        """
        ids = self.c[branch].getPackageBranchPathIds(sourceName,
                                                     self.fromVersion(branch))
        return dict((self.toPath(x[0]), (self.toPathId(x[1][0]),
                                         self.toVersion(x[1][1]),
                                         self.toFileId(x[1][2])))
                    for x in ids.iteritems())

    def getCollectionMembers(self, troveName, branch):
        """
        Returns all members of any collection named troveName on branch.
        Matches are for all versions and flavors of troveName (though
        each member trove name is returned only once.
        """
        return self.c[branch].getCollectionMembers(troveName, 
                                                   self.fromBranch(branch))

    def getTrovesBySource(self, sourceName, sourceVersion):
        """
        Returns (troveName, version, flavor) lists of all of the troves on the
        server built from sourceVersion.
        """
        l = self.c[sourceVersion].getTrovesBySource(sourceName,
                                            self.fromVersion(sourceVersion))
        return [ (x[0], self.toVersion(x[1]), self.toFlavor(x[2]))
                            for x in l ]
                    
    def commitChangeSetFile(self, fName, mirror = False, callback = None):
        cs = changeset.ChangeSetFromFile(fName)
        return self._commit(cs, fName, mirror = mirror, callback = callback)

    def commitChangeSet(self, chgSet, callback = None, mirror = False):
	(outFd, path) = util.mkstemp()
	os.close(outFd)
	chgSet.writeToFile(path)

	try:
            result = self._commit(chgSet, path, callback = callback,
                                  mirror = mirror)
        finally:
            os.unlink(path)

        return result

    def getTroveSigs(self, troveList):
        byServer = {}
        results = [ None ] * len(troveList)
        for i, info in enumerate(troveList):
            l = byServer.setdefault(info[1].branch().label().getHost(), [])
            l.append((i, info))

        for host, l in byServer.iteritems():
            sigs = self.c[host].getTroveSigs([ 
                       (x[1][0], self.fromVersion(x[1][1]),
                        self.fromFlavor(x[1][2])) for x in l ])
            for (i, info), sig in itertools.izip(l, sigs):
                results[i] = base64.decodestring(sig)

        return results

    def setTroveSigs(self, itemList):
        # infoList is a set of ((name, version, flavor), sigBlock) tuples
        byServer = {}
        for item in itemList:
            l = byServer.setdefault(item[0][1].branch().label().getHost(), [])
            l.append(item)

        total = 0
        for host, itemList in byServer.iteritems():
            total += self.c[host].setTroveSigs(
                    [ ((x[0][0], self.fromVersion(x[0][1]),
                                 self.fromFlavor(x[0][2])),
                       base64.encodestring(x[1])) for x in itemList ])

        return total

    def getMirrorMark(self, host):
        return self.c[host].getMirrorMark(host)

    def setMirrorMark(self, host, mark):
        return self.c[host].setMirrorMark(host, mark)

    def getNewSigList(self, host, mark):
        return [ (x[0], (x[1][0], self.toVersion(x[1][1]), 
                                  self.toFlavor(x[1][2]))) for
                    x in self.c[host].getNewSigList(mark) ]

    def getNewTroveList(self, host, mark):
        return [ (x[0], (x[1][0], self.thawVersion(x[1][1]), 
                                  self.toFlavor(x[1][2]))) for
                    x in self.c[host].getNewTroveList(mark) ]

    def addPGPKeyList(self, host, keyList):
        self.c[host].addPGPKeyList([ base64.encodestring(x) for x in keyList ])
        
    def getNewPGPKeys(self, host, mark):
        return [ base64.decodestring(x) for x in 
                    self.c[host].getNewPGPKeys(mark) ]

    def findTroves(self, labelPath, troves, defaultFlavor = None, 
                  acrossLabels = False, acrossFlavors = False,
                  affinityDatabase = None, allowMissing=False, 
                  getLeaves = True, bestFlavor = True, troveTypes=TROVE_QUERY_PRESENT):
        """ 
        Searches for the given troveSpec requests in the context of a labelPath,
        affinityDatabase, and defaultFlavor.

        versionStr formats accepted are:

            *^ empty/None
            *  full version (branch + revision)
            *  branch
            *  label  (host@namespace:tag)
            *  @branchname (@namespace:tag)
            *  :tag        
            *^ revision (troveVersion-sourceCount-buildCount)
            *^ troveVersion 

        VersionStr types with a ^ by them will be limited to the branches of 
        affinity troves if they exist.
        
        @param labelPath: label path to search for troves that don't specify a
        label/branch/version to search on
        @type labelPath: label or list of labels
        @param troves: trove specs that list the troves to search for
        @type troves: set of (name, versionStr, flavor) tuples, where 
        versionStr or flavor can be None
        @param defaultFlavor: flavor to use for those troves specifying None
        as their flavor.  Overridden by relevant flavors found in affinityDb
        @type flavor or None
        @param acrossLabels: if True, for each trove, return the best 
        result for each label listed in the labelPath used.  If False, 
        for each trove, return the best result for the first label that 
        matches.
        @type boolean
        @param acrossFlavors: if True, for each trove, return the best 
        result for each flavor listed in the flavorPath used.  If False, 
        for each trove, return the best result for the first flavor that 
        matches.
        @type boolean
        @type affinityDatabase: database to search for affinity troves.  
        Affinity troves for a trove spec match the trove name exactly, and
        match the branch/label requested if explicitly requested in the 
        trove spec.  The affinity trove's flavor will be used if no flavor 
        was specified in the trove spec, and the affinity trove's branch will
        be used as if it were explicitly requested if no branch or label is 
        listed in the trove spec.
        @param allowMissing: if true, do not raise an error if a trove spec
        could not be matched in the repository.
        @type boolean
        @return a dict whose keys the (name, versionStr, flavor) troves passed
        to this function.  The value for each key is a list of 
        (name, version, flavor) tuples that match that key's trove spec.
        If allowMissing is True, trove specs passed in that do not match any 
        trove in the repository will not be listed in the return value.
        """
        troveFinder = findtrove.TroveFinder(self, labelPath, 
                                            defaultFlavor, acrossLabels,
                                            acrossFlavors, affinityDatabase,
                                            getLeaves, bestFlavor, troveTypes=troveTypes)
        return troveFinder.findTroves(troves, allowMissing)

    def findTrove(self, labelPath, (name, versionStr, flavor), 
                  defaultFlavor=None, acrossLabels = False, 
                  acrossFlavors = False, affinityDatabase = None,
                  getLeaves = True, bestFlavor = True, troveTypes = TROVE_QUERY_PRESENT):
        res = self.findTroves(labelPath, ((name, versionStr, flavor),),
                              defaultFlavor, acrossLabels, acrossFlavors,
                              affinityDatabase, False, getLeaves, bestFlavor, 
                              troveTypes=troveTypes)
        return res[(name, versionStr, flavor)]

    def getConaryUrl(self, version, flavor):
        # make sure the server supports us.
        # XXX: when reworking the server cache one can save the extra
        # checkVersion call below (we already called it in __getitem__)
        serverVersions = self.c[version].checkVersion()
        # as a result of the server cache __getitem__ work we know
        # that this intersection is not empty
        commonVersions = set(serverVersions) & set(CLIENT_VERSIONS)
        # getConaryUrl call was introduced at proto version 37
        if max(commonVersions) < 37:
            hostInfo = version.branch().label().asString()
            raise errors.InvalidServerVersion, \
                  ("While talking to " + hostInfo + " ...\n"
                   "Server protocol version does not have the "
                   "necessary support for the updateconary call")
        ver = version.trailingRevision()
        return self.c[version].getConaryUrl(self.fromVersion(ver),
                                            self.fromFlavor(flavor))

    def _commit(self, chgSet, fName, callback = None, mirror = False):
	serverName = None
        if chgSet.isEmpty():
            raise errors.CommitError('Attempted to commit an empty changeset')
            
        jobs = []
	for trove in chgSet.iterNewTroveList():
	    v = trove.getOldVersion()
	    if v:
		if serverName is None:
		    serverName = v.getHost()
		assert(serverName == v.getHost())
                oldVer = self.fromVersion(v)
                oldFlavor = self.fromFlavor(trove.getOldFlavor())
            else:
                oldVer = ''
                oldFlavor = ''

	    v = trove.getNewVersion()
	    if serverName is None:
		serverName = v.getHost()
	    assert(serverName == v.getHost())

            jobs.append((trove.getName(), (oldVer, oldFlavor),
                         (self.fromVersion(trove.getNewVersion()),
                          self.fromFlavor(trove.getNewFlavor())),
                         trove.isAbsolute()))



        server = self.c[serverName]
        url = server.prepareChangeSet()
        if server._protocolVersion >= 38:
            url = server.prepareChangeSet(jobs, mirror)
        else:
            url = server.prepareChangeSet()

        self._putFile(url, fName, callback = callback)

        if mirror:
            # avoid sending the mirror keyword unless we have to.
            # this helps preserve backwards compatibility with old
            # servers.
            server.commitChangeSet(url, mirror)
        else:
            server.commitChangeSet(url)

    def _putFile(self, url, path, callback = None):
        """
        send a file to a url.  Takes a wrapper, which is an object
        that has a callback() method which takes amount, total, rate
        """
        protocol, uri = urllib.splittype(url)
        assert(protocol in ('http', 'https'))
	(host, putPath) = url.split("/", 3)[2:4]
        if protocol == 'http':
            c = httplib.HTTPConnection(host)
        else:
            c = httplib.HTTPSConnection(host)

	f = open(path)
        size = os.fstat(f.fileno()).st_size
        BUFSIZE = 8192

        callbackFn = None
        if callback:
            wrapper = callbacks.CallbackRateWrapper(callback,
                                                    callback.sendingChangeset,
                                                    size)
            callbackFn = wrapper.callback

	c.connect()
        c.putrequest("PUT", url)
        c.putheader('Content-length', str(size))
        c.endheaders()

        c.url = url

        util.copyfileobj(f, c, bufSize=BUFSIZE, callback=callbackFn,
                         rateLimit = self.uploadRateLimit)

	r = c.getresponse()
        # give a slightly more helpful message for 403
        if r.status == 403:
            raise errors.CommitError('Permission denied. Check username, '
                                     'password, and https settings.')
        # and a generic message for a non-OK status
        if r.status != 200:
            raise errors.CommitError('Error uploading to repository: '
                                     '%s (%s)' %(r.status, r.reason))
<|MERGE_RESOLUTION|>--- conflicted
+++ resolved
@@ -1102,20 +1102,27 @@
         def _getCsFromRepos(target, cs, server, job, recurse,
                             withFiles, withFileContents,
                             excludeAutoSource, filesNeeded,
-                            chgSetList):
+                            chgSetList, removedList):
             abortCheck = None
             if callback:
                 callback.requestingChangeSet()
-                abortCheck = callback.checkAbort
             server.setAbortCheck(abortCheck)
-            (url, sizes, extraTroveList, extraFileList) = \
-                  server.getChangeSet(job, recurse,
-                                      withFiles, withFileContents,
-                                      excludeAutoSource)
+            l = server.getChangeSet(job, recurse,
+                                    withFiles,
+                                    withFileContents,
+                                    excludeAutoSource)
+            if server._protocolVersion < 38:
+                (url, sizes, extraTroveList, extraFileList) = l
+                removedTroveList = []
+            else:
+                (url, sizes, extraTroveList,
+                 extraFileList, removedTroveList) = l
             server.setAbortCheck(None)
 
             chgSetList += _cvtTroveList(extraTroveList)
             filesNeeded += _cvtFileList(extraFileList)
+            removedList += _cvtTroveList(removedTroveList)
+
             inF = urllib.urlopen(url)
 
             if callback:
@@ -1170,8 +1177,8 @@
 
         def _getCsFromShim(target, cs, server, job, recurse, withFiles,
                            withFileContents, excludeAutoSource,
-                           filesNeeded, chgSetList):
-            (cs, extraTroveList, extraFileList) = \
+                           filesNeeded, chgSetList, removedList):
+            (cs, extraTroveList, extraFileList, removedList) = \
                   server.getChangeSetObj(job, recurse,
                                          withFiles, withFileContents,
                                          excludeAutoSource)
@@ -1215,69 +1222,9 @@
 
             for serverName, job in serverJobs.iteritems():
                 server = self.c[serverName]
-<<<<<<< HEAD
-                abortCheck = None
-                if callback:
-                    callback.requestingChangeSet()
-                server.setAbortCheck(abortCheck)
-                l = server.getChangeSet(job, recurse,
-                                        withFiles,
-                                        withFileContents,
-                                        excludeAutoSource)
-                if server._protocolVersion < 38:
-                    (url, sizes, extraTroveList, extraFileList) = l
-                    removedTroveList = []
-                else:
-                    (url, sizes, extraTroveList,
-                     extraFileList, removedTroveList) = l
-                server.setAbortCheck(None)
-
-                chgSetList += _cvtTroveList(extraTroveList)
-                filesNeeded += _cvtFileList(extraFileList)
-                removedList += _cvtTroveList(removedTroveList)
-
-                inF = urllib.urlopen(url)
-
-                if callback:
-                    wrapper = callbacks.CallbackRateWrapper(
-                        callback, callback.downloadingChangeSet,
-                        sum(sizes))
-                    copyCallback = wrapper.callback
-                    abortCheck = callback.checkAbort
-                else:
-                    copyCallback = None
-                    abortCheck = None
-
-                try:
-                    # seek to the end of the file
-                    outFile.seek(0, 2)
-                    start = outFile.tell()
-                    totalSize = util.copyfileobj(inF, outFile,
-                                                 callback = copyCallback,
-                                                 abortCheck = abortCheck,
-                                                 rateLimit = self.downloadRateLimit)
-
-                    # attempt to remove temporary local files
-                    # possibly created by a shim client
-                    if os.path.exists(url) and os.access(url, os.W_OK):
-                        os.unlink(url)
-
-                    if totalSize == None:
-                        sys.exit(0)
-                    #assert(totalSize == sum(sizes))
-                    inF.close()
-                except:
-                    if target and os.path.exists(target):
-                        os.unlink(target)
-                    elif os.path.exists(tmpName):
-                        os.unlink(tmpName)
-                    raise
-=======
->>>>>>> 440a07ff
-
                 args = (target, cs, server, job, recurse, withFiles,
                         withFileContents, excludeAutoSource,
-                        filesNeeded, chgSetList)
+                        filesNeeded, chgSetList, removedList)
                 if server.__class__ == ServerProxy:
                     # this is a XML-RPC proxy for a remote repository
                     cs = _getCsFromRepos(*args)
