--- conflicted
+++ resolved
@@ -233,13 +233,6 @@
         # return changeset, and unhandled jobs
         cs = changeset.ReadOnlyChangeSet()
         return cs, jobList
-<<<<<<< HEAD
-=======
-    
-    def __init__(self, *args, **kw):
-        self.searchAsDatabase()
-        AbstractTroveSource.__init__(self, *args, **kw)
->>>>>>> 3bd9efb8
 
     def searchAsRepository(self):
         self._allowNoLabel = False
