#
# Copyright (c) 2005-2006 rPath, Inc.
#
# This program is distributed under the terms of the Common Public License,
# version 1.0. A copy of this license should have been distributed with this
# source file in a file called LICENSE. If it is not present, the license
# is always available at http://www.opensource.org/licenses/cpl.php.
#
# This program is distributed in the hope that it will be useful, but
# without any warranty; without even the implied warranty of merchantability
# or fitness for a particular purpose. See the Common Public License for
# full details.
#

import itertools

from conary import files
from conary import trove
from conary.local import deptable
from conary.repository import changeset, errors, findtrove

TROVE_QUERY_ALL = 0                 # normal, removed, redirect
TROVE_QUERY_PRESENT = 1             # normal, redirect (and repositories < 1.1)
TROVE_QUERY_NORMAL = 2              # hide branches which end in redirects

class AbstractTroveSource:
    """ Provides the interface necessary for performing
        findTrove operations on arbitrary sets of troves.
        As long as the subclass provides the following methods,
        findTrove will be able to search it.  You can set the 
        type of searching findTrove will default to here as 
        well.
    """

    def __init__(self, searchableByType=False):
        self._allowNoLabel = True
        self._bestFlavor = False
        self._getLeavesOnly = False
        self._searchableByType = searchableByType

    def requiresLabelPath(self):
        return not self._allowNoLabel

    def searchableByType(self):
        return self._searchableByType

    def getTroveLeavesByLabel(self, query, bestFlavor=True, troveTypes=TROVE_QUERY_PRESENT):
        raise NotImplementedError

    def getTroveVersionsByLabel(self, query, bestFlavor=True,
                                troveTyes=TROVE_QUERY_PRESENT):
        raise NotImplementedError

    def getTroveLeavesByBranch(self, query, bestFlavor=True,
                               troveTypes=TROVE_QUERY_PRESENT):
        raise NotImplementedError

    def getTroveVersionsByBranch(self, query, bestFlavor=True,
                                 troveTypes=TROVE_QUERY_PRESENT):
        raise NotImplementedError

    def getTroveVersionFlavors(self, query, bestFlavor=True,
                                 troveTypes=TROVE_QUERY_PRESENT):
        raise NotImplementedError

    def getTroves(self, troveList, withFiles = True):
        raise NotImplementedError

    def resolveDependencies(self, label, depList):
        results = {}
        for depSet in depList:
            results[depSet] = [ [] for x in depSet.iterDeps() ]
        return results

    def resolveDependenciesByGroups(self, troveList, depList):
        results = {}
        for depSet in depList:
            results[depSet] = [ [] for x in depSet.iterDeps() ]
        return results

    def hasTroves(self, troveList):
        raise NotImplementedError

    def hasTrove(self, name, version, flavor):
        return self.hasTroves(((name, version, flavor),))[0]

    def getTrove(self, name, version, flavor, withFiles = True):
        trv = self.getTroves([(name, version, flavor)], withFiles)[0]
        if trv is None:
            raise errors.TroveMissing(name, version)
        else:
            return trv

    def getTroveVersionList(self, name, withFlavors=False,
                            troveTypes=TROVE_QUERY_PRESENT):
        raise NotImplementedError

    def findTroves(self, labelPath, troves, defaultFlavor=None, 
                   acrossLabels=True, acrossFlavors=True, 
                   affinityDatabase=None, allowMissing=False, 
                   bestFlavor=None, getLeaves=None, 
                   troveTypes=TROVE_QUERY_PRESENT):

        if bestFlavor is None:
            bestFlavor = self._bestFlavor
        if getLeaves is None:
            getLeaves = self._getLeavesOnly

        troveFinder = findtrove.TroveFinder(self, labelPath, 
                                            defaultFlavor, acrossLabels,
                                            acrossFlavors, affinityDatabase,
                                            allowNoLabel=self._allowNoLabel,
                                            bestFlavor=bestFlavor,
                                            getLeaves=getLeaves)
        return troveFinder.findTroves(troves, allowMissing)

    def findTrove(self, labelPath, (name, versionStr, flavor), 
                  defaultFlavor=None, acrossSources = True, 
                  acrossFlavors = True, affinityDatabase = None,
                  bestFlavor = None, getLeaves = None):
        res = self.findTroves(labelPath, ((name, versionStr, flavor),),
                              defaultFlavor, acrossSources, acrossFlavors,
                              affinityDatabase, bestFlavor=bestFlavor,
                              getLeaves=getLeaves)
        return res[(name, versionStr, flavor)]

    def iterFilesInTrove(self, n, v, f, sortByPath=False, withFiles=False):
        raise NotImplementedError

    def walkTroveSet(self, trove, ignoreMissing = True,
                     withFiles=True):
	"""
	Generator returns all of the troves included by trove, including
	trove itself.
	"""
	yield trove
	seen = { trove.getName() : [ (trove.getVersion(),
				      trove.getFlavor()) ] }

	troveList = [x for x in trove.iterTroveList(strongRefs=True)]

	while troveList:
	    (name, version, flavor) = troveList[0]
	    del troveList[0]

	    if seen.has_key(name):
		match = False
		for (ver, fla) in seen[name]:
		    if version == ver and fla == flavor:
			match = True
			break
		if match: continue

		seen[name].append((version, flavor))
	    else:
		seen[name] = [ (version, flavor) ]

	    try:
                trv = self.getTrove(name, version, flavor, withFiles=withFiles)

                yield trv

                troveList += [ x for x in trv.iterTroveList(strongRefs=True) ]
	    except errors.TroveMissing:
		if not ignoreMissing:
		    raise
	    except KeyError:
		if not ignoreMissing:
		    raise


    def mergeDepSuggestions(self, allSuggs, newSugg):
        """
            Given two suggestion lists, merge them so that
            all the suggestions are together.
        """
        for depSet, trovesByDepList in newSugg.iteritems():
            if depSet not in allSuggs:
                lst = [ [] for x in trovesByDepList ]
                allSuggs[depSet] = lst
            else:
                lst = r[depSet]

            for i, troveList in enumerate(trovesByDepList):
                lst[i].extend(troveList)

    def getPathHashesForTroveList(self, troveList):
        raise NotImplementedError

    def getDepsForTroveList(self, troveList):
        raise NotImplementedError

# constants mostly stolen from netrepos/netserver
_GET_TROVE_ALL_VERSIONS = 1
_GET_TROVE_VERY_LATEST  = 2         # latest of any flavor

_GET_TROVE_NO_FLAVOR          = 1     # no flavor info is returned
_GET_TROVE_ALL_FLAVORS        = 2     # all flavors (no scoring)
_GET_TROVE_BEST_FLAVOR        = 3     # the best flavor for flavorFilter
_GET_TROVE_ALLOWED_FLAVOR     = 4     # all flavors which are legal

_CHECK_TROVE_REG_FLAVOR    = 1          # use exact flavor and ensure trove 
                                        # flavor is satisfied by query flavor
_CHECK_TROVE_STRONG_FLAVOR = 2          # use strong flavors and reverse sense

_GTL_VERSION_TYPE_NONE    = 0
_GTL_VERSION_TYPE_LABEL   = 1
_GTL_VERSION_TYPE_VERSION = 2
_GTL_VERSION_TYPE_BRANCH  = 3

class SearchableTroveSource(AbstractTroveSource):
    """ A simple implementation of most of the methods needed 
        for findTrove - all of the methods are implemplemented
        in terms of trovesByName, which is left for subclasses to 
        implement.
    """

<<<<<<< HEAD
    def __init__(self, *args, **kw):
        self.searchAsDatabase()
        AbstractTroveSource.__init__(self, *args, **kw)
=======
    def __init__(self, *args, **kwargs):
        self.searchAsDatabase()
        AbstractTroveSource.__init__(self, *args, **kwargs)
>>>>>>> a7329684

    def trovesByName(self, name):
        raise NotImplementedError

    def iterAllTroveNames(self):
        raise NotImplementedError

    def getTroves(self, troveList, withFiles = True):
        raise NotImplementedError

    def createChangeSet(self, jobList, withFiles = True, recurse = False,
                        withFileContents = False, callback = None):
        # return changeset, and unhandled jobs
        cs = changeset.ReadOnlyChangeSet()
        return cs, jobList

    def searchAsRepository(self):
        self._allowNoLabel = False
        self._bestFlavor = True
        self._getLeavesOnly = True
        self._flavorCheck = _CHECK_TROVE_REG_FLAVOR

    def searchAsDatabase(self):
        self._allowNoLabel = True
        self._bestFlavor = False
        self._getLeavesOnly = False
        self._flavorCheck = _CHECK_TROVE_STRONG_FLAVOR

    def isSearchAsDatabase(self):
        return self._allowNoLabel

    def getTroveVersionList(self, name, withFlavors=False, 
                            troveTypes=TROVE_QUERY_PRESENT):
        if withFlavors:
            return [ x[1:] for x in self.trovesByName(name) ]
        else:
            return [ x[1] for x in self.trovesByName(name) ]

    def _toQueryDict(self, troveList):
        d = {}
        for (n,v,f) in troveList:
            d.setdefault(n, {}).setdefault(v, []).append(f)
        return d

    def _getTrovesByType(self, troveSpecs, 
                         versionType=_GTL_VERSION_TYPE_NONE,
                         latestFilter=_GET_TROVE_ALL_VERSIONS, 
                         bestFlavor=False, troveTypes=TROVE_QUERY_PRESENT):
        """ Implements the various getTrove methods by grabbing
            information from trovesByName.  Note it takes an 
            extra parameter over the netrepos/netserver version - 
            flavorCheck - which, if set to _GET_TROVE_STRONG_FLAVOR,
            does a strong comparison against the listed troves - 
            the specified flavor _must_ exist in potentially matching 
            troves, and sense reversal is not allowed - e.g. 
            ~!foo is not an acceptable match for a flavor request of 
            ~foo.  The mode is useful when the troveSpec is specified
            by the user and is matching against a limited set of troves.
        """
        # some cases explained: 
        # if latestFilter ==  _GET_TROVE_ALL_VERSIONS and 
        # flavorFilter == _GET_TROVE_BEST_FLAVOR,
        # for each version, return the best flavor for that version.

        # if latestFilter == _GET_TROVE_VERY_LATEST and flavorFilter
        # == _GET_TROVE_BEST_FLAVOR
        # get the latest version that has an allowed flavor, then get
        # only the best one of the flavors at that latest version

        # we don't handle queries for non-present troves at this moment.
        # doing so may be impossible and/or expensive - for example, we would 
        # have to instantiate matching troves from changesets before we could
        # filter by flavor.
        assert(troveTypes == TROVE_QUERY_PRESENT)

        if bestFlavor:
            flavorFilter = _GET_TROVE_BEST_FLAVOR
        else:
            flavorFilter = _GET_TROVE_ALL_FLAVORS
            # if any flavor query specified is not None, assume
            # that we want all _allowed_ flavors, not all 
            # flavors
            for name, versionQuery in troveSpecs.iteritems():
                for version, flavorQuery in versionQuery.iteritems():
                    if flavorQuery is not None:
                        flavorFilter = _GET_TROVE_ALLOWED_FLAVOR
                        break
                if flavorFilter == _GET_TROVE_ALLOWED_FLAVOR:
                    break


        flavorCheck = self._flavorCheck

        allTroves = {}
        for name, versionQuery in troveSpecs.iteritems():
            troves = self._toQueryDict(self.trovesByName(name))
            if not troves:
                continue
            if not versionQuery:
                allTroves[name] = troves[name]
                continue
            versionResults = {}
            for version in troves[name].iterkeys():
                if versionType == _GTL_VERSION_TYPE_LABEL:
                    theLabel = version.branch().label()
                    if theLabel not in versionQuery:
                        continue
                    versionResults.setdefault(theLabel, []).append(version)
                elif versionType == _GTL_VERSION_TYPE_BRANCH:
                    theBranch = version.branch()
                    if theBranch not in versionQuery:
                        continue
                    versionResults.setdefault(theBranch, []).append(version)
                elif versionType == _GTL_VERSION_TYPE_VERSION:
                    if version not in versionQuery:
                        continue
                    versionResults.setdefault(version, []).append(version)
                else:
                    assert(False)

            for queryKey, versionList in versionResults.iteritems():
                if latestFilter == _GET_TROVE_VERY_LATEST:
                    versionList.sort()
                    versionList.reverse()
                flavorQuery = versionQuery[queryKey]
                if (flavorFilter == _GET_TROVE_ALL_FLAVORS or
                                       flavorQuery is None):
                    if latestFilter == _GET_TROVE_VERY_LATEST:
                        flavorsUsed = set()
                        vDict = allTroves.setdefault(name, {})
                        for version in versionList:
                            for flavor in troves[name][version]:
                                if flavor in flavorsUsed:
                                    continue
                                flavorsUsed.add(flavor)
                                vDict.setdefault(version, set()).add(flavor)
                        del flavorsUsed
                    else:
                        vDict = allTroves.setdefault(name, {})
                        for version in versionList:
                            fSet = vDict.setdefault(version, set())
                            fSet.update(troves[name][version])
                else:
                    for qFlavor in flavorQuery:
                        usedFlavors = set()
                        for version in versionList:
                            flavorList = troves[name][version]
                            troveFlavors = set()
                            if flavorCheck == _CHECK_TROVE_STRONG_FLAVOR:
                                strongFlavors = [x.toStrongFlavor() for x in flavorList]
                                flavorList = zip(strongFlavors, flavorList)
                                scores = ((x[0].score(qFlavor), x[1]) \
                                                            for x in flavorList)
                            else:
                                scores = ((qFlavor.score(x), x) for x in flavorList)
                            scores = [ x for x in scores if x[0] is not False]
                            if scores:
                                if flavorFilter == _GET_TROVE_BEST_FLAVOR:
                                    troveFlavors.add(max(scores)[1])
                                elif flavorFilter == _GET_TROVE_ALLOWED_FLAVOR:
                                    troveFlavors.update([x[1] for x in scores])
                                else:
                                    assert(0)

                            if troveFlavors: 
                                vDict = allTroves.setdefault(name, {})
                                fSet = vDict.setdefault(version, set())
                                if (flavorFilter == _GET_TROVE_ALLOWED_FLAVOR
                                    and latestFilter == _GET_TROVE_VERY_LATEST):
                                    troveFlavors.difference_update(usedFlavors)
                                    usedFlavors.update(troveFlavors)

                                fSet.update(troveFlavors)
                                if (latestFilter == _GET_TROVE_VERY_LATEST 
                                    and flavorFilter == _GET_TROVE_BEST_FLAVOR):
                                    break
        return allTroves

    def getTroveLeavesByLabel(self, troveSpecs, bestFlavor=True,
                            troveTypes=TROVE_QUERY_PRESENT):
        return self._getTrovesByType(troveSpecs, _GTL_VERSION_TYPE_LABEL,
                                 _GET_TROVE_VERY_LATEST, bestFlavor, troveTypes=troveTypes)

    def getTroveVersionsByLabel(self, troveSpecs, bestFlavor=True,
                                troveTypes=TROVE_QUERY_PRESENT):
        return self._getTrovesByType(troveSpecs, _GTL_VERSION_TYPE_LABEL,
                                     _GET_TROVE_ALL_VERSIONS, bestFlavor,
                                     troveTypes=troveTypes)

    def getTroveLeavesByBranch(self, troveSpecs, bestFlavor=True,
                               troveTypes=TROVE_QUERY_PRESENT):
        """ Takes {n : { Version : [f,...]}} dict """
        return self._getTrovesByType(troveSpecs, _GTL_VERSION_TYPE_BRANCH,
                                     _GET_TROVE_VERY_LATEST, bestFlavor,
                                     troveTypes=troveTypes)

    def getTroveVersionsByBranch(self, troveSpecs, bestFlavor=True,
                                 troveTypes=TROVE_QUERY_PRESENT):
        return self._getTrovesByType(troveSpecs, _GTL_VERSION_TYPE_BRANCH, 
                                     _GET_TROVE_ALL_VERSIONS, bestFlavor,
                                     troveTypes=troveTypes)

    def getTroveVersionFlavors(self, troveSpecs, bestFlavor=True,
                               troveTypes=TROVE_QUERY_PRESENT):
        """ Takes {n : { Version : [f,...]}} dict """
        return self._getTrovesByType(troveSpecs, 
                                     _GTL_VERSION_TYPE_VERSION, 
                                     _GET_TROVE_ALL_VERSIONS, 
                                     bestFlavor, troveTypes=troveTypes)

class SimpleTroveSource(SearchableTroveSource):

    def __init__(self, troveTups=[]):
        SearchableTroveSource.__init__(self)
        troveTups = list(troveTups)
        _trovesByName = {}
        for (n,v,f) in troveTups:
            _trovesByName.setdefault(n,set()).add((n,v,f))
        self._trovesByName = _trovesByName

    def trovesByName(self, name):
        return self._trovesByName.get(name, [])

    def iterAllTroveNames(self):
        return iter(self._trovesByName)

    def hasTroves(self, troveTups):
        return [ x in self._trovesByName.get(x[0], []) for x in troveTups ]

    def __len__(self):
        return len(list(self))
        
    def __iter__(self):
        return itertools.chain(*self._trovesByName.itervalues())

    def addTrove(self, n, v, f):
        self._trovesByName.setdefault(n,set()).add((n,v,f))


class TroveListTroveSource(SimpleTroveSource):
    def __init__(self, source, troveTups, withDeps=False):
        SimpleTroveSource.__init__(self, troveTups)
        self.deps = {}
        self.source = source
        self.sourceTups = troveTups[:]

        foundTups = set()
        
        # recurse into the given trove tups to include all child troves
        while troveTups:
            for (n,v,f) in troveTups:
                self._trovesByName.setdefault(n, set()).add((n,v,f))
                newTroves = source.getTroves(troveTups, withFiles=False)
            foundTups.update(newTroves)
            troveTups = []
            for newTrove in newTroves:
                for tup in newTrove.iterTroveList(strongRefs=True,
                                                  weakRefs=True):
                    self._trovesByName.setdefault(tup[0], set()).add(tup)
                    if tup not in foundTups:
                        troveTups.append(tup)

    def getSourceTroves(self):
        return self.getTroves(self.sourceTups)

    def getTroves(self, troveTups, withFiles=False):
        return self.source.getTroves(troveTups, withFiles)

    def hasTroves(self, troveTups):
        return self.source.hasTroves(troveTups)


class GroupRecipeSource(SearchableTroveSource):
    """ A TroveSource that contains all the troves in a cooking 
        (but not yet committed) recipe.  Useful for modifying a recipe
        in progress using findTrove.
    """

    def __init__(self, source, groupRecipe):
        self.searchAsDatabase()
        self.deps = {}
        self._trovesByName = {}
        self.source = source
        self.sourceTups = groupRecipe.troves

        for (n,v,f) in self.sourceTups:
            self._trovesByName.setdefault(n, []).append((n,v,f))

    def getTroves(self, troveTups, withFiles=False):
        return self.source.getTroves(troveTups, withFiles)

    def hasTroves(self, troveTups):
        return self.source.hasTroves(troveTups)

    def trovesByName(self, name):
        return self._trovesByName.get(name, []) 

    def delTrove(self, name, version, flavor):
        self._trovesByName[name].remove((name, version, flavor))

    def addTrove(self, name, version, flavor):
        self._trovesByName.setdefault(name, []).append((name, version, flavor))

class ReferencedTrovesSource(SearchableTroveSource):
    """ A TroveSource that only (n,v,f) pairs for troves that are
        referenced by other, installed troves.
    """
    def __init__(self, source):
        self.searchAsDatabase()
        self.source = source

    def hasTroves(self, troveTups):
        return self.source.hasTroves(troveTups)

    def getTroves(self, troveTups, *args, **kw):
        return self.source.getTroves(troveTups, *args, **kw)

    def trovesByName(self, name):
        return self.source.findTroveReferences([name])[0]

class ChangesetFilesTroveSource(SearchableTroveSource):

    # Provide a trove source based on both absolute and relative change
    # set files. Changesets withFiles=False can be generated from this
    # source. Conflicting troves added to this cause an exception, and
    # if the old version for a relative trovechangeset is not available,
    # an exception is thrown.

    # it's likely this should all be indexed by troveName instead of
    # full tuples

    def __init__(self, db, storeDeps=False):
        SearchableTroveSource.__init__(self)
        self.db = db
        self.troveCsMap = {}
        self.jobMap = {}
        self.providesMap = {}
        self.csList= []
        self.invalidated = False
        self.erasuresMap = {}
        self.rooted = {}
        self.idMap = {}
        self.storeDeps = storeDeps

        if storeDeps:
            self.depDb = deptable.DependencyDatabase()

    def addChangeSet(self, cs, includesFileContents = False):
        relative = []

        if not self.idMap:
            startId = 0
        else:
            startId = max(self.idMap) + 1

        for idx, trvCs in enumerate(cs.iterNewTroveList()):
            troveId = idx + startId
            info = (trvCs.getName(), trvCs.getNewVersion(), 
                    trvCs.getNewFlavor())
            self.providesMap.setdefault(trvCs.getProvides(), []).append(info)
            if self.storeDeps:
                self.depDb.add(troveId, trvCs.getProvides(), 
                               trvCs.getRequires())
            self.idMap[troveId] = info

            if trvCs.getOldVersion() is None:
                if info in self.troveCsMap:
                    # FIXME: there is no such exception in this context
                    raise DuplicateTrove
                self.troveCsMap[info] = cs
                self.jobMap[(info[0], (None, None), info[1:], 
                             trvCs.isAbsolute())] = cs, includesFileContents
                continue


            relative.append((trvCs, info))

        for info in cs.getOldTroveList():
            self.erasuresMap[info] = cs
            
        if self.storeDeps:
            self.depDb.commit()

        if relative:
            for (trvCs, info) in relative:
                if info in self.troveCsMap:
                    # FIXME: there is no such exception in this context
                    raise DuplicateTrove
                if not self.db.hasTrove(*trvCs.getOldNameVersionFlavor()):
                    # we don't has the old version of this trove, don't 
                    # use this changeset when updating this trove.
                    continue
                self.troveCsMap[info] = cs
                self.jobMap[(info[0], (trvCs.getOldVersion(), 
                                       trvCs.getOldFlavor()), 
                             info[1:], trvCs.isAbsolute())] = \
                                                (cs, includesFileContents)

        self.csList.append(cs)

    def reset(self):
        for cs in self.csList:
            cs.reset()

    def trovesByName(self, name):
        l = []
        for info in self.troveCsMap:
            if info[0] == name:
                l.append(info)

        return l

    def iterAllTroveNames(self):
        troveNames = set()
        for name, _, _ in self.troveCsMap:
            troveNames.add(name)
        return iter(troveNames)

    def iterFilesInTrove(self, n, v, f, sortByPath=False, withFiles=False):
        try:
            cs = self.troveCsMap[n,v,f]
        except KeyError:
            raise errors.TroveMissing(n, v)

        trvCs = cs.getNewTroveVersion(n,v,f)
        fileList = trvCs.getNewFileList()
        if not fileList:    
            return

        if not withFiles:
            if sortByPath:
                for item in sorted(fileList):
                    yield item
            else:
                for item in fileList:
                    yield item
            return

        if sortByPath:
            # files stored in changesets are sorted by pathId, and must be
            # retrieved in that order.  But we want to display them by 
            # path.  So, retrieve the info from the changeset by pathId
            # and stored it in a dict to be retrieved after sorting by
            # path
            changes = {}
            for pathId, path, fileId, version in fileList:
                changes[pathId] = cs.getFileChange(None, fileId)

            fileList = sorted(fileList, key=lambda x: x[1])

        for pathId, path, fileId, version in fileList:
            change = changes[pathId]
            fileObj = files.ThawFile(change, pathId)
            yield pathId, path, fileId, version, fileObj

    def getFileVersion(self, pathId, fildId, version):
        # TODO: implement getFileVersion for changeset source
        raise KeyError

    def getDepsForTroveList(self, troveList):
        # returns a list of (prov, req) pairs
        retList = []

        for info in troveList:
            cs = self.troveCsMap.get(info, None)
            if cs is None:
                return SearchableTroveSource.getDepsForTroveList(self,
                                                                 troveList)

            trvCs = cs.getNewTroveVersion(*info)
            retList.append((trvCs.getProvides(), trvCs.getRequires()))

        return retList

    def getPathHashesForTroveList(self, troveList):
        retList = []

        for info in troveList:
            cs = self.troveCsMap.get(info, None)
            if cs is None:
                return SearchableTroveSource.getPathHashesForTroveList(self,
                                                                   troveList)

            trvCs = cs.getNewTroveVersion(*info)
            if trvCs.getOldVersion() is not None:
                trv = self.getTrove(withFiles=False, *info)
                retList.append(trv.getPathHashes())
            else:
                retList.append(trvCs.getNewPathHashes())

        return retList

    def getTroves(self, troveList, withFiles = True):
        retList = []

        for info in troveList:
            if info not in self.troveCsMap:
                retList.append(None)
                continue

            trvCs = self.troveCsMap[info].getNewTroveVersion(*info)
            if trvCs.getOldVersion() is None:
                newTrove = trove.Trove(trvCs,
                                       skipIntegrityChecks = not withFiles)
                if withFiles:
                    for pathId, path, fileId, version in trvCs.getNewFileList():
                        newTrove.addFile(pathId, path, version, fileId)
            else:
                newTrove = self.db.getTrove(trvCs.getName(), 
                                            trvCs.getOldVersion(),
                                            trvCs.getOldFlavor(),
                                            withFiles=withFiles)

                newTrove.applyChangeSet(trvCs,
                                        skipFiles = not withFiles,
                                        skipIntegrityChecks = not withFiles)
            retList.append(newTrove)

        return retList

    def getTroveChangeSets(self, jobList, withFiles=False):
        trvCsList = []
        for job in jobList:
            name, (oldVer, oldFla), (newVer, newFla) = job[:3]
            if newVer:
                info = (name, newVer, newFla)
                trvCs = self.troveCsMap[info].getNewTroveVersion(*info)
                assert((trvCs.getOldVersion(), trvCs.getOldFlavor()) == 
                       (oldVer, oldFla))
                trvCsList.append(trvCs)
            else:
                raise NotImplementedError, 'we don"t store erasures'
        return trvCsList

    def getTroveChangeSet(self, job, withFiles=False):
        return self.getTroveChangeSets([job], withFiles)[0]

    def hasTroves(self, troveList):
        return [ x in self.troveCsMap for x in troveList ]

    def getChangeSet(self, job):
        name, (oldVer, oldFla), (newVer, newFla) = job[:3]
        if newVer:
            info = (name, newVer, newFla)
            return self.troveCsMap[info]
        else:
            info = (name, oldVer, oldFla)
            return self.erasuresMap[info]

    def iterChangeSets(self):
        return iter(self.csList)

    def resolveDependencies(self, label, depList):
        assert(self.storeDeps)
        suggMap = self.depDb.resolve(label, depList)
        for depSet, solListList in suggMap.iteritems():
            newSolListList = []
            for solList in solListList:
                newSolListList.append([ self.idMap[x] for x in solList ])

            suggMap[depSet] = newSolListList
        return suggMap

    def createChangeSet(self, jobList, withFiles = True, recurse = False,
                        withFileContents = False, useDatabase = True,
                        callback = None):
        # Returns the changeset plus a remainder list of the bits it
        # couldn't do
        def _findTroveObj(availSet, (name, version, flavor)):
            info = (name, version, flavor)
            (inDb, fromCs) = availSet[info]

            if fromCs:
                [ trv ] = self.getTroves([info], withFiles = False)
            elif inDb and self.db:
                # XXX this should be parallelized...
                trv = self.db.getTrove(withFiles = False, *info)
            else:
                trv = None

            return trv

        assert((withFiles and withFileContents) or
               (not withFiles and not withFileContents))

        if recurse:
            # FIXME: can't handle recursive change set creation,
            # just bail
            cs = changeset.ReadOnlyChangeSet()
            return cs, jobList

        troves = []
        for job in jobList:
            if job[1][0] is not None:
                troves.append((job[0], job[1][0], job[1][1]))
            if job[2][0] is not None:
                troves.append((job[0], job[2][0], job[2][1]))

        if useDatabase and self.db:
            inDatabase = self.db.hasTroves(troves)
        else:
            inDatabase = [ False ] * len(troves)

        asChangeset = [ info in self.troveCsMap for info in troves ]
        trovesAvailable = dict((x[0], (x[1], x[2])) for x in 
                            itertools.izip(troves, inDatabase, asChangeset))

        remainder = []

        # Track jobs we need to go get directly from change sets later, and
        # jobs which need to be rooted relative to a change set.
        changeSetJobs = set()
        needsRooting = []

        newCs = changeset.ChangeSet()
        mergedCs = changeset.ReadOnlyChangeSet()

        jobFromCs = set()

        for job in jobList:
            oldInfo = (job[0], job[1][0], job[1][1])
            newInfo = (job[0], job[2][0], job[2][1])

            if newInfo[1] is None:
                newCs.oldTrove(*oldInfo)
                continue

            # if this job is available from a changeset already, just deliver
            # it w/o computing it
            if job in self.jobMap:
                subCs, filesAvailable = self.jobMap[job]
                if (not withFileContents or filesAvailable):
                    changeSetJobs.add(job)
                    continue

            if withFileContents:
                # is this available as an absolute change set with files?
                absJob = (job[0], (None, None), job[2], True)
                if absJob in self.jobMap and self.jobMap[absJob][1] is True:
                    needsRooting.append((job, absJob))
                    continue
                else:
                    # otherwise we can't deliver files
                    remainder.append(job)
                    continue

            newTrv = _findTroveObj(trovesAvailable, newInfo)
            if newTrv is None:
                remainder.append(job)
                continue

            if oldInfo[1] is None:
                oldTrv = None
            else:
                oldTrv = _findTroveObj(trovesAvailable, oldInfo)
                if oldTrv is None:
                    remainder.append(job)
                    continue

            newCs.newTrove(newTrv.diff(oldTrv)[0])

        # we can't combine these (yet; we should work on that)
        assert(not changeSetJobs or not needsRooting)

        rootMap = {}
        for (relJob, absJob) in needsRooting:
            assert(relJob[0] == absJob[0])
            assert(relJob[2] == absJob[2])
            rootMap[(absJob[0], absJob[2][0], absJob[2][1])] = relJob[1]
            # and let the normal changeset handling assemble the final
            # changesets for us. the relative job will exist after the
            # rooting.
            changeSetJobs.add(relJob)

        if rootMap:
            # we can't root troves changesets multiple times
            for info in rootMap:
                assert(info not in self.rooted)

            for subCs in self.csList:
                subCs.rootChangeSet(self.db, rootMap)

            self.rooted.update(rootMap)

        # assemble jobs directly from changesets and update those changesets
        # to not have jobs we don't need
        if changeSetJobs:
            # Build up a changeset that contains exactly the trvCs objects
            # we need. The file contents come from the changesets included
            # in this trove (we don't reset() the underlying changesets
            # because this isn't a good place to coordinate that reset when
            # multiple threads are in use)
            for subCs in self.csList:
                keep = False
                for trvCs in subCs.iterNewTroveList():
                    if trvCs.getOldVersion() is None:
                        job = (trvCs.getName(), 
                                  (None, None),
                                  (trvCs.getNewVersion(), trvCs.getNewFlavor()),
                                trvCs.isAbsolute())
                    else:
                        job = (trvCs.getName(), 
                                  (trvCs.getOldVersion(), trvCs.getOldFlavor()),
                                  (trvCs.getNewVersion(), trvCs.getNewFlavor()),
                                trvCs.isAbsolute())

                    if job in changeSetJobs:
                        newCs.newTrove(trvCs)
                        keep = True

                if keep:
                    mergedCs.merge(subCs)

        # Remove all of the new and old job information from the merged
        # changeset and replace it with the job information we assembled
        # in newCs
        mergedCs.clearTroves()
        mergedCs.merge(newCs)

        return (mergedCs, remainder)

    def merge(self, source):
        assert(not self.storeDeps and not source.storeDeps)
        self.troveCsMap.update(source.troveCsMap)
        self.jobMap.update(source.jobMap)
        self.providesMap.update(source.providesMap)
        self.csList.extend(source.csList)
        self.invalidated = self.invalidated or source.invalidated
        self.erasuresMap.update(source.erasuresMap)
        self.rooted.update(source.rooted)
        self.idMap.update(source.idMap)
        self.storeDeps = self.storeDeps or source.storeDeps


class TroveSourceStack(SearchableTroveSource):

    def __init__(self, *sources):
        self.sources = []
        for source in sources:
            self.addSource(source)

    def requiresLabelPath(self):
        for source in self.iterSources():
            if source.requiresLabelPath():
                return True
        return False

    def addSource(self, source):
        if source is None:
            return

        if isinstance(source, TroveSourceStack):
            for subSource in source.iterSources():
                self.addSource(subSource)
            return

        if source not in self:
            self.sources.append(source)

    def insertSource(self, source, idx=0):
        if source is not None and source not in self:
            self.sources.insert(idx, source)

    def hasSource(self, source):
        return source in self

    def hasTroves(self, troveList):
        results = [False] * len(troveList)

        troveList = list(enumerate(troveList)) 

        for source in self.sources:
            newTroveList = []
            hasTroves = source.hasTroves([x[1] for x in troveList])
            if isinstance(hasTroves, list):
                hasTroves = dict(itertools.izip([x[1] for x in troveList], 
                                                hasTroves))

            for (index, troveTup) in troveList:
                if not hasTroves[troveTup]:
                    newTroveList.append((index, troveTup))
                else:
                    results[index] = True
        return results

    def iterSources(self):
        for source in self.sources:
            yield source

    def copy(self):
        return TroveSourceStack(*self.sources)

    def __repr__(self):
        return 'TroveSourceStack(%s)' % (', '.join(repr(x) for x in self.sources))

    def __contains__(self, newSource):
        # don't use == because some sources may define ==
        for source in self.sources:
            if source is newSource:
                return True
        return False

    def trovesByName(self, name):
        return list(itertools.chain(*(x.trovesByName(name) for x in self.sources)))

    def getTrove(self, name, version, flavor, withFiles = True):
        trv = self.getTroves([(name, version, flavor)], withFiles=withFiles)[0]
        if trv is None:
            raise errors.TroveMissing(name, version)
        return trv

    def getTroves(self, troveList, withFiles = True):
        troveList = list(enumerate(troveList)) # make a copy and add indexes
        numTroves = len(troveList)
        results = [None] * numTroves

        for source in self.sources:
            newTroveList = []
            newIndexes = []
            try:
                troves = source.getTroves([x[1] for x in troveList], 
                                          withFiles=withFiles)
            except NotImplementedError:
                continue
            for ((index, troveTup), trove) in itertools.izip(troveList, troves):
                if trove is None:
                    newTroveList.append((index, troveTup))
                else:
                    results[index] = trove
            troveList = newTroveList
        return results

    def isSearchAsDatabase(self):
        for source in self.sources:
            if not source._allowNoLabel:
                return False
        return True

    def findTroves(self, labelPath, troveSpecs, defaultFlavor=None, 
                   acrossLabels=True, acrossFlavors=True, 
                   affinityDatabase=None, allowMissing=False,
                   troveTypes=TROVE_QUERY_PRESENT):
        troveSpecs = list(troveSpecs)

        results = {}

        someRequireLabel = not self.isSearchAsDatabase()
        if someRequireLabel:
            assert(labelPath)

        for source in self.sources[:-1]:
            # FIXME: it should be possible to reuse the trove finder
            # but the bestFlavr and getLeaves data changes per source
            # and is passed into several TroveFinder sub objects.  
            # TroveFinder should be cleaned up
            if someRequireLabel and source._allowNoLabel:
                sourceLabelPath = None
                sourceDefaultFlavor = None
            else:
                sourceLabelPath = labelPath
                sourceDefaultFlavor = defaultFlavor

            if source.searchableByType():
                sourceTroveTypes = troveTypes
            else:
                sourceTroveTypes = TROVE_QUERY_PRESENT

            troveFinder = findtrove.TroveFinder(source, sourceLabelPath, 
                                            sourceDefaultFlavor, acrossLabels,
                                            acrossFlavors, affinityDatabase,
                                            allowNoLabel=source._allowNoLabel,
                                            bestFlavor=source._bestFlavor,
                                            getLeaves=source._getLeavesOnly,
                                            troveTypes=sourceTroveTypes)

            foundTroves = troveFinder.findTroves(troveSpecs, allowMissing=True)

            newTroveSpecs = []
            for troveSpec in troveSpecs:
                if troveSpec in foundTroves:
                    results[troveSpec] = foundTroves[troveSpec]
                else:
                    newTroveSpecs.append(troveSpec)

            troveSpecs = newTroveSpecs

        source = self.sources[-1]

        if someRequireLabel and source._allowNoLabel:
            sourceLabelPath = None
        else:
            sourceLabelPath = labelPath
         
        troveFinder = findtrove.TroveFinder(source, labelPath, 
                                        defaultFlavor, acrossLabels,
                                        acrossFlavors, affinityDatabase,
                                        allowNoLabel=source._allowNoLabel,
                                        bestFlavor=source._bestFlavor,
                                        getLeaves=source._getLeavesOnly)

        results.update(troveFinder.findTroves(troveSpecs, 
                                              allowMissing=allowMissing))
        return results

    def resolveDependencies(self, label, depList):
        results = {}
        depList = set(depList)
        for depSet in depList:
            results[depSet] = [ [] for x in depSet.iterDeps() ]

        for source in self.sources:
            if not depList:
                break

            sugg = source.resolveDependencies(label, depList)
            for depSet, troves in sugg.iteritems():
                if [ x for x in troves if x ]:
                    # only consider this depSet 'solved' if at least
                    # on of the deps had a trove suggested for it.
                    # FIXME: We _could_ manipulate the depSet and send 
                    # it back to get more responses from other trove sources.
                    depList.remove(depSet)
                    results[depSet] = troves
        return results
    
    def resolveDependenciesByGroups(self, troveList, depList):
        allSugg = {}
        for source in self.sources:
            sugg = source.resolveDependenciesByGroups(troveList, depList)
            # there's no ordering of suggestions when you're doing 
            # resolveDependencies by groups
            self.mergeDepSuggestions(allSugg, sugg)
        return allSugg

    def createChangeSet(self, jobList, withFiles = True, recurse = False,
                        withFileContents = False, callback = None):

        cs = changeset.ReadOnlyChangeSet()

        for source in self.sources:
            if not jobList:
                break

            try:
                res = source.createChangeSet(jobList, 
                                           withFiles = withFiles,
                                           withFileContents = withFileContents,
                                           recurse = recurse, 
                                           callback = callback)
            except errors.OpenError:
                res = changeset.ReadOnlyChangeSet(), jobList
            if isinstance(res, (list, tuple)):
                newCs, jobList = res
            else: 
                newCs, jobList = res, None
            cs.merge(newCs)

        return cs, jobList

    def getFileVersion(self, pathId, fileId, version):
        for source in self.sources:
            try:
                return source.getFileVersion(pathId, fileId, version)
            # FIXME: there should be a better error for this
            except KeyError:
                continue
        return None

    def iterFilesInTrove(self, n, v, f, *args, **kw):
        for source in self.sources:
            try:
                for value in source.iterFilesInTrove(n, v, f, *args, **kw):
                    yield value
                return
            except NotImplementedError:
                pass
            except errors.TroveMissing:
                pass
        raise errors.TroveMissing(n,v)

def stack(*sources):
    """ create a trove source that will search first source1, then source2 """
    if len(sources) > 2:
        return stack(sources[0], stack(*sources[1:]))
    elif len(sources) == 1:
        return sources[0]
    elif not sources:
        return None
    else:
        source1, source2 = sources

    if source1 is source2:
        # trove source stacks may have different behavior than
        # individual trove sources, so always return a 
        # stack even when there's nothing to stack
        if isinstance(source1, TroveSourceStack):
            return source1
        return TroveSourceStack(source1)

    if isinstance(source1, TroveSourceStack):
        if source1.hasSource(source2):
            return source1
        source1 = source1.copy()
        source1.addSource(source2)
        return source1
    elif isinstance(source2, TroveSourceStack):
        # addSource will do the proper thing to add source2's sources to
        # the stack
        s = TroveSourceStack(source1)
        s.addSource(source2)
        return s
    return TroveSourceStack(*sources)

class AbstractJobSource(AbstractTroveSource):

    # new, modified and old files.  Used to describe the files returned 
    # by iterFilesInJob

    NEW_F = 0
    MOD_F = 1
    OLD_F = 2

    def iterAllJobs(self):
        raise NotImplementedError
    
    def findJob(self, name, oldVer, oldFla, newVer, newFla):
        raise NotImplementedError

    def findTroves(self, *args, **kw):
        raise NotImplementedError

    def getTroves(self, troves, withFiles=False):
        raise NotImplementedError

    def getTroveVersionList(self, name, withFlavors=False,
                            troveTypes=TROVE_QUERY_PRESENT):
        raise NotImplementedError

    def iterFilesInJob(self, job, sortByPath=False, withFiles=False,
                                                    withOldFiles=False):
        raise NotImplementedError


class JobSource(AbstractJobSource):

    def __init__(self, newTroveSource, oldTroveSource):
        self.newTroveSource = newTroveSource
        self.oldTroveSource = oldTroveSource
        self.jobMap = {}
        self.jobsByNew = {}
        self.oldTroveList = SimpleTroveSource()
        self.newTroveList = SimpleTroveSource()
        self.allTroveList = SimpleTroveSource()
        self.eraseJobs = []

    def iterAllJobs(self):
        return iter(self.jobMap)

    def getTroveCsList(self, jobList, withFiles=False):
        raise NotImplementedError
        # basically needs to call createChangeSet, which, of course,
        # defeats the whole point of doing this with a job list.

    def addJob(self, job, value=None):
        if value is None:
            self.jobMap[job[:3]] = job[3]
        else:
            self.jobMap[job[:3]] = value

        name = job[0]

        if job[1][0] is not None:
            self.oldTroveList.addTrove(name, *job[1])
            self.allTroveList.addTrove(name, *job[1])

        if job[2][0] is not None:
            self.newTroveList.addTrove(name, *job[2])
            self.allTroveList.addTrove(name, *job[2])
            self.jobsByNew[name, job[2][0], job[2][1]] = job

    def findTroves(self, *args, **kw):
        return self.allTroves.findTroves(*args, **kw)

    def findJobs(self, jobList):
        """ Finds a job given a changeSpec
            foo=--1.0 will match a fresh install to 1.0
            foo=1.0 will match a fresh install or an upgrade to 1.0
            foo will match an install, upgrade or erasure of foo
            foo=1.0-- will match an erasure of foo v. 1.0
            foo=1.0--2.0 will match an upgrade of foo from 1.0 to 2.0
        """
        allRes = {}

        newTroves = []
        oldTroves = []
        for (n, (oldVS, oldFS), (newVS, newFS), isAbs) in jobList:
            if isAbs:
                assert(not oldVS and not oldFS)

                newTroves.append((n, newVS, newFS))
                oldTroves.append((n, None, None))
                continue
            else:
                oldTroves.append((n, oldVS, oldFS))

                if newVS or newFS:
                    newTroves.append((n, newVS, newFS))

        newTroves = self.newTroveList.findTroves(None, newTroves, 
                                                 allowMissing=True)
        oldTroves = self.oldTroveList.findTroves(None, oldTroves)

        for (n, (oldVS, oldFS), (newVS, newFS), isAbs) in jobList:
            results = []
            if isAbs:
                newTups = newTroves.get((n, newVS, newFS), None)
                oldTups = oldTroves[n, None, None]
                oldTups.append((n, None, None))
            else:
                oldTups = oldTroves[n, oldVS, oldFS]

                if newVS or newFS:
                    newTups = newTroves[n, newVS, newFS]
                else:
                    newTups = None

            if newTups is None:
                for oldTup in oldTups:
                    job = (n, oldTup[1:], (None, None))
                    if job in self.jobMap:
                        results.append(job)
            else:
                for newTup in newTups:  
                    job = self.jobsByNew[newTup]
                    for oldTup in oldTups:
                        if job[1] == oldTup[1:]:
                            results.append(job)

            allRes[(n, (oldVS, oldFS), (newVS, newFS), isAbs)] = results

        return allRes

    def iterFilesInJob(self, jobTup, sortByPath=False, withFiles=False,
                                                    withOldFiles=False):
        # basically needs to call createChangeSet, which defeats the
        # purpose of this class.
        raise NotImplementedError
            
class ChangeSetJobSource(JobSource):
    def __init__(self, newTroveSource, oldTroveSource):
        self.csSource = ChangesetFilesTroveSource(oldTroveSource)
        JobSource.__init__(self, stack(self.csSource, newTroveSource), 
                                 stack(self.csSource, oldTroveSource))

    def addChangeSet(self, cs):
        self.csSource.addChangeSet(cs)
        
        for trvCs in cs.iterNewTroveList():
            name = trvCs.getName()
            newVer, newFla = trvCs.getNewVersion(), trvCs.getNewFlavor()
            oldVer, oldFla = trvCs.getOldVersion(), trvCs.getOldFlavor()
            isAbs = trvCs.isAbsolute()


            job = (name, (oldVer, oldFla), (newVer, newFla))
            self.addJob(job, (isAbs, cs))

        for (name, oldVer, oldFla) in cs.getOldTroveList():
            job = (name, (oldVer, oldFla), (None, None))
            self.addJob(job, (False, cs))
            self.eraseJobs.append(job)

    def getChangeSet(self, job):
        return self.csSource.getChangeSet(job)

    def getTroveChangeSet(self, job, withFiles=False):
        return self.getTroveChangeSets([job], withFiles=withFiles)[0]

    def getTroveChangeSets(self, jobList, withFiles=False):
        # NOTE: we can't store erasures as TroveChangeSets :(
        # they would fail to behave well with merges, so they're not allowed
        erasures = [ x for x in jobList if not x[2][0]]
        assert(not erasures)

        return self.csSource.getTroveChangeSets(jobList, withFiles=withFiles)
        
    def getTrove(self, n, v, f, withFiles=False):
        return self.csSource.getTrove(n, v, f, withFiles=withFiles)

    def iterFilesInJob(self, job, withFiles=False, withOldFiles=False,
                        sortByPath=False):
        # FIXME: do I need to get all files for a cs at once?
        iter = self._iterFilesInJob(job, withFiles, withOldFiles)
        if sortByPath:
            return sorted(iter, key=lambda x: x[1])
        else:
            return iter
                            
    def _iterFilesInJob(self, job, withFiles=False, withOldFiles=False):
        def _getOldFile(pathId, fileId, version):
            return self.oldTroveSource.getFileVersion(pathId, fileId, version)

        if withOldFiles:
            assert(withFiles)

        n, (oldVer, oldFla), (newVer, newFla) = job[:3]

        isDel = not newVer
        newTrove = None

        if not isDel:
            trvCs = self.getTroveChangeSet(job, withFiles=withFiles)
            oldTrove = None
        else:
            oldTrove = self.oldTroveSource.getTrove(n, oldVer, oldFla,
                                                    withFiles=True)
            trvCs = None

        if not withFiles:
            if isDel:
                return
            for fileInfo in itertools.chain(trvCs.getNewFileList(), 
                                            trvCs.getChangedFileList()):
                yield fileInfo
            return
        else:
            

            cs = self.getChangeSet(job)

            if isDel:
                fileList = [(x, self.OLD_F) for x in oldTrove.iterFileList()]

            else:
                newFiles = trvCs.getNewFileList()
                modFiles = trvCs.getChangedFileList()
                oldFiles = trvCs.getOldFileList()

                fileList = []
                fileList += [(x, self.NEW_F) for x in newFiles] 
                fileList += [(x, self.MOD_F) for x in modFiles]
                fileList += [((x, None, None, None), self.OLD_F) for x in oldFiles]


                if oldFiles or modFiles:
                    oldTrove = self.oldTroveSource.getTrove(n, oldVer, oldFla,
                                                            withFiles=True)

                if newFiles or modFiles:
                    newTrove = self.newTroveSource.getTrove(n, newVer, newFla,
                                                                withFiles=True)

            # sort files by pathId
            # FIXME this is job-wide, it probably needs to be changeset wide
            fileList.sort() 

            for (pathId, path, fileId, version), modType in fileList:
                oldFileObj = None
                fileObj = None

                if modType is self.NEW_F:
                    change = cs.getFileChange(None, fileId)
                    fileObj = files.ThawFile(change, pathId)
                    oldPath = oldFileId = oldVersion = oldFileObj = None
                elif modType is self.MOD_F:
                    (oldPath, oldFileId, oldVersion) = oldTrove.getFile(pathId)
                    change = cs.getFileChange(oldFileId, fileId)

                    if withOldFiles or files.fileStreamIsDiff(change):
                        oldFileObj = _getOldFile(pathId, oldFileId, oldVersion)

                    if files.fileStreamIsDiff(change):
                        fileObj = oldFileObj.copy()
                        fileObj.twm(change, fileObj)
                    else:
                        fileObj = files.ThawFile(change, pathId)

                    if path is None:
                        path = oldPath
                else:
                    assert(modType == self.OLD_F)
                    fileObj = None
                    if isDel:
                        oldPath, oldFileId, oldVersion = path, fileId, version
                        path = fileId = version = None
                    else:
                        (oldPath, oldFileId, oldVersion) = oldTrove.getFile(pathId)

                    oldFileObj = _getOldFile(pathId, oldFileId, oldVersion)

                if withOldFiles:
                    yield (pathId, path, fileId, version, fileObj, oldPath,
                           oldFileId, oldVersion, oldFileObj, modType)
                elif modType == self.OLD_F:
                    yield (pathId, oldPath, oldFileId, 
                           oldVersion, oldFileObj, modType)
                else:
                    yield pathId, path, fileId, version, fileObj, modType<|MERGE_RESOLUTION|>--- conflicted
+++ resolved
@@ -215,15 +215,9 @@
         implement.
     """
 
-<<<<<<< HEAD
-    def __init__(self, *args, **kw):
-        self.searchAsDatabase()
-        AbstractTroveSource.__init__(self, *args, **kw)
-=======
     def __init__(self, *args, **kwargs):
         self.searchAsDatabase()
         AbstractTroveSource.__init__(self, *args, **kwargs)
->>>>>>> a7329684
 
     def trovesByName(self, name):
         raise NotImplementedError
