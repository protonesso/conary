--- conflicted
+++ resolved
@@ -18,36 +18,6 @@
 
 import base64
 import xmlrpclib
-<<<<<<< HEAD
-import urllib
-import warnings
-import zlib
-
-try:
-    from cStringIO import StringIO
-except ImportError:
-    from StringIO import StringIO
-try:
-    # Use m2crypto for checking server certificates
-    from M2Crypto import SSL
-except ImportError:
-    SSL = None
-
-
-log = logging.getLogger(__name__)
-
-
-LocalHosts = set(['localhost', 'localhost.localdomain', '127.0.0.1',
-                  socket.gethostname()])
-
-from conary.lib import util
-
-
-class InfoURL(urllib.addinfourl):
-    def __init__(self, fp, headers, url, protocolVersion):
-        urllib.addinfourl.__init__(self, fp, headers, url)
-        self.protocolVersion = protocolVersion
-
     def getheader(self, headerName, default=None):
         """
         Compatibility method for python 2.7, which expects the response to
@@ -55,170 +25,6 @@
         """
         return self.headers.getheader(headerName, default)
 
-
-class DecompressFileObj:
-    "implements a wrapper file object that decompress()s data on the fly"
-    def __init__(self, fp):
-        self.fp = fp
-        self.dco = zlib.decompressobj()
-        self.readsize = 1024
-        self.available = ''
-
-    def _read(self, size=-1):
-        # get at least @size uncompressed data ready in the available
-        # buffer.  Returns False is there is no more to read at the moment
-        bufs = [self.available]
-        more = True
-        while size == -1 or len(self.available) < size:
-            # read some compressed data
-            buf = self.fp.read(self.readsize)
-            if not buf:
-                more = False
-                break
-            decomp = self.dco.decompress(buf)
-            bufs.append(decomp)
-        self.available = ''.join(bufs)
-        return more
-
-    def read(self, size=-1):
-        self._read(size)
-        if size == -1:
-            # return it all
-            ret = self.available
-            self.available = ''
-        else:
-            # return what's asked for
-            ret = self.available[:size]
-            self.available = self.available[size:]
-        return ret
-
-    def readline(self, size=-1):
-        bufs = []
-        haveline = False
-        while True:
-            havemore = self._read(1024)
-
-            bufs.append(self.available)
-            haveline = '\n' in self.available
-            self.available = ''
-
-            haveenough = size != -1 and sum(len(x) for x in bufs) > size
-            if (not havemore) or haveenough or haveline:
-                line = ''.join(bufs)
-                if haveline:
-                    i = line.index('\n') + 1
-                    if size != -1:
-                        i = min(i, size)
-                    ret = line[:i]
-                    self.available = line[i:]
-                    return ret
-                if size != -1 and len(line) > size:
-                    # return just what was asked
-                    ret = line[size:]
-                    self.available = line[:size]
-                    return ret
-                # otherwise return it all
-                return line
-
-    def close(self):
-        self.fp.close()
-        self.available = ''
-
-    def fileno(self):
-        return self.fp.fileno()
-
-
-class HTTPSConnection(httplib.HTTPConnection):
-    """
-    HTTPS connection that supports m2crypto contexts plus some other features.
-
-    m2crypto's httpslib isn't used here because it is too simple to bother
-    inheriting.
-
-    Currently supported "extra" features:
-     - Can pass in a list of peer certificate authorities.
-     - Can set the hostname used to check the peer's certificate.
-    """
-    default_port = httplib.HTTPS_PORT
-
-    def __init__(self, host, port=None, strict=None, caCerts=None,
-            commonName=None):
-        httplib.HTTPConnection.__init__(self, host, port, strict)
-        self.caCerts = caCerts
-        self.commonName = commonName
-
-        self.ssl_ctx = SSL.Context('sslv23')
-        if caCerts:
-            self.ssl_ctx.set_verify(SSL.verify_peer, depth=9)
-            paths = []
-            for path in caCerts:
-                paths.extend(sorted(list(glob.glob(path))))
-            for path in paths:
-                if os.path.isdir(path):
-                    self.ssl_ctx.load_verify_locations(capath=path)
-                elif os.path.exists(path):
-                    self.ssl_ctx.load_verify_locations(cafile=path)
-
-    def connect(self):
-        self.sock = SSL.Connection(self.ssl_ctx)
-        self.sock.clientPostConnectionCheck = self.checkSSL
-        self.sock.connect((self.host, self.port))
-
-    def adopt(self, sock):
-        """
-        Set this connection's underlying socket to C{sock} and wrap it with the
-        SSL connection object. Assume the socket is already open but has not
-        exchanged any SSL traffic.
-        """
-        self.sock = SSL.Connection(self.ssl_ctx, sock)
-        self.sock.setup_ssl()
-        self.sock.set_connect_state()
-        self.sock.connect_ssl()
-        if not self.checkSSL(self.sock.get_peer_cert(), self.host):
-            raise SSL.Checker.SSLVerificationError(
-                    'post connection check failed')
-
-    def close(self):
-        # See M2Crypto/httpslib.py:67
-        pass
-
-    def checkSSL(self, cert, host):
-        """
-        Peer cert checker that will use an alternate hostname for the
-        comparison, e.g. if the actual connect host is an IP this can be used
-        to specify the original hostname.
-        """
-        if self.commonName:
-            host = self.commonName
-        checker = SSL.Checker.Checker()
-        return checker(cert, host)
-
-
-_ipCache = {}
-
-
-def getIPAddress(hostAndPort):
-    host, port = urllib.splitport(hostAndPort)
-    if host in LocalHosts:
-        _ipCache[host] = host
-        return hostAndPort
-    try:
-        ret = socket.gethostbyname(host)
-    except (IOError, socket.error):
-        util.res_init()
-        # error looking up the host.  If this fails,
-        # the we fall back to the cache
-        if host in _ipCache:
-            ret = _ipCache[host]
-        else:
-            raise
-    else:
-        _ipCache[host] = ret
-    if port:
-        ret = "%s:%s" % (ret, port)
-    return ret
-=======
->>>>>>> a737c0c8
 
 from conary.lib import util, httputils
 
