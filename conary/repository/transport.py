--- conflicted
+++ resolved
@@ -18,660 +18,14 @@
 
 import base64
 import xmlrpclib
-<<<<<<< HEAD
-import urllib
-import warnings
-import zlib
-
-try:
-    from cStringIO import StringIO
-except ImportError:
-    from StringIO import StringIO
-try:
-    # Use m2crypto for checking server certificates
-    from M2Crypto import SSL
-except ImportError:
-    SSL = None
-
-
-log = logging.getLogger(__name__)
-
-
-LocalHosts = set(['localhost', 'localhost.localdomain', '127.0.0.1',
-                  socket.gethostname()])
-
-from conary.lib import util
-
-
-class InfoURL(urllib.addinfourl):
-    def __init__(self, fp, headers, url, protocolVersion):
-        urllib.addinfourl.__init__(self, fp, headers, url)
-        self.protocolVersion = protocolVersion
-
-
-class DecompressFileObj:
-    "implements a wrapper file object that decompress()s data on the fly"
-    def __init__(self, fp):
-        self.fp = fp
-        self.dco = zlib.decompressobj()
-        self.readsize = 1024
-        self.available = ''
-
-    def _read(self, size=-1):
-        # get at least @size uncompressed data ready in the available
-        # buffer.  Returns False is there is no more to read at the moment
-        bufs = [self.available]
-        more = True
-        while size == -1 or len(self.available) < size:
-            # read some compressed data
-            buf = self.fp.read(self.readsize)
-            if not buf:
-                more = False
-                break
-            decomp = self.dco.decompress(buf)
-            bufs.append(decomp)
-        self.available = ''.join(bufs)
-        return more
-
-    def read(self, size=-1):
-        self._read(size)
-        if size == -1:
-            # return it all
-            ret = self.available
-            self.available = ''
-        else:
-            # return what's asked for
-            ret = self.available[:size]
-            self.available = self.available[size:]
-        return ret
-
-    def readline(self, size=-1):
-        bufs = []
-        haveline = False
-        while True:
-            havemore = self._read(1024)
-
-            bufs.append(self.available)
-            haveline = '\n' in self.available
-            self.available = ''
-
-            haveenough = size != -1 and sum(len(x) for x in bufs) > size
-            if (not havemore) or haveenough or haveline:
-                line = ''.join(bufs)
-                if haveline:
-                    i = line.index('\n') + 1
-                    if size != -1:
-                        i = min(i, size)
-                    ret = line[:i]
-                    self.available = line[i:]
-                    return ret
-                if size != -1 and len(line) > size:
-                    # return just what was asked
-                    ret = line[size:]
-                    self.available = line[:size]
-                    return ret
-                # otherwise return it all
-                return line
-
-    def close(self):
-        self.fp.close()
-        self.available = ''
-
-    def fileno(self):
-        return self.fp.fileno()
-
-
-class HTTPSConnection(httplib.HTTPConnection):
-    """
-    HTTPS connection that supports m2crypto contexts plus some other features.
-
-    m2crypto's httpslib isn't used here because it is too simple to bother
-    inheriting.
-
-    Currently supported "extra" features:
-     * Can pass in a list of peer certificate authorities.
-     * Can set the hostname used to check the peer's certificate.
-    """
-    default_port = httplib.HTTPS_PORT
-
-    def __init__(self, host, port=None, strict=None, caCerts=None,
-            commonName=None):
-        httplib.HTTPConnection.__init__(self, host, port, strict)
-        self.caCerts = caCerts
-        self.commonName = commonName
-
-        self.ssl_ctx = SSL.Context('sslv23')
-        if caCerts:
-            self.ssl_ctx.set_verify(SSL.verify_peer, depth=9)
-            paths = []
-            for path in caCerts:
-                paths.extend(sorted(list(glob.glob(path))))
-            for path in paths:
-                if os.path.isdir(path):
-                    self.ssl_ctx.load_verify_locations(capath=path)
-                elif os.path.exists(path):
-                    self.ssl_ctx.load_verify_locations(cafile=path)
-
-    def connect(self):
-        self.sock = SSL.Connection(self.ssl_ctx)
-        self.sock.clientPostConnectionCheck = self.checkSSL
-        self.sock.connect((self.host, self.port))
-
-    def adopt(self, sock):
-        """
-        Set this connection's underlying socket to C{sock} and wrap it with the
-        SSL connection object. Assume the socket is already open but has not
-        exchanged any SSL traffic.
-        """
-        self.sock = SSL.Connection(self.ssl_ctx, sock)
-        self.sock.setup_ssl()
-        self.sock.set_connect_state()
-        self.sock.connect_ssl()
-        if not self.checkSSL(self.sock.get_peer_cert(), self.host):
-            raise SSL.Checker.SSLVerificationError(
-                    'post connection check failed')
-
-    def close(self):
-        # See M2Crypto/httpslib.py:67
-        pass
-
-    def checkSSL(self, cert, host):
-        """
-        Peer cert checker that will use an alternate hostname for the
-        comparison, e.g. if the actual connect host is an IP this can be used
-        to specify the original hostname.
-        """
-        if self.commonName:
-            host = self.commonName
-        checker = SSL.Checker.Checker()
-        return checker(cert, host)
-
-
-_ipCache = {}
-
-
-def getIPAddress(hostAndPort):
-    host, port = urllib.splitport(hostAndPort)
-    if host in LocalHosts:
-        _ipCache[host] = host
-        return hostAndPort
-    try:
-        ret = socket.gethostbyname(host)
-    except (IOError, socket.error):
-        util.res_init()
-        # error looking up the host.  If this fails,
-        # the we fall back to the cache
-        if host in _ipCache:
-            ret = _ipCache[host]
-        else:
-            raise
-    else:
-        _ipCache[host] = ret
-    if port:
-        ret = "%s:%s" % (ret, port)
-    return ret
-
-
-def clearIPCache():
-    _ipCache.clear()
-
-
-class URLOpener(urllib.FancyURLopener):
-    '''Replacement class for urllib.FancyURLopener'''
-    contentType = 'application/x-www-form-urlencoded'
-
-    localhosts = LocalHosts
-
-    # For debugging purposes only
-    _sendConaryProxyHostHeader = True
-
-    def __init__(self, *args, **kw):
-        self.caCerts = kw.pop('caCerts', None)
-        self.compress = False
-        self.abortCheck = None
-        self.usedProxy = False
-        self.proxyHost = None
-        self.proxyProtocol = None
-        self.retries = kw.pop('retries', 3)
-        self.proxyRetries = max(kw.pop('proxyRetries', 7), self.retries)
-        # FIXME: this should go away in a future release.
-        # forceProxy is used to ensure that if the proxy returns some
-        # bogus address like "localhost" from a URL fetch, we can
-        # be sure to use the proxy the next time we speak to the proxy
-        # too.
-        self.forceProxy = kw.pop('forceProxy', False)
-        urllib.FancyURLopener.__init__(self, *args, **kw)
-
-    def setCompress(self, compress):
-        self.compress = compress
-
-    def setAbortCheck(self, check):
-        self.abortCheck = check
-
-    def open_https(self, url, data=None):
-        return self.open_http(url, data=data, ssl=True)
-
-    def _splitport(self, hostport, defaultPort, getIP=True):
-        host, port = urllib.splitport(hostport)
-        if port is None:
-            port = defaultPort
-        if getIP:
-            return (getIPAddress(host), int(port))
-        else:
-            return (host, int(port))
-
-    def proxy_ssl(self, proxy, endpoint, proxyAuth):
-        host, port = self._splitport(proxy, 3128)
-        endpointHost, endpointPort = self._splitport(endpoint,
-            httplib.HTTPS_PORT, getIP=False)
-        sock = socket.socket(socket.AF_INET, socket.SOCK_STREAM)
-        try:
-            sock.connect((host, port))
-        except socket.error, e:
-            raise
-
-        sock.sendall("CONNECT %s:%s HTTP/1.0\r\n" %
-                                         (endpointHost, endpointPort))
-        sock.sendall("User-Agent: %s\r\n" % Transport.user_agent)
-        if proxyAuth:
-            sock.sendall("Proxy-Authorization: Basic %s\r\n" % proxyAuth)
-        sock.sendall('\r\n')
-
-        # Have HTTPResponse parse the status line for us
-        resp = httplib.HTTPResponse(sock, strict=True)
-        resp.begin()
-
-        if resp.status != 200:
-            # Fake a socket error, use a code that make it obvious it hasn't
-            # been generated by the socket library
-            raise socket.error(-71,
-                               "Error talking to HTTP proxy %s:%s: %s (%s)" %
-                               (host, port, resp.status, resp.reason))
-
-        # We can safely close the response, it duped the original socket
-        resp.close()
-
-        # Wrap the socket in an SSL socket
-        if SSL and self.caCerts:
-            # Doing server cert checking; use m2crypto
-            h = HTTPSConnection(endpointHost, endpointPort,
-                    caCerts=self.caCerts, commonName=endpointHost)
-            h.adopt(sock)
-        else:
-            # No cert checking or no m2crypto
-            h = httplib.HTTPConnection(endpointHost, endpointPort)
-            # This is a bit unclean
-            h.sock = self._wrapSsl(sock)
-
-        # Force HTTP/1.0 (this is the default for the old-style HTTP;
-        # new-style HTTPConnection defaults to 1.1)
-        h._http_vsn = 10
-        h._http_vsn_str = 'HTTP/1.0'
-        return h
-
-    def _wrapSsl(self, sock):
-        # python 2.6 deprecates socket.ssl in favor of ssl.SSLSocket
-        if sys.version_info[:2] == (2, 6):
-            import ssl
-            return ssl.SSLSocket(sock)
-        # Old-style Python
-        sslSock = socket.ssl(sock, None, None)
-        return httplib.FakeSocket(sock, sslSock)
-
-    def proxyBypass(self, proxy, host, useConaryProxy):
-        if self.forceProxy:
-            return False
-        # Split the port and username/pass from proxy
-        proxyHost = urllib.splituser(urllib.splitport(proxy)[0])[1]
-
-        destHost = urllib.splitport(host)[0]
-
-        # don't proxy localhost unless the proxy is running on
-        # localhost as well
-        if destHost in self.localhosts and proxyHost not in self.localhosts:
-            return True
-
-        if useConaryProxy:
-            return False
-
-        # filter based on the no_proxy env var
-        npFilt = util.noproxyFilter()
-        return npFilt.bypassProxy(destHost)
-
-    def createConnection(self, url, ssl=False, withProxy=False):
-        """Return a HTTP/S connection suitable for use by open_http().
-
-        @param url: A string containing a URL, or a tuple (proxyhost, url)
-        @type  url: C{str} or C{tuple}
-        @return: C{tuple} (HTTPConnection, url, selector, headers)
-        """
-        # Return an HTTP or HTTPS class suitable for use by open_http
-        self.usedProxy = False
-        if ssl:
-            protocol = 'https'
-        else:
-            protocol = 'http'
-
-        if withProxy:
-            # DEPRECATED: Check self.proxies again to see if a proxy should be
-            # used. The only apparent consumer is netclient.httpPutFile, which
-            # should be using the same interface as everyone else.  This
-            # duplicates code from URLOpener.open().
-            assert isinstance(url, str)
-            proxy = self.proxies.get(protocol, None)
-            if proxy:
-                proxy = util.ProtectedString(proxy)
-                urltype, proxyhost = urllib.splittype(proxy)
-                proxyhost = util.ProtectedString(proxyhost)
-                host, selector = urllib.splithost(proxyhost)
-                url = (host, protocol + ':' + url)
-
-        useConaryProxy = False
-        user_passwd = None
-        proxyUserPasswd = None
-        if isinstance(url, str):
-            # Target is NOT a proxy.
-            host, selector = urllib.splithost(url)
-            if host:
-                user_passwd, host = urllib.splituser(host)
-                if user_passwd:
-                    user_passwd = util.ProtectedString(user_passwd)
-                host = urllib.unquote(host)
-            realhost = host
-            urlstr = "%s://%s%s" % (protocol, host, selector)
-            # We used to send an absolute URI here, instead of just the
-            # selector.
-            # Although this is not totally against standards, it's confusing
-            # PGP servers as well as causing reports of connection
-            # reset by peer errors (CNY-2324)
-            # The original reason why we were sending the full URL was virtual
-            # hosts. Indeed, repositories iwere sometimes expecting an
-            # absolute URIthere (making it more strict than a regular HTTP
-            # server), # but that started to break when we added HTTP proxies
-            # into the mix, for which we have no control over what the
-            # selector is (and for the proxies we tested it's a relative URI)
-        else:
-            # Target IS a proxy.
-            # Check to see if it's a conary proxy, in which case the behavior
-            # is slightly different (no tunneling of SSL).
-            proxy = self.proxies[protocol]
-            proxyUrlType, proxyhost = urllib.splittype(proxy)
-            useConaryProxy = proxyUrlType in ('conary', 'conarys')
-
-            self.proxyProtocol = proxyUrlType
-
-            host, selector = url
-            proxyUserPasswd, host = urllib.splituser(host)
-            if proxyUserPasswd:
-                proxyUserPasswd = util.ProtectedString(proxyUserPasswd)
-            urltype, rest = urllib.splittype(selector)
-            url = rest
-            user_passwd = None
-            if urltype.lower() not in ['http', 'https']:
-                realhost = None
-            else:
-                realhost, rest = urllib.splithost(rest)
-                if realhost:
-                    user_passwd, realhost = urllib.splituser(realhost)
-                if user_passwd:
-                    user_passwd = util.ProtectedString(user_passwd)
-                    selector = "%s://%s%s" % (urltype, realhost, rest)
-                if self.proxyBypass(host, realhost, useConaryProxy):
-                    host = realhost
-                    selector = rest
-                else:
-                    self.usedProxy = True
-                    # To make it visible for users of this object
-                    # that we're going through a proxy
-                    self.proxyHost = host
-                    if useConaryProxy:
-                        # override ssl setting to talk the right protocol to
-                        # the proxy - the proxy will take the real url and
-                        # communicate either ssl or not as appropriate
-
-                        # Other proxies will not support proxying ssl over !ssl
-                        # or vice versa.
-                        ssl = (proxyUrlType == 'conarys')
-            urlstr = selector
-
-        if not host:
-            raise IOError(('http error', 'no host given'))
-        if not self.usedProxy:
-            ipOrHost = getIPAddress(host)
-        else:
-            ipOrHost = host
-
-        if user_passwd:
-            auth = util.ProtectedString(base64.b64encode(user_passwd))
-        else:
-            auth = None
-        if proxyUserPasswd:
-            proxyAuth = util.ProtectedString(base64.b64encode(proxyUserPasswd))
-        else:
-            proxyAuth = None
-
-        headers = []
-
-        if ssl:
-            if self.caCerts and not SSL:
-                # There are two places to do cert checking but we only want to
-                # warn once, so check for this early.
-                warnings.warn('m2crypto not installed; server certificates '
-                        'will not be validated')
-
-            if host != realhost and not useConaryProxy:
-                # Target: HTTPS proxy, origin server may or may not be SSL
-                h = self.proxy_ssl(host, realhost, proxyAuth)
-
-            elif self.caCerts and SSL:
-                # Target: HTTPS origin server or conary proxy
-
-                # If cert checking is requested use our HTTPSConnection (which
-                # uses m2crypto)
-                commonName = urllib.splitport(host)[0]
-                h = HTTPSConnection(ipOrHost, caCerts=self.caCerts,
-                                    commonName=commonName)
-            else:
-                # Target: HTTPS origin server or conary proxy
-
-                # Either no cert checking was requested, or we don't have the
-                # module to support it, so use vanilla httpslib.
-                h = httplib.HTTPSConnection(ipOrHost)
-        else:
-            # Target: HTTP proxy or conary proxy or origin server
-            h = httplib.HTTPConnection(ipOrHost)
-
-            if host != realhost and not useConaryProxy and proxyAuth:
-                headers.append(("Proxy-Authorization",
-                                "Basic " + proxyAuth))
-        # Force HTTP/1.0 (this is the default for the old-style HTTP;
-        # new-style HTTPConnection defaults to 1.1)
-        h._http_vsn = 10
-        h._http_vsn_str = 'HTTP/1.0'
-
-        if realhost:
-            headers.append(('Host', realhost))
-        else:
-            headers.append(('Host', host))
-        if useConaryProxy and self._sendConaryProxyHostHeader:
-            # Add a custom header to tell the proxy which name we contacted it
-            # on
-            headers.append(('X-Conary-Proxy-Host', host))
-        if auth:
-            headers.append(('Authorization', 'Basic %s' % auth))
-        return h, urlstr, selector, headers
-
-    def open_http(self, url, data=None, ssl=False):
-        """override this WHOLE FUNCTION to change
-           one magic string -- the content type --
-           which is hardcoded in (this version also supports https)"""
-        # Splitting some of the functionality so we can reuse this code with
-        # PUT requests too
-
-        # Retry the connection if the remote end closes the connection
-        # without sending a response. This may happen after shutting
-        # down the SSL stream (BadStatusLine), or without doing so
-        # (socket.sslerror)
-        resetResolv = False
-        if isinstance(url, tuple):
-            retryCount = self.proxyRetries
-            connection = url[1] + ' using ' + url[0] + ' as a proxy'
-        else:
-            retryCount = self.retries
-            connection = url
-        timer = BackoffTimer()
-        connectFailed = False
-        for i in range(retryCount):
-            try:
-                h, urlstr, selector, headers = self.createConnection(
-                    url, ssl=ssl)
-                if data is not None:
-                    h.putrequest('POST', selector)
-                    if self.compress:
-                        h.putheader('Content-encoding', 'deflate')
-                        data = zlib.compress(data, 9)
-                    h.putheader('Content-type', self.contentType)
-                    h.putheader('Content-length', '%d' % len(data))
-                    h.putheader('Accept-encoding', 'deflate')
-                else:
-                    h.putrequest('GET', selector)
-                for args in itertools.chain(headers, self.addheaders):
-                    h.putheader(*args)
-                h.endheaders()
-                if data is not None:
-                    h.send(data)
-                # wait for a response
-                self._wait(h)
-                response = h.getresponse()
-                errcode, errmsg = response.status, response.reason
-                headers = response.msg
-                fp = response.fp
-                break
-            except (socket.sslerror, socket.gaierror), e:
-                if e.args[0] == 'socket error':
-                    e = e.args[1]
-                self._processSocketError(e)
-                if isinstance(e, socket.gaierror):
-                    if e.args[0] == socket.EAI_AGAIN:
-                        pass
-                    else:
-                        connectFailed = True
-                        break
-                elif isinstance(e, socket.sslerror):
-                    pass
-                else:
-                    connectFailed = True
-                    break
-            except httplib.BadStatusLine:
-                # closed connection without sending a response.
-                pass
-            except socket.error, e:
-                self._processSocketError(e)
-                raise e
-            # try resetting the resolver - /etc/resolv.conf
-            # might have changed since this process started.
-            if not resetResolv:
-                util.res_init()
-                resetResolv = True
-
-            # Sleep and try again, per RFC 2616 s. 8.2.4
-            timer.sleep()
-        else:
-            # we've run out of tries and so we've failed
-            connectFailed = True
-        if connectFailed:
-            log.info("Failed to connect to %s. Aborting after "
-                      "%i of %i tries." % (connection, i + 1, retryCount))
-            raise
-        elif i:
-            log.info("Suceeded to connect to %s after "
-                      "%i of %i tries." % (connection, i + 1, retryCount))
-
-        if errcode == 200:
-            encoding = headers.get('Content-encoding', None)
-            if encoding == 'deflate':
-                # disable until performace is better
-                #fp = DecompressFileObj(fp)
-                fp = util.decompressStream(fp)
-                fp.seek(0)
-
-            protocolVersion = "HTTP/%.1f" % (response.version / 10.0)
-            return InfoURL(fp, headers, urlstr, protocolVersion)
-        else:
-            self.handleProxyErrors(errcode)
-            return self.http_error(urlstr, fp, errcode, errmsg, headers, data)
-
-    def handleProxyErrors(self, errcode):
-        e = None
-        if errcode == 503:
-            # Service unavailable, make it a socket error
-            e = socket.error(111, "Service unavailable")
-        elif errcode == 502:
-            # Bad gateway (server responded with some broken answer)
-            e = socket.error(111, "Bad Gateway (error reported by proxy)")
-        if e:
-            self._processSocketError(e)
-            raise e
-
-    def _processSocketError(self, error):
-        if not self.proxyHost:
-            return
-        # Add the name of the real proxy
-        if self.proxyProtocol.startswith('http'):
-            pt = 'HTTP'
-        else:
-            pt = 'Conary'
-        error.args = (error[0], "%s (via %s proxy %s)" %
-            (error[1], pt, self.proxyHost))
-
-    def _wait(self, h):
-        # wait for data if abortCheck is set
-        if self.abortCheck:
-            check = self.abortCheck
-        else:
-            check = lambda: False
-
-        pollObj = select.poll()
-        pollObj.register(h.sock.fileno(), select.POLLIN)
-
-        lastTimeout = time.time()
-        while True:
-            if check():
-                raise AbortError
-            # wait 5 seconds for a response
-            try:
-                l = pollObj.poll(5000)
-            except select.error, err:
-                if err.args[0] == errno.EINTR:
-                    # Interrupted system call -- we caught a signal but
-                    # it was handled safely.
-                    continue
-                raise
-
-            if not l:
-                # still no response from the server.  send a space to
-                # keep the connection alive - in case the server is
-                # behind a load balancer/firewall with short
-                # connection timeouts.
-                now = time.time()
-                if now - lastTimeout > 14.9:
-                    h.send(' ')
-                    lastTimeout = now
-            else:
-                # ready to read response
-                break
-
-    def http_error_default(self, url, fp, errcode, errmsg, headers, data=None):
-        raise TransportError("Unable to open %s: %s" % (url, errmsg))
-=======
 
 from conary.lib import util, httputils
->>>>>>> cc2e4178
 
 # For compatibility
 AbortError = httputils.AbortError
 URLOpener = httputils.URLOpener
 TransportError = httputils.TransportError
+
 
 class ConaryURLOpener(URLOpener):
     """An opener aware of the conary proxies"""
