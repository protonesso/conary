--- conflicted
+++ resolved
@@ -110,12 +110,7 @@
             raise
         except:
             print >> sys.stderr, "exception occurred while committing change set"
-<<<<<<< HEAD
-            exc = sys.exc_info()
-            print >> sys.stderr, ''.join(traceback.format_exception(*exc))
-=======
             print >> sys.stderr, ''.join(traceback.format_exception(*sys.exc_info()))
->>>>>>> 24d108d4
             print >> sys.stderr, "attempting rollback"
             self.troveStore.rollback()
             raise
