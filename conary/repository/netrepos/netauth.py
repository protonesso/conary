#
# Copyright (c) 2004-2005 rPath, Inc.
#
# This program is distributed under the terms of the Common Public License,
# version 1.0. A copy of this license should have been distributed with this
# source file in a file called LICENSE. If it is not present, the license
# is always available at http://www.opensource.org/licenses/cpl.php.
#
# This program is distributed in the hope that it will be useful, but
# without any waranty; without even the implied warranty of merchantability
# or fitness for a particular purpose. See the Common Public License for
# full details.
#
import md5
import os
import re
import sys

from conary import sqlite3
from conary.repository import errors
from conary.repository.netrepos import schema
from conary.lib.tracelog import logMe

# FIXME: remove these compatibilty error classes later
UserAlreadyExists = errors.UserAlreadyExists
GroupAlreadyExists = errors.GroupAlreadyExists

class NetworkAuthorization:
<<<<<<< HEAD
    def check(self, authToken, write = False, admin = False, label = None, 
              trove = None):
        logMe(2, authToken[0], write, admin, label, trove)
=======

    def getAuthGroups(self, cu, authToken):
        logMe(authToken[0], authToken[2], authToken[3])
        # Find what group this user belongs to

        # anonymous users should come through as anonymous, not None
        assert(authToken[0])
        cu.execute("""SELECT salt, password, userGroupId 
                            FROM 
                                Users, UserGroupMembers
                            WHERE
                                user = ? AND
                                Users.userId = UserGroupMembers.userId""",
                   authToken[0])

        groupsFromUser = [ x for x in cu ]
        
        if groupsFromUser:
            # each user can only appear once (by constraint), so we only
            # need to validate the password once
            if not self.checkPassword(groupsFromUser[0][0], 
                                      groupsFromUser[0][1],
                                      authToken[1]):
                raise errors.InsufficientPermission

            groupsFromUser = [ x[2] for x in groupsFromUser ]

        if authToken[2] is not None:
            # look up entitlements
            cu.execute("""
                  SELECT userGroupId 
                        FROM EntitlementGroups, Entitlements 
                  WHERE 
                        entGroup=? AND 
                        entitlement=? AND
                        EntitlementGroups.entGroupId == Entitlements.entGroupId
                """, authToken[2], authToken[3])
            groupsFromUser += [ x[0] for x in cu ]

        return groupsFromUser

    def check(self, authToken, write = False, admin = False, label = None, 
              trove = None):
        logMe(2, authToken[0], authToken[1], authToken[2], write, admin, 
              label, trove)

>>>>>>> 845a6799
        if label and label.getHost() != self.name:
            raise errors.RepositoryMismatch

        if not authToken[0]:
            return False

        cu = self.db.cursor()

        groupIds = self.getAuthGroups(cu, authToken)

        stmt = """
        select Items.item
        from Permissions join items using (itemId)
        """

        where = ["Permissions.userGroupId IN (%s)" % 
                    ",".join("%d" % x for x in groupIds) ]
        params = []

        if label:
            where.append("""
            (
            Permissions.labelId = 0 OR
            Permissions.labelId in
                ( select labelId from Labels where Labels.label = ? )
            )
            """)
            params.append(label.asString())

        if write:
            where.append("Permissions.write=1")

        if admin:
            where.append("Permissions.admin=1")

        if where:
            stmt += "WHERE " + " AND ".join(where)

        cu.execute(stmt, params)

        for (troveName,) in cu:
            if troveName=='ALL' or not trove:
                regExp = None
            else:
                import epdb
                epdb.st()
                regExp = self.reCache.get(troveName, None)
                if regExp is None:
                    regExp = re.compile(troveName)
                    self.reCache[troveName] = regExp

            if not regExp or regExp.match(trove):
                return True

        return False

    def checkTrove(self, pattern, trove):
        if pattern=='ALL':
            return True

        regExp = self.reCache.get(pattern, None)
        if regExp is None:
            regExp = re.compile(pattern)
            self.reCache[trove] = regExp

        if regExp.match(trove):
            return True

        return False

    def checkPassword(self, salt, password, challenge):
        m = md5.new()
        m.update(salt)
        m.update(challenge)

        return m.hexdigest() == password

    def checkUserPass(self, authToken, label = None):
        logMe(2, authToken[0], label)
        if label and label.getHost() != self.name:
            raise errors.RepositoryMismatch

        cu = self.db.cursor()

        stmt = "SELECT salt, password FROM Users WHERE user=?"
        cu.execute(stmt, authToken[0])

        for (salt, password) in cu:
            m = md5.new()
            m.update(salt)
            m.update(authToken[1])
            if m.hexdigest() == password:
                return True

        return False

    def checkIsFullAdmin(self, user, password):
        cu = self.db.cursor()
        cu.execute("""SELECT salt, password
                        FROM userPermissions
                        WHERE User=? AND admin=1""", user)

        for (salt, cryptPassword) in cu:
            if not self.checkPassword(salt, cryptPassword, password):
                return False
            return True

        return False

    def addAcl(self, userGroup, trovePattern, label, write, capped, admin):
        cu = self.db.cursor()

        # XXX This functionality is available in the TroveStore class
        #     refactor so that the code is not in two places
        if trovePattern:
            cu.execute("SELECT * FROM Items WHERE item=?", trovePattern)
            itemId = cu.fetchone()
            if itemId:
                itemId = itemId[0]
            else:
                cu.execute("INSERT INTO Items (itemId, item) VALUES(NULL, ?)",
                           trovePattern)
                itemId = cu.lastrowid
        else:
            itemId = 0

        if label:
            cu.execute("SELECT * FROM Labels WHERE label=?", label)
            labelId = cu.fetchone()
            if labelId:
                labelId = labelId[0]
            else:
                cu.execute("INSERT INTO Labels VALUES(NULL, ?)", label)
                labelId = cu.lastrowid
        else:
            labelId = 0


        try:
            cu.execute("""INSERT INTO Permissions
                            SELECT userGroupId, ?, ?, ?, ?, ? FROM
                                (SELECT userGroupId FROM userGroups WHERE
                                userGroup=?)
                        """, labelId, itemId, write, capped, admin, userGroup)
        except sqlite3.ProgrammingError, e:
            if str(e) == 'columns userGroupId, labelId, itemId are not unique':
                self.db.rollback()
                raise errors.PermissionAlreadyExists, "labelId: '%s', itemId: '%s'" % (labelId, itemId)
            raise

        self.db.commit()

    def editAcl(self, userGroup, oldTroveId, oldLabelId, troveId, labelId,
            write, capped, admin):

        cu = self.db.cursor()

        userGroupId = self.getGroupIdByName(userGroup)

        try:
            cu.execute("""UPDATE Permissions SET
                              labelId = ?,
                              itemId = ?,
                              write = ?,
                              capped = ?,
                              admin = ?
                            WHERE userGroupId=? AND
                                labelId=? AND itemId=?
                        """, labelId, troveId, write, capped, admin,
                        userGroupId, oldLabelId, oldTroveId)
        except sqlite3.ProgrammingError, e:
            if str(e) == 'columns userGroupId, labelId, itemId are not unique':
                self.db.rollback()
                raise errors.PermissionAlreadyExists, "labelId: '%s', itemId: '%s'" % (labelId, itemId)
            raise

        self.db.commit()

    def deleteAcl(self, userGroupId, labelId, itemId):
        cu = self.db.cursor()

        stmt = """DELETE FROM Permissions
                  WHERE userGroupId=? AND
                        (labelId=? OR (labelId IS NULL AND ? IS NULL)) AND
                        (itemId=? OR (itemId IS NULL AND ? IS NULL))"""

        cu.execute(stmt, userGroupId, labelId, labelId, itemId, itemId)
        self.db.commit()

    def _uniqueUser(self, cu, user):
        """
        Returns True if the username is unique.  Raises UserAlreadyExists
        if it is not unique
        """
        cu.execute("""
            SELECT COUNT(userId)
            FROM Users WHERE LOWER(User)=LOWER(?)
        """, user)
        if cu.next()[0]:
            raise errors.UserAlreadyExists, 'user: %s' % user
        return True

    def _uniqueUserGroup(self, cu, usergroup):
        """
        Returns True if the username is unique.  Raises UserAlreadyExists
        if it is not unique
        """
        cu.execute("""
            SELECT COUNT(userGroupId)
            FROM UserGroups WHERE LOWER(UserGroup)=LOWER(?)
        """, usergroup)
        if cu.next()[0]:
            raise errors.GroupAlreadyExists, 'usergroup: %s' % usergroup
        return True

    def addUser(self, user, password):
        salt = os.urandom(4)

        m = md5.new()
        m.update(salt)
        m.update(password)
        return self.addUserByMD5(user, salt, m.hexdigest())

    def addUserByMD5(self, user, salt, password):

        #Insert the UserGroup first, but since usergroups can be added
        #and deleted at will, and sqlite uses a MAX(id)+1 approach to
        #sequencing, use max(userId, userGroupId)+1 so that userId and
        #userGroupId can be in sync.  This will leave lots of holes, and
        #will probably need to be changed if conary moves to another db.
        cu = self.db.cursor()

        #Check to make sure the user is unique in both the user and UserGroup
        #tables
        self._uniqueUserGroup(cu, user)
        self._uniqueUser(cu, user)

        try:
            # XXX: ahhh, how we miss real sequences...
            cu.execute("""INSERT INTO UserGroups
            SELECT MAX(
            (SELECT IFNULL(MAX(userId),0) FROM Users),
            (SELECT IFNULL(MAX(userGroupId),0) FROM UserGroups)
            )+1, ? """, user)
        except sqlite3.ProgrammingError, e:
            if str(e) == 'column userGroup is not unique':
                raise errors.GroupAlreadyExists, 'group: %s' % user
            raise

        userGroupId = cu.lastrowid

        try:
            cu.execute("INSERT INTO Users VALUES (?, ?, ?, ?)",
                       (userGroupId, user, salt, password))
        except sqlite3.ProgrammingError, e:
            if str(e) == 'column user is not unique':
                raise errors.UserAlreadyExists, 'user: %s' % user
            raise

        userId = cu.lastrowid
        cu.execute("INSERT INTO UserGroupMembers VALUES (?, ?)",
                   userGroupId, userGroupId)

        self.db.commit()
        return userId

    def deleteUserByName(self, user, commit = True):
        cu = self.db.cursor()

        sql = "SELECT userId FROM Users WHERE user=?"
        cu.execute(sql, user)
        try:
            userId = cu.next()[0]
        except StopIteration:
            raise errors.UserNotFound(user)

        return self.deleteUser(userId, user, commit)

    def deleteUserById(self, userId, commit = True):
        cu = self.db.cursor()

        sql = "SELECT user FROM Users WHERE userId=?"
        cu.execute(sql, userId)
        try:
            user = cu.next()[0]
        except StopIteration:
            raise errors.UserNotFound(user)

        return self.deleteUser(userId, user, commit)

    def deleteUser(self, userId, user, commit = True):
        # Need to do a lot of stuff:
        # UserGroups, Users, and all ACLs

        cu = self.db.cursor()

        try:
            #First delete the user from all the groups
            sql = "DELETE from UserGroupMembers WHERE userId=?"
            cu.execute(sql, userId)


            #Then delete the UserGroup created with the name of that user
            try:
                self.deleteGroup(user, False)
            except StopIteration, e:
                # Ignore the StopIteration error as it means there was no
                # Group matching that name.  Probably because the group
                # was deleted beforehand
                pass

            #Now delete the user-self
            sql = "DELETE from Users WHERE userId=?"
            cu.execute(sql, userId)

            if commit:
                self.db.commit()
        except Exception, e:
            if commit:
                self.db.rollback()

            raise e
        return True

    def changePassword(self, user, newPassword):
        cu = self.db.cursor()

        salt = os.urandom(4)

        m = md5.new()
        m.update(salt)
        m.update(newPassword)
        password = m.hexdigest()

        cu.execute("UPDATE Users SET password=?, salt=? WHERE user=?",
                   password, salt, user)
        self.db.commit()

    def getUserGroups(self, user):
        cu = self.db.cursor()
        cu.execute("""SELECT UserGroups.userGroup
                      FROM UserGroups, Users, UserGroupMembers
                      WHERE UserGroups.userGroupId = UserGroupMembers.userGroupId AND
                            UserGroupMembers.userId = Users.userId AND
                            Users.user = ?""", user)

        return [row[0] for row in cu]

    def iterUsers(self):
        cu = self.db.cursor()
        cu.execute("SELECT userId, user FROM Users")

        for row in cu:
            yield row

    def iterGroups(self):
        cu = self.db.cursor()
        cu.execute("SELECT userGroupId, userGroup FROM UserGroups")

        for row in cu:
            yield row

    def iterGroupsByUserId(self, userId):
        cu = self.db.cursor()
        cu.execute("""SELECT UserGroups.userGroupId, UserGroups.userGroup
                      FROM UserGroups INNER JOIN UserGroupMembers ON
                      UserGroups.userGroupId = UserGroupMembers.userGroupId
                      WHERE UserGroupMembers.userId=?""", userId)

        for row in cu:
            yield row

    def iterGroupMembers(self, userGroupId):
        cu = self.db.cursor()
        cu.execute("""SELECT Users.user FROM UserGroupMembers, Users
                      WHERE Users.userId = UserGroupMembers.userId AND
                      UserGroupMembers.userGroupId=?""", userGroupId)

        for row in cu:
            yield row[0]

    def iterPermsByGroupId(self, userGroupId):
        cu = self.db.cursor()
        cu.execute("""SELECT Permissions.labelId, Labels.label,
                             PerItems.itemId, PerItems.item,
                             write, capped, admin
                      FROM Permissions
                      LEFT OUTER JOIN Items AS PerItems ON
                          PerItems.itemId = Permissions.itemId
                      LEFT OUTER JOIN Labels ON
                          Permissions.labelId = Labels.labelId
                      WHERE userGroupId=?""", userGroupId)

        for row in cu:
            yield row

    def getGroupNameById(self, userGroupId):
        cu = self.db.cursor()

        cu.execute("SELECT userGroup from UserGroups WHERE userGroupId=?",
            userGroupId)

        return cu.next()[0]

    def getGroupIdByName(self, userGroupName):
        cu = self.db.cursor()

        cu.execute("SELECT userGroupId FROM UserGroups WHERE userGroup=?",
            userGroupName)

        return cu.next()[0]

    def getUserIdByName(self, userName):
        cu = self.db.cursor()

        cu.execute("SELECT userId FROM Users WHERE user=?",
                   userName)

        return cu.next()[0]

    def addGroup(self, userGroupName):
        cu = self.db.cursor()

        #Check to make sure the group is unique
        self._uniqueUserGroup(cu, userGroupName)

        try:
            cu.execute("INSERT INTO UserGroups (userGroup) VALUES (?)", userGroupName)
        except sqlite3.ProgrammingError, e:
            self.db.rollback()
            if str(e) == 'column userGroup is not unique':
                raise errors.GroupAlreadyExists, "group: %s" % userGroupName
            raise

        self.db.commit()
        return cu.lastrowid

    def renameGroup(self, userGroupId, userGroupName):
        cu = self.db.cursor()

        #See if we're actually going to do any work:
        currentGroupName = self.getGroupNameById(userGroupId)
        if currentGroupName != userGroupName:
            if currentGroupName.lower() != userGroupName.lower():
                #Check to make sure the group is unique
                self._uniqueUserGroup(cu, userGroupName)
            #else we're just changing case.

            try:
                cu.execute("UPDATE UserGroups SET userGroup=? WHERE userGroupId=?", userGroupName, userGroupId)
            except sqlite3.ProgrammingError, e:
                self.db.rollback()
                if str(e) == 'column userGroup is not unique':
                    raise errors.GroupAlreadyExists, "group: %s" % userGroupName
                raise

            self.db.commit()

    def updateGroupMembers(self, userGroupId, members):
        #Do this in a transaction
        cu = self.db.cursor()

        #First drop all the current members
        cu.execute ("DELETE FROM UserGroupMembers WHERE userGroupId=?", userGroupId)

        #now add the new members
        for userId in members:
            self.addGroupMember(userGroupId, userId, False)

        self.db.commit()

    def addGroupMember(self, userGroupId, userId, commit = True):
        cu = self.db.cursor()

        cu.execute("INSERT INTO UserGroupMembers VALUES(?, ?)",
                   userGroupId, userId)
        if commit:
            self.db.commit()

    def deleteGroup(self, userGroupName, commit = True):
        return self.deleteGroupById(self.getGroupIdByName(userGroupName), commit)

    def deleteGroupById(self, userGroupId, commit = True):
        cu = self.db.cursor()
        cu.execute("DELETE FROM Permissions WHERE userGroupId=?", userGroupId)
        cu.execute("DELETE FROM UserGroupMembers WHERE userGroupId=?", userGroupId)
        cu.execute("DELETE FROM UserGroups WHERE userGroupId=?", userGroupId)

        #Note, there could be a user left behind with no associated group
        #if the group being deleted was created with a user.  This user is not
        #deleted because it is possible for this user to be a member of
        #another group.
        if commit:
            self.db.commit()

    def iterItems(self):
        cu = self.db.cursor()

        cu.execute("SELECT itemId, item FROM Items")
        for row in cu:
            yield row

    def iterLabels(self):
        cu = self.db.cursor()

        cu.execute("SELECT labelId, label FROM Labels")
        for row in cu:
            yield row

    def __checkEntitlementOwner(self, cu, userName, entGroup):
        """
        Raises an error or returns the group Id.
        """
        # verify that the user has permission to change this entitlement
        # group
        cu.execute("""
                SELECT entGroupId, admin
                    FROM Users JOIN UserGroupMembers ON
                        UserGroupMembers.userId = Users.userId 
                    LEFT OUTER JOIN Permissions ON
                        UserGroupMembers.userGroupId = Permissions.userGroupId 
                    LEFT OUTER JOIN EntitlementOwners ON
                        UserGroupMembers.userGroupId = \
                                EntitlementOwners.ownerGroupId
                    WHERE
                        Users.user = ?
                        AND 
                          (EntitlementOwners.ownerGroupId IS NOT NULL OR
                           Permissions.admin == 1)
                """, userName)

        isAdmin = False
        entGroupsEditable = []
        for (entGroupId, rowIsAdmin) in cu:
            if entGroupId is not None:
                entGroupsEditable.append(entGroupId)
            isAdmin = isAdmin or rowIsAdmin

        cu.execute("SELECT entGroupId FROM EntitlementGroups WHERE "
                   "entGroup = ?", entGroup)
        entGroupIds = [ x[0] for x in cu ]

        if len(entGroupIds) == 1:
            entGroupId = entGroupIds[0]
        else:
            assert(not entGroupIds)
            entGroupId = -1

        if isAdmin:
            if not entGroupIds:
                raise errors.UnknownEntitlementGroup

            return entGroupId
        elif entGroupId in entGroupsEditable:
            return entGroupId

        raise errors.InsufficientPermission

    def addEntitlement(self, authToken, entGroup, entitlement):
        cu = self.db.cursor()

        # validate the password
        if len(entitlement) > 64 or not self.checkUserPass(authToken):
            return errors.InsufficientPermission

        entGroupId = self.__checkEntitlementOwner(cu, authToken[0], entGroup)

        # check for duplicates
        cu.execute("""
                SELECT COUNT(*) FROM Entitlements WHERE
                    entGroupId = ? AND entitlement = ?
                """, entGroupId, entitlement)
        count = cu.next()[0]
        if count:
            raise UserAlreadyExists

        cu.execute("INSERT INTO Entitlements VALUES (?, ?)",
                   entGroupId, entitlement)

        self.db.commit()

    def addEntitlementGroup(self, authToken, entGroup, userGroup):
        cu = self.db.cursor()

        if not self.check(authToken, admin = True):
            raise errors.InsufficientPermission

        # check for duplicate
        cu.execute("SELECT COUNT(*) FROM EntitlementGroups WHERE "
                   "entGroup = ?", entGroup)
        if cu.next()[0]:
            raise errors.GroupAlreadyExists

        cu.execute("SELECT userGroupId FROM userGroups WHERE userGroup=?",
                   userGroup)
        l = [ x for x in cu ]
        if not l:
            raise errors.GroupNotFound

        assert(len(l) == 1)
        userGroupId = l[0][0]

        cu.execute("INSERT INTO EntitlementGroups VALUES "
                   "(NULL, ?, ?)", entGroup, userGroupId)

        self.db.commit()

    def addEntitlementOwnerAcl(self, authToken, userGroup, entGroup):
        """
        Gives the userGroup ownership permission for the entGroup entitlement
        set.
        """
        if not self.check(authToken, admin = True):
            raise errors.InsufficientPermission

        cu = self.db.cursor()

        entGroupId = cu.execute("SELECT entGroupId FROM entitlementGroups "
                                "WHERE entGroup = ?", entGroup).next()[0]
        userGroupId = cu.execute("SELECT userGroupId FROM userGroups "
                                 "WHERE userGroup = ?", userGroup).next()[0]

        cu.execute("""INSERT INTO EntitlementOwners (entGroupId, ownerGroupId)
                       VALUES (?, ?)""", entGroupId, userGroupId)

    def iterEntitlements(self, authToken, entGroup):
        # validate the password
        if not self.checkUserPass(authToken):
            return errors.InsufficientPermission

        cu = self.db.cursor()

        entGroupId = self.__checkEntitlementOwner(cu, authToken[0], entGroup)

        cu.execute("SELECT entitlement FROM Entitlements WHERE "
                   "entGroupId = ?", entGroupId)

        return [ x[0] for x in cu ]

    def __init__(self, db, name):
        self.name = name
        self.db = db
        self.reCache = {}
        schema.createUsers(db)
<|MERGE_RESOLUTION|>--- conflicted
+++ resolved
@@ -26,11 +26,6 @@
 GroupAlreadyExists = errors.GroupAlreadyExists
 
 class NetworkAuthorization:
-<<<<<<< HEAD
-    def check(self, authToken, write = False, admin = False, label = None, 
-              trove = None):
-        logMe(2, authToken[0], write, admin, label, trove)
-=======
 
     def getAuthGroups(self, cu, authToken):
         logMe(authToken[0], authToken[2], authToken[3])
@@ -77,7 +72,6 @@
         logMe(2, authToken[0], authToken[1], authToken[2], write, admin, 
               label, trove)
 
->>>>>>> 845a6799
         if label and label.getHost() != self.name:
             raise errors.RepositoryMismatch
 
