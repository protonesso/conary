--- conflicted
+++ resolved
@@ -233,20 +233,11 @@
         userGroupId = cu.next()[0]
 
         try:
-            # FIXME: insert values
             cu.execute("""
-<<<<<<< HEAD
-            INSERT INTO Permissions (userGroupId, labelId, itemId, canWrite,
-                                     capped, admin)
-                        VALUES (?, ?, ?, ?, ?, ?)
+            INSERT INTO Permissions
+                (userGroupId, labelId, itemId, canWrite, capped, admin)
+            VALUES (?, ?, ?, ?, ?, ?)
             """, (userGroupId, labelId, itemId, write, capped, admin))
-=======
-            INSERT INTO Permissions
-                (permissionId, userGroupId, labelId, itemId, canWrite, capped, admin)
-            SELECT NULL, userGroupId, ?, ?, ?, ?, ?
-            FROM UserGroups WHERE userGroup=?
-            """, (labelId, itemId, write, capped, admin, userGroup))
->>>>>>> ebd24dc4
         except sqlerrors.ColumnNotUnique:
             self.db.rollback()
             raise errors.PermissionAlreadyExists, "labelId: '%s', itemId: '%s'" % (labelId, itemId)
@@ -365,16 +356,9 @@
         except sqlerrors.ColumnNotUnique:
             raise errors.GroupAlreadyExists, 'group: %s' % user
         try:
-<<<<<<< HEAD
-            cu.execute("""
-            INSERT INTO Users (userId, userName, salt, password)
-            VALUES (?, ?, ?, ?)
-            """, (ugid, user, salt, password))
-=======
-            cu.execute("INSERT INTO Users (userId, user, salt, password) "
+            cu.execute("INSERT INTO Users (userId, userName, salt, password) "
                        "VALUES (?, ?, ?, ?)",
                        (ugid, user, salt, password))
->>>>>>> ebd24dc4
         except sqlerrors.ColumnNotUnique:
             raise errors.UserAlreadyExists, 'user: %s' % user
         logMe(3, "salt", salt, len(salt),
@@ -640,13 +624,8 @@
                         UserGroupMembers.userGroupId = \
                                 EntitlementOwners.ownerGroupId
                     WHERE
-<<<<<<< HEAD
                         Users.userName = ?
-                        AND 
-=======
-                        Users.user = ?
                         AND
->>>>>>> ebd24dc4
                           (EntitlementOwners.ownerGroupId IS NOT NULL OR
                            Permissions.admin = 1)
                 """, userName)
