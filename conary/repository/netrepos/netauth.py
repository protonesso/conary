--- conflicted
+++ resolved
@@ -340,36 +340,18 @@
             return True
         return False
 
-    def addAcl(self, userGroup, trovePattern, label, write = False, 
+    def addAcl(self, userGroup, trovePattern, label, write = False,
                capped = False, admin = False, remove = False):
         self.log(3, userGroup, trovePattern, label, write, admin, remove)
         cu = self.db.cursor()
 
-<<<<<<< HEAD
         # these need to show up as 0/1 regardless of what we pass in
         write = int(bool(write))
+        admin = int(bool(admin))
+        remove = int(bool(remove))
         capped = int(bool(capped))
-        admin = int(bool(admin))
-=======
-        if write:
-            write = 1
-        else:
-            write = 0
-
         assert(not capped)
-
         capId = 0
-
-        if admin:
-            admin = 1
-        else:
-            admin = 0
->>>>>>> 2329fedb
-
-        if remove:
-            remove = 1
-        else:
-            remove = 0
 
         # XXX This functionality is available in the TroveStore class
         #     refactor so that the code is not in two places
@@ -401,11 +383,9 @@
         try:
             cu.execute("""
             INSERT INTO Permissions
-                (userGroupId, labelId, itemId, canWrite, capId, admin,
-                 canRemove)
-            VALUES (?, ?, ?, ?, ?, ?, ?)
-            """, (userGroupId, labelId, itemId, write, capId, admin, 
-                  remove))
+            (userGroupId, labelId, itemId, canWrite, capId, admin, canRemove)
+            VALUES (?, ?, ?, ?, ?, ?, ?)""", (
+                userGroupId, labelId, itemId, write, capId, admin, remove))
         except sqlerrors.ColumnNotUnique:
             self.db.rollback()
             raise errors.PermissionAlreadyExists, "labelId: '%s', itemId: '%s'" % (labelId, itemId)
@@ -419,45 +399,23 @@
 
         userGroupId = self._getGroupIdByName(userGroup)
 
-<<<<<<< HEAD
         # these need to show up as 0/1 regardless of what we pass in
         write = int(bool(write))
+        admin = int(bool(admin))
+        canRemove = int(bool(canRemove))
+
         capped = int(bool(capped))
-        admin = int(bool(admin))
-=======
-        if write:
-            write = 1
-        else:
-            write = 0
-
         assert(not capped)
-
         capId = 0
 
-        if admin:
-            admin = 1
-        else:
-            admin = 0
-
-        if canRemove:
-            canRemove = 1
-        else:
-            canRemove = 0
-
->>>>>>> 2329fedb
         try:
             cu.execute("""
             UPDATE Permissions
             SET labelId = ?, itemId = ?, canWrite = ?, capId = ?, admin = ?,
                 canRemove = ?
             WHERE userGroupId=? AND labelId=? AND itemId=?""",
-<<<<<<< HEAD
-                       (labelId, troveId, write, capped, admin,
-                       userGroupId, oldLabelId, oldTroveId))
-=======
                        labelId, troveId, write, capId, admin, canRemove,
                        userGroupId, oldLabelId, oldTroveId)
->>>>>>> 2329fedb
         except sqlerrors.ColumnNotUnique:
             self.db.rollback()
             raise errors.PermissionAlreadyExists, "labelId: '%s', itemId: '%s'" % (labelId, itemId)
@@ -511,8 +469,9 @@
     def setMirror(self, userGroup, canMirror):
         self.log(3, userGroup, canMirror)
         cu = self.db.transaction()
+        canMirror = int(bool(canMirror))
         cu.execute("update userGroups set canMirror=? where userGroup=?",
-                   (int(bool(canMirror)), userGroup))
+                   (canMirror, userGroup))
         self.db.commit()
 
     def addUserByMD5(self, user, salt, password):
