--- conflicted
+++ resolved
@@ -776,17 +776,12 @@
             raise errors.GroupNotFound
         assert(len(l) == 1)
         userGroupId = l[0][0]
-<<<<<<< HEAD
+
         cu.execute("INSERT INTO EntitlementGroups (entGroup) "
                    "VALUES (?)", entGroup)
         entGroupId = cu.lastrowid
         cu.execute("INSERT INTO EntitlementAccessMap (entGroupId, userGroupId) "
                    "VALUES (?, ?)", entGroupId, userGroupId)
-=======
-        cu.execute("INSERT INTO EntitlementGroups (entGroup, userGroupId) "
-                   "VALUES (?, ?)",
-                   (entGroup, userGroupId))
->>>>>>> 92335de9
         self.db.commit()
 
     def getEntitlementPermGroup(self, authToken, entGroup):
