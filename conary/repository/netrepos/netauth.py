#
# Copyright (c) 2004-2007 rPath, Inc.
#
# This program is distributed under the terms of the Common Public License,
# version 1.0. A copy of this license should have been distributed with this
# source file in a file called LICENSE. If it is not present, the license
# is always available at http://www.rpath.com/permanent/licenses/CPL-1.0.
#
# This program is distributed in the hope that it will be useful, but
# without any warranty; without even the implied warranty of merchantability
# or fitness for a particular purpose. See the Common Public License for
# full details.
#
import itertools
import md5
import os
import time
import urllib, urllib2
import xml

from conary import conarycfg
from conary.repository import errors
from conary.lib import sha1helper, tracelog
from conary.dbstore import sqlerrors
from conary.repository.netrepos import items, versionops, accessmap

# FIXME: remove these compatibilty error classes later
UserAlreadyExists = errors.UserAlreadyExists
GroupAlreadyExists = errors.GroupAlreadyExists

MAX_ENTITLEMENT_LENGTH = 255

nameCharacterSet = 'abcdefghijklmnopqrstuvwxyzABCDEFGHIJKLMNOPQRSTUVWXYZ0123456789._-'

class UserAuthorization:
    def __init__(self, db, pwCheckUrl = None, cacheTimeout = None):
        self.db = db
        self.pwCheckUrl = pwCheckUrl
        self.cacheTimeout = cacheTimeout
        self.pwCache = {}


    def addUserByMD5(self, cu, user, salt, password, ugid):
        for letter in user:
            if letter not in nameCharacterSet:
                raise errors.InvalidName(user)
        try:
            cu.execute("INSERT INTO Users (userName, salt, password) "
                       "VALUES (?, ?, ?)",
                       (user, cu.binary(salt), cu.binary(password)))
            uid = cu.lastrowid
        except sqlerrors.ColumnNotUnique:
            raise errors.UserAlreadyExists, 'user: %s' % user

        # make sure we don't conflict with another entry based on case; this
        # avoids races from other processes adding case differentiated
        # duplicates
        cu.execute("SELECT userId FROM Users WHERE LOWER(userName)=LOWER(?)",
                   user)
        if len(cu.fetchall()) > 1:
            raise errors.UserAlreadyExists, 'user: %s' % user

        cu.execute("INSERT INTO UserGroupMembers (userGroupId, userId) "
                   "VALUES (?, ?)", (ugid, uid))
        return uid

    def changePassword(self, cu, user, salt, password):
        if self.pwCheckUrl:
            raise errors.CannotChangePassword

        cu.execute("UPDATE Users SET password=?, salt=? WHERE userName=?",
                   cu.binary(password), cu.binary(salt), user)

    def _checkPassword(self, user, salt, password, challenge):
        if self.cacheTimeout:
            cacheEntry = sha1helper.sha1String("%s%s" % (user, challenge))
            timeout = self.pwCache.get(cacheEntry, None)
            if timeout is not None and timeout < time.time():
                return True

        if self.pwCheckUrl:
            try:
                url = "%s?user=%s;password=%s" \
                        % (self.pwCheckUrl, urllib.quote(user),
                           urllib.quote(challenge))
                f = urllib2.urlopen(url)
                xmlResponse = f.read()
            except:
                return False

            p = PasswordCheckParser()
            p.parse(xmlResponse)

            isValid = p.validPassword()
        else:
            m = md5.new()
            m.update(salt)
            m.update(challenge)
            isValid = m.hexdigest() == password

        if isValid and self.cacheTimeout:
            # cacheEntry is still around from above
            self.pwCache[cacheEntry] = time.time() + self.cacheTimeout

        return isValid

    def deleteUser(self, cu, user):
        userId = self.getUserIdByName(user)

        # First delete the user from all the groups
        sql = "DELETE from UserGroupMembers WHERE userId=?"
        cu.execute(sql, userId)

        # Now delete the user itself
        sql = "DELETE from Users WHERE userId=?"
        cu.execute(sql, userId)

    def getAuthorizedGroups(self, cu, user, password, allowAnonymous = True):
        cu.execute("""
        SELECT salt, password, userGroupId, userName FROM Users
        JOIN UserGroupMembers USING(userId)
        WHERE userName=? or userName='anonymous'
        """, user)

        result = [ x for x in cu ]

        if not result:
            return set()

        # each user can only appear once (by constraint), so we only
        # need to validate the password once. we don't validate the
        # password for 'anonymous'. Using a bad passwords still allows
        # anonymous access
        userPasswords = [ x for x in result if x[3] != 'anonymous' ]
        if not allowAnonymous:
            result = userPasswords

        if userPasswords and not self._checkPassword(
                                        user,
                                        cu.frombinary(userPasswords[0][0]),
                                        userPasswords[0][1],
                                        password):
            result = [ x for x in result if x[3] == 'anonymous' ]

        return set(x[2] for x in result)

    def getGroupsByUser(self, user):
        cu = self.db.cursor()
        cu.execute("""SELECT userGroup FROM Users
                        JOIN UserGroupMembers USING (userId)
                        JOIN UserGroups USING (userGroupId)
                        WHERE Users.userName = ?""", user)
        return [ x[0] for x in cu ]

    def getUserIdByName(self, userName):
        cu = self.db.cursor()

        cu.execute("SELECT userId FROM Users WHERE userName=?", userName)
        ret = cu.fetchall()
        if len(ret):
            return ret[0][0]
        raise errors.UserNotFound(userName)

    def getUserList(self):
        cu = self.db.cursor()
        cu.execute("SELECT userName FROM Users")
        return [ x[0] for x in cu ]


class EntitlementAuthorization:
    def __init__(self, entCheckUrl = None, cacheTimeout = None):
        self.entCheckUrl = entCheckUrl
        self.cacheTimeout = cacheTimeout
        self.cache = {}

    def getAuthorizedGroups(self, cu, serverName, entitlementGroup, entitlement):
        if self.cacheTimeout:
            cacheEntry = sha1helper.sha1String("%s%s%s" % (
                serverName, entitlementGroup, entitlement))
            userGroupIds, timeout = self.cache.get(cacheEntry, (None, None))
            if timeout is not None and (timeout < time.time()):
                return userGroupIds

        if self.entCheckUrl:
            if entitlementGroup is not None:
                url = "%s?server=%s;class=%s;key=%s" \
                        % (self.entCheckUrl, urllib.quote(serverName),
                           urllib.quote(entitlementGroup),
                           urllib.quote(entitlement))
            else:
                url = "%s?server=%s;key=%s" \
                        % (self.entCheckUrl, urllib.quote(serverName),
                           urllib.quote(entitlement))

            try:
                f = urllib2.urlopen(url)
                xmlResponse = f.read()
            except Exception, e:
                return set()

            p = conarycfg.EntitlementParser()

            try:
                p.parse(xmlResponse)
            except:
                return set()

            if p['server'] != serverName:
                return set()

            entitlementGroup = p['class']
            entitlement = p['key']

        # look up entitlements
        cu.execute("""
        SELECT userGroupId FROM Entitlements
        JOIN EntitlementAccessMap USING (entGroupId)
        WHERE entitlement=?
        """, entitlement)

        userGroupIds = set(x[0] for x in cu)

        if self.cacheTimeout:
            # cacheEntry is still set from the cache check above
            self.cache[cacheEntry] = (userGroupIds,
                                      time.time() + self.cacheTimeout)

        return userGroupIds

class NetworkAuthorization:
    def __init__(self, db, serverNameList, cacheTimeout = None, log = None,
                 passwordURL = None, entCheckURL = None):
        """
        @param cacheTimeout: Timeout, in seconds, for authorization cache
        entries. If None, no cache is used.
        @type cacheTimeout: int
        @param passwordURL: URL base to use for an http get request to
        externally validate user passwords. When this is specified, the
        passwords int the local database are ignored, and the changePassword()
        call is disabled.
        @param entCheckURL: URL base for mapping an entitlement received
        over the network to an entitlement to check for in the database.
        """
        self.serverNameList = serverNameList
        self.db = db
        self.log = log or tracelog.getLog(None)
        self.userAuth = UserAuthorization(
            self.db, passwordURL, cacheTimeout = cacheTimeout)
        self.entitlementAuth = EntitlementAuthorization(
            cacheTimeout = cacheTimeout, entCheckUrl = entCheckURL)
        self.items = items.Items(db)
        self.ugo = accessmap.UserGroupOps(db)
        
    def getAuthGroups(self, cu, authToken, allowAnonymous = True):
        self.log(4, authToken[0], authToken[2])
        # Find what group this user belongs to
        # anonymous users should come through as anonymous, not None
        assert(authToken[0])

        # we need a hashable tuple, a list won't work
        authToken = tuple(authToken)

        groupSet = self.userAuth.getAuthorizedGroups(
            cu, authToken[0], authToken[1], allowAnonymous = allowAnonymous)

        if len(authToken) == 4:
            # this code is for compatibility with old callers who
            # form up an old (user, pass, entclass, entkey) authToken.
            # rBuilder is one such caller.
            entList = []
            entClass = authToken[2]
            entKey = authToken[3]
            if entClass is not None and entKey is not None:
                entList.append((entClass, entKey))
        else:
            entList = authToken[2]

        for entClass, entKey in entList:
            # XXX serverName is passed only for compatibility with the server
            # and entitlement class based entitlement design; it's only used
            # here during external authentication (used by some rPath
            # customers)
            groupsFromEntitlement = self.entitlementAuth.getAuthorizedGroups(
                cu, self.serverNameList[0], entClass, entKey)
            groupSet.update(groupsFromEntitlement)

        return groupSet

    # a faster way for batch checking access to a list of troves
    def batchCheck(self, authToken, troveTupList, write = False, remove = False):
        # troveTupList is a list of (name, VFS) tuples
        self.log(3, authToken[0], "entitlements=%s write=%s remove=%s" %(
            authToken[2], int(bool(write)), int(bool(remove))),
                 troveTupList)
        checkDict = {}
        # troveTupList can actually be an iterator, so we need to keep
        # a list of the trove names we're dealing with
        troveList = []
        # first check that we handle all the labels we're asked about
        for i, (n, v) in enumerate(troveTupList):
            label = v.branch().label()
            if label.getHost() not in self.serverNameList:
                raise errors.RepositoryMismatch(self.serverNameList, label.getHost())
            l = checkDict.setdefault(label.asString(), set())
            troveList.append(n)
            l.add(i)
        # default to all failing
        retlist = [ False ] * len(troveList)
        if not authToken[0]:
            return retlist
        # check groupIds. this is teh same as the self.check() function
        cu = self.db.cursor()
        try:
            groupIds = self.getAuthGroups(cu, authToken)
        except errors.InsufficientPermission:
            return retlist
        if not len(groupIds):
            return retlist
        # build the query statement for permissions check
        stmt = """
        select Items.item
        from Permissions join Items using (itemId)
        """
        where = []
        where.append("Permissions.userGroupId IN (%s)" %
                     ",".join("%d" % x for x in groupIds))
        if write:
            where.append("Permissions.canWrite=1")
        if remove:
            where.append("Permissions.canRemove=1")
        if len(checkDict):
            where.append("""(
            Permissions.labelId = 0 OR
            Permissions.labelId in (select labelId from Labels where label=?)
            )""")
        stmt += "WHERE " + " AND ".join(where)
        self.log(4, stmt)
        # we need to test for each label separately in case we have
        # mutiple troves living of multiple lables with different
        # permission settings
        for label in checkDict.iterkeys():
            cu.execute(stmt, label)
            patterns = [ x[0] for x in cu ]
            for i in checkDict[label]:
                for pattern in patterns:
                    if self.checkTrove(pattern, troveList[i]):
                        retlist[i] = True
                        break
        return retlist

    # checks for group-wide permissions like admin and mirror
    def authCheck(self, authToken, admin=False, mirror=False):
        self.log(3, authToken[0],
                 "entitlements=%s admin=%s mirror=%s" %(
            authToken[2], int(bool(admin)), int(bool(mirror)) ))
        if not authToken[0]:
            return False
        cu = self.db.cursor()
        try:
            groupIds = self.getAuthGroups(cu, authToken, allowAnonymous=False)
        except errors.InsufficientPermission:
            return False
        if len(groupIds) < 1:
            return False
        cu.execute("select canMirror, admin from UserGroups "
                   "where userGroupId in (%s)" %(
            ",".join("%d" % x for x in groupIds)))
        hasAdmin = False
        hasMirror = False
        for mirrorBit, adminBit in cu.fetchall():
            if admin and adminBit:
                hasAdmin = True
            if mirror and (mirrorBit or adminBit):
                hasMirror = True       
        admin = (not admin) or (admin and hasAdmin)
        mirror = (not mirror) or (mirror and hasMirror)
        return admin and mirror
        
    # a simple call to auth.check(authToken) checks that the usergroup
    # has an entry into the Permissions table - questionable
    # usefullness since we can't check that permission against the
    # label or the troves
    def check(self, authToken, write = False, label = None, trove = None, remove = False,
              allowAnonymous = True):
        self.log(3, authToken[0],
                 "entitlements=%s write=%s label=%s trove=%s remove=%s" %(
            authToken[2], int(bool(write)), label, trove, int(bool(remove))))

        if label and label.getHost() not in self.serverNameList:
            raise errors.RepositoryMismatch(self.serverNameList, label.getHost())

        if not authToken[0]:
            return False

        cu = self.db.cursor()

        try:
            groupIds = self.getAuthGroups(cu, authToken,
                                          allowAnonymous = allowAnonymous)
        except errors.InsufficientPermission:
            return False

        if len(groupIds) < 1:
            return False

        stmt = """
        select Items.item
        from Permissions join items using (itemId)
        """
        params = []
        where = []
        if len(groupIds):
            where.append("Permissions.userGroupId IN (%s)" %
                     ",".join("%d" % x for x in groupIds))
        if label:
            where.append("""
            (
            Permissions.labelId = 0 OR
            Permissions.labelId in
                ( select labelId from Labels where Labels.label = ? )
            )
            """)
            params.append(label.asString())

        if write:
            where.append("Permissions.canWrite=1")

        if remove:
            where.append("Permissions.canRemove=1")

        if where:
            stmt += "WHERE " + " AND ".join(where)

        self.log(4, stmt, params)
        cu.execute(stmt, params)

        for (pattern,) in cu:
            if self.checkTrove(pattern, trove):
                return True

        return False

    def checkTrove(self, pattern, trove):
        return items.checkTrove(pattern, trove)

    def addAcl(self, userGroup, trovePattern, label, write = False,
               capped = False, remove = False):
        self.log(3, userGroup, trovePattern, label, write, remove)
        cu = self.db.cursor()

        # these need to show up as 0/1 regardless of what we pass in
        write = int(bool(write))
        remove = int(bool(remove))
        capped = int(bool(capped))
        assert(not capped)

        if trovePattern:
            itemId = self.items.addPattern(trovePattern)
        else:
            itemId = 0
        # XXX This functionality is available in the TroveStore class
        #     refactor so that the code is not in two places
        if label:
            cu.execute("SELECT * FROM Labels WHERE label=?", label)
            labelId = cu.fetchone()
            if labelId:
                labelId = labelId[0]
            else:
                cu.execute("INSERT INTO Labels (label) VALUES(?)", label)
                labelId = cu.lastrowid
        else:
            labelId = 0

        userGroupId = self._getGroupIdByName(userGroup)

        try:
            cu.execute("""
            INSERT INTO Permissions
            (userGroupId, labelId, itemId, canWrite, canRemove)
            VALUES (?, ?, ?, ?, ?)""", (
                userGroupId, labelId, itemId, write, remove))
        except sqlerrors.ColumnNotUnique:
            self.db.rollback()
            raise errors.PermissionAlreadyExists, "labelId: '%s', itemId: '%s'" % (labelId, itemId)
        self.ugo.updateUserGroupId(userGroupId)
        self.db.commit()

    def editAcl(self, userGroup, oldTroveId, oldLabelId, troveId, labelId,
                write, capped, canRemove = False):

        self.log(3, userGroup,  (oldTroveId, oldLabelId), (troveId, labelId),
                 write, canRemove)
        cu = self.db.cursor()

        userGroupId = self._getGroupIdByName(userGroup)

        # these need to show up as 0/1 regardless of what we pass in
        write = int(bool(write))
        canRemove = int(bool(canRemove))

        capped = int(bool(capped))
        assert(not capped)

        try:
            cu.execute("""
            UPDATE Permissions
            SET labelId = ?, itemId = ?, canWrite = ?,
                canRemove = ?
            WHERE userGroupId=? AND labelId=? AND itemId=?""",
                       labelId, troveId, write, canRemove,
                       userGroupId, oldLabelId, oldTroveId)
        except sqlerrors.ColumnNotUnique:
            self.db.rollback()
            raise errors.PermissionAlreadyExists, "labelId: '%s', itemId: '%s'" % (labelId, troveId)
        self.ugo.updateUserGroupId(userGroupId)
        self.db.commit()

    def deleteAcl(self, userGroup, label, item):
        self.log(3, userGroup, label, item)

        # check the validity of the userGroupId
        userGroupId = self._getGroupIdByName(userGroup)

        if item is None: item = 'ALL'
        if label is None: label = 'ALL'

        cu = self.db.cursor()
        cu.execute("""
        DELETE FROM Permissions
        WHERE userGroupId = ?
          AND labelId = (SELECT labelId FROM Labels WHERE label=?)
          AND itemId = (SELECT itemId FROM Items WHERE item=?)
        """, (userGroupId, label, item))
        self.ugo.updateUserGroupId(userGroupId)
        self.db.commit()

    def addUser(self, user, password):
        self.log(3, user)

        salt = os.urandom(4)
        m = md5.new()
        m.update(salt)
        m.update(password)

        self.addUserByMD5(user, salt, m.hexdigest())

    def groupIsAdmin(self, userGroup):
        cu = self.db.cursor()
        cu.execute("SELECT admin FROM UserGroups WHERE userGroup=?",
                   userGroup)
        ret = cu.fetchall()
        if len(ret):
            return ret[0][0]
        raise errors.GroupNotFound

    def groupCanMirror(self, userGroup):
        cu = self.db.cursor()
        cu.execute("SELECT canMirror FROM UserGroups WHERE userGroup=?",
                   userGroup)
        ret = cu.fetchall()
        if len(ret):
            return ret[0][0]
        raise errors.GroupNotFound

    def setAdmin(self, userGroup, admin):
        self.log(3, userGroup, admin)
        cu = self.db.transaction()
        cu.execute("UPDATE userGroups SET admin=? WHERE userGroup=?",
                   (int(bool(admin)), userGroup))
        self.db.commit()

    def setMirror(self, userGroup, canMirror):
        self.log(3, userGroup, canMirror)
        cu = self.db.transaction()
        cu.execute("UPDATE userGroups SET canMirror=? WHERE userGroup=?",
                   (int(bool(canMirror)), userGroup))
        self.db.commit()

    def addUserByMD5(self, user, salt, password):
        self.log(3, user)
        cu = self.db.transaction()

        ugid = self._addGroup(cu, user)
        uid = self.userAuth.addUserByMD5(cu, user, salt, password, ugid)

        self.db.commit()

    def deleteUserByName(self, user):
        self.log(3, user)

        cu = self.db.cursor()

        # delete the UserGroup created with the name of that user
        try:
            self.deleteGroup(user, False)
        except errors.GroupNotFound, e:
            pass

        self.userAuth.deleteUser(cu, user)

        self.db.commit()

    def changePassword(self, user, newPassword):
        self.log(3, user)
        salt = os.urandom(4)
        m = md5.new()
        m.update(salt)
        m.update(newPassword)

        cu = self.db.cursor()
        self.userAuth.changePassword(cu, user, salt, m.hexdigest())
        self.db.commit()

    def getUserGroups(self, user):
        cu = self.db.cursor()
        cu.execute("""SELECT UserGroups.userGroup
                      FROM UserGroups, Users, UserGroupMembers
                      WHERE UserGroups.userGroupId = UserGroupMembers.userGroupId AND
                            UserGroupMembers.userId = Users.userId AND
                            Users.userName = ?""", user)
        return [row[0] for row in cu]

    def getGroupList(self):
        cu = self.db.cursor()
        cu.execute("SELECT userGroup FROM UserGroups")
        return [ x[0] for x in cu ]

    def getGroupMembers(self, userGroup):
        cu = self.db.cursor()
        cu.execute("""SELECT Users.userName FROM UserGroups
                            JOIN UserGroupMembers USING (userGroupId)
                            JOIN Users USING (userId)
                            WHERE userGroup = ? """, userGroup)
        return [ x[0] for x in cu ]

    def _queryPermsByGroup(self, userGroupName):
        cu = self.db.cursor()
        cu.execute("""SELECT Labels.label,
                             PerItems.item,
                             canWrite, canRemove
                      FROM UserGroups
                      JOIN Permissions USING (userGroupId)
                      LEFT OUTER JOIN Items AS PerItems ON
                          PerItems.itemId = Permissions.itemId
                      LEFT OUTER JOIN Labels ON
                          Permissions.labelId = Labels.labelId
                      WHERE userGroup=?""", userGroupName)
        return cu

    def iterPermsByGroup(self, userGroupName):
        cu = self._queryPermsByGroup(userGroupName)

        for row in cu:
            yield row

    def getPermsByGroup(self, userGroupName):
        cu = self._queryPermsByGroup(userGroupName)
        results = cu.fetchall_dict()
        # reconstruct the dictionary of values (because some
        # database engines like PostgreSQL lowercase all column names)
        l = []
        for result in results:
            d = {}
<<<<<<< HEAD
            for key in ('label', 'item', 'canWrite', 'capId', 'canRemove'):
=======
            for key in ('label', 'item', 'canWrite',
                        'canRemove'):
>>>>>>> 38091ea9
                d[key] = result[key]
            l.append(d)
        return l

    def _getGroupIdByName(self, userGroupName):
        cu = self.db.cursor()
        cu.execute("SELECT userGroupId FROM UserGroups WHERE userGroup=?",
                   userGroupName)
        ret = cu.fetchall()
        if len(ret):
            return ret[0][0]
        raise errors.GroupNotFound

    def _checkDuplicates(self, cu, userGroupName):
        # check for case insensitive user conflicts -- avoids race with
        # other adders on case-differentiated names
        cu.execute("SELECT userGroupId FROM UserGroups "
                   "WHERE LOWER(UserGroup)=LOWER(?)", userGroupName)
        if len(cu.fetchall()) > 1:
            # undo our insert
            self.db.rollback()
            raise errors.GroupAlreadyExists, 'usergroup: %s' % userGroupName

    def _addGroup(self, cu, userGroupName):
        for letter in userGroupName:
            if letter not in nameCharacterSet:
                raise errors.InvalidName(userGroupName)
        try:
            cu.execute("INSERT INTO UserGroups (userGroup) VALUES (?)",
                       userGroupName)
            ugid = cu.lastrowid
        except sqlerrors.ColumnNotUnique:
            self.db.rollback()
            raise errors.GroupAlreadyExists, "group: %s" % userGroupName
        self._checkDuplicates(cu, userGroupName)
        return ugid

    def addGroup(self, userGroupName):
        cu = self.db.transaction()
        ugid = self._addGroup(cu, userGroupName)
        self.db.commit()
        return ugid

    def renameGroup(self, currentGroupName, userGroupName):
        cu = self.db.cursor()
        if currentGroupName == userGroupName:
            return True
        try:
            cu.execute("UPDATE UserGroups SET userGroup=? WHERE userGroup=?",
                       (userGroupName, currentGroupName))
        except sqlerrors.ColumnNotUnique:
            self.db.rollback()
            raise errors.GroupAlreadyExists, "usergroup: %s" % userGroupName
        self._checkDuplicates(cu, userGroupName)
        self.db.commit()
        return True

    def updateGroupMembers(self, userGroup, members):
        #Do this in a transaction
        cu = self.db.cursor()
        userGroupId = self._getGroupIdByName(userGroup)

        #First drop all the current members
        cu.execute ("DELETE FROM UserGroupMembers WHERE userGroupId=?", userGroupId)
        #now add the new members
        for userId in members:
            self.addGroupMember(userGroup, userId, False)
        self.db.commit()

    def addGroupMember(self, userGroup, userName, commit = True):
        cu = self.db.cursor()
        # we do this in multiple select to let us generate the proper 
        # exceptions when the names don't xist
        userGroupId = self._getGroupIdByName(userGroup)
        userId = self.userAuth.getUserIdByName(userName)

        cu.execute("""INSERT INTO UserGroupMembers (userGroupId, userId)
                        VALUES (?, ?)""", userGroupId, userId)

        if commit:
            self.db.commit()

    def deleteGroup(self, userGroupName, commit = True):
        self.deleteGroupById(self._getGroupIdByName(userGroupName), 
                                    commit)

    def deleteGroupById(self, userGroupId, commit = True):
        cu = self.db.cursor()
        cu.execute("DELETE FROM EntitlementAccessMap WHERE userGroupId=?", userGroupId)
        cu.execute("DELETE FROM Permissions WHERE userGroupId=?", userGroupId)
        cu.execute("DELETE FROM UserGroupMembers WHERE userGroupId=?", userGroupId)
        cu.execute("DELETE FROM UserGroupInstancesCache WHERE userGroupId = ?", userGroupId)
        cu.execute("DELETE FROM UserGroupTroves WHERE userGroupId = ?", userGroupId)
        cu.execuet("DELETE FROM UserGroupLatestCache WHERE userGroupId = ?", userGroupId)
        #Note, there could be a user left behind with no associated group
        #if the group being deleted was created with a user.  This user is not
        #deleted because it is possible for this user to be a member of
        #another group.
        cu.execute("DELETE FROM UserGroups WHERE userGroupId=?", userGroupId)
        if commit:
            self.db.commit()

    def getItemList(self):
        cu = self.db.cursor()
        cu.execute("SELECT item FROM Items")
        return [ x[0] for x in cu ]

    def getLabelList(self):
        cu = self.db.cursor()
        cu.execute("SELECT label FROM Labels")
        return [ x[0] for x in cu ]

    def __checkEntitlementOwner(self, cu, authGroupIds, entGroup):
        """
        Raises an error or returns the group Id.
        """
        if not authGroupIds:
            raise errors.InsufficientPermission

        # verify that the user has permission to change this entitlement
        # group
        cu.execute("""
            SELECT entGroupId FROM EntitlementGroups 
                JOIN EntitlementOwners USING (entGroupId)
                WHERE 
                    ownerGroupId IN (%s)
                  AND
                    entGroup = ?
        """ % ",".join(str(x) for x in authGroupIds), entGroup)

        entGroupIdList = [ x[0] for x in cu ]
        if entGroupIdList:
            assert(max(entGroupIdList) == min(entGroupIdList))
            return entGroupIdList[0]

        # admins can do everything
        cu.execute("select userGroupId from UserGroups "
                   "where userGroupId in (%s) "
                   "and admin = 1" % ",".join(str(x) for x in authGroupIds))
        if not len(cu.fetchall()):
            raise errors.InsufficientPermission

        cu.execute("SELECT entGroupId FROM EntitlementGroups WHERE "
                   "entGroup = ?", entGroup)
        entGroupIds = [ x[0] for x in cu ]

        if len(entGroupIds) == 1:
            entGroupId = entGroupIds[0]
        else:
            assert(not entGroupIds)
            entGroupId = -1

        return entGroupId

    def deleteEntitlementGroup(self, authToken, entGroup):
        cu = self.db.cursor()
        if not self.authCheck(authToken, admin = True):
            raise errors.InsufficientPermission

        cu.execute("SELECT entGroupId FROM entitlementGroups "
                                "WHERE entGroup = ?", entGroup)
        ret = cu.fetchall()
        # XXX: should we raise an error here or just go about it silently?
        if not len(ret):
            raise errors.UnknownEntitlementGroup
        entGroupId = ret[0][0]
        cu.execute("DELETE FROM EntitlementAccessMap WHERE entGroupId=?",
                   entGroupId)
        cu.execute("DELETE FROM Entitlements WHERE entGroupId=?",
                   entGroupId)
        cu.execute("DELETE FROM EntitlementOwners WHERE entGroupId=?",
                   entGroupId)
        cu.execute("DELETE FROM EntitlementGroups WHERE entGroupId=?",
                   entGroupId)
        self.db.commit()

    def addEntitlement(self, authToken, entGroup, entitlement):
        cu = self.db.cursor()
        # validate the password

        authGroupIds = self.getAuthGroups(cu, authToken)
        self.log(2, "entGroup=%s entitlement=%s" % (entGroup, entitlement))

        if len(entitlement) > MAX_ENTITLEMENT_LENGTH:
            raise errors.InvalidEntitlement

        entGroupId = self.__checkEntitlementOwner(cu, authGroupIds, entGroup)

        # check for duplicates
        cu.execute("SELECT * FROM Entitlements WHERE entGroupId = ? AND entitlement = ?",
                   (entGroupId, entitlement))
        if len(cu.fetchall()):
            raise errors.UserAlreadyExists

        cu.execute("INSERT INTO Entitlements (entGroupId, entitlement) VALUES (?, ?)",
                   (entGroupId, entitlement))

        self.db.commit()

    def deleteEntitlement(self, authToken, entGroup, entitlement):
        cu = self.db.cursor()
        # validate the password

        authGroupIds = self.getAuthGroups(cu, authToken)
        self.log(2, "entGroup=%s entitlement=%s" % (entGroup, entitlement))

        if len(entitlement) > MAX_ENTITLEMENT_LENGTH:
            raise errors.InvalidEntitlement

        entGroupId = self.__checkEntitlementOwner(cu, authGroupIds, entGroup)

        # if the entitlement doesn't exist, return an error
        cu.execute("SELECT * FROM Entitlements WHERE entGroupId = ? AND entitlement = ?",
                   (entGroupId, entitlement))
        if not len(cu.fetchall()):
            raise errors.InvalidEntitlement

        cu.execute("DELETE FROM Entitlements WHERE entGroupId=? AND "
                   "entitlement=?", (entGroupId, entitlement))

        self.db.commit()

    def addEntitlementGroup(self, authToken, entGroup, userGroup):
        cu = self.db.cursor()
        if not self.authCheck(authToken, admin = True):
            raise errors.InsufficientPermission
        self.log(2, "entGroup=%s userGroup=%s" % (entGroup, userGroup))

        # check for duplicate
        cu.execute("SELECT entGroupId FROM EntitlementGroups WHERE entGroup = ?",
                   entGroup)
        if len(cu.fetchall()):
            raise errors.GroupAlreadyExists
        cu.execute("SELECT userGroupId FROM userGroups WHERE userGroup=?",
                   userGroup)
        l = [ x for x in cu ]
        if not l:
            raise errors.GroupNotFound
        assert(len(l) == 1)
        userGroupId = l[0][0]

        cu.execute("INSERT INTO EntitlementGroups (entGroup) "
                   "VALUES (?)", entGroup)
        entGroupId = cu.lastrowid
        cu.execute("INSERT INTO EntitlementAccessMap (entGroupId, userGroupId) "
                   "VALUES (?, ?)", entGroupId, userGroupId)
        self.db.commit()

    def getEntitlementPermGroup(self, authToken, entGroup):
        """
        Returns the user group which controls the permissions for a group.
        """
        if not self.authCheck(authToken, admin = True):
            raise errors.InsufficientPermission

        cu = self.db.cursor()
        cu.execute("""
        SELECT userGroup FROM EntitlementGroups
        JOIN UserGroups USING (userGroupId)
        WHERE entGroup = ?""", entGroup)
        ret = cu.fetchall()
        if len(ret):
            return ret[0][0]
        return None

    def getEntitlementOwnerAcl(self, authToken, entGroup):
        """
        Returns the user group which owns the entitlement group
        """
        if not self.authCheck(authToken, admin = True):
            raise errors.InsufficientPermission

        cu = self.db.cursor()
        cu.execute("""
        SELECT userGroup FROM EntitlementGroups
        JOIN EntitlementOwners USING (entGroupId)
        JOIN UserGroups ON UserGroups.userGroupId = EntitlementOwners.ownerGroupId
        WHERE entGroup = ?""", entGroup)
        ret = cu.fetchall()
        if len(ret):
            return ret[0][0]
        return None

    def _getIds(self, cu, entGroup, userGroup):
        cu.execute("SELECT entGroupId FROM entitlementGroups "
                   "WHERE entGroup = ?", entGroup)
        ent = cu.fetchall()
        if not len(ent):
            raise errors.UnknownEntitlementGroup

        cu.execute("SELECT userGroupId FROM userGroups "
                   "WHERE userGroup = ?", userGroup)
        user = cu.fetchall()
        if not len(user):
            raise errors.GroupNotFound
        return ent[0][0], user[0][0]

    def addEntitlementOwnerAcl(self, authToken, userGroup, entGroup):
        """
        Gives the userGroup ownership permission for the entGroup entitlement
        set.
        """
        if not self.authCheck(authToken, admin = True):
            raise errors.InsufficientPermission
        self.log(2, "userGroup=%s entGroup=%s" % (userGroup, entGroup))
        cu = self.db.cursor()
        entGroupId, userGroupId = self._getIds(cu, entGroup, userGroup)
        cu.execute("INSERT INTO EntitlementOwners (entGroupId, ownerGroupId) "
                   "VALUES (?, ?)",
                   (entGroupId, userGroupId))
        self.db.commit()

    def deleteEntitlementOwnerAcl(self, authToken, userGroup, entGroup):
        if not self.authCheck(authToken, admin = True):
            raise errors.InsufficientPermission
        self.log(2, "userGroup=%s entGroup=%s" % (userGroup, entGroup))
        cu = self.db.cursor()
        entGroupId, userGroupId = self._getIds(cu, entGroup, userGroup)
        cu.execute("DELETE FROM EntitlementOwners WHERE "
                   "entGroupId=? AND ownerGroupId=?",
                   entGroupId, userGroupId)
        self.db.commit()

    def iterEntitlements(self, authToken, entGroup):
        # validate the password
        cu = self.db.cursor()

        authGroupIds = self.getAuthGroups(cu, authToken)
        entGroupId = self.__checkEntitlementOwner(cu, authGroupIds, entGroup)
        cu.execute("SELECT entitlement FROM Entitlements WHERE "
                   "entGroupId = ?", entGroupId)

        return [ x[0] for x in cu ]

    def listEntitlementGroups(self, authToken):
        cu = self.db.cursor()

        if self.authCheck(authToken, admin = True):
            # admins can see everything
            cu.execute("SELECT entGroup FROM EntitlementGroups")
        else:
            authGroupIds = self.getAuthGroups(cu, authToken)
            if not authGroupIds:
                return []

            # XXX gafton said he'd clean this up
            cu.execute("""SELECT entGroup FROM EntitlementOwners
                            JOIN EntitlementGroups USING (entGroupId)
                            WHERE ownerGroupId IN (%s)""" % 
                       ",".join([ "%d" % x for x in authGroupIds ]))

        return [ x[0] for x in cu ]

    def getEntitlementClassAccessGroup(self, authToken, classList):
        if not self.authCheck(authToken, admin = True):
            raise errors.InsufficientPermission

        cu = self.db.cursor()

        # XXX gafton said he'd clean this up
        cu.execute("""SELECT entGroup, userGroup FROM EntitlementGroups
                        LEFT OUTER JOIN EntitlementAccessMap USING (entGroupId)
                        LEFT OUTER JOIN UserGroups USING (userGroupId)
                        WHERE entGroup IN (%s)"""
                   % ",".join([ "'%s'" % x for x in classList]))
        d = {}
        for entGroup, userGroup in cu:
            l = d.setdefault(entGroup, [])
            if userGroup is not None:
                l.append(userGroup)

        if len(d) != len(classList):
            raise errors.GroupNotFound

        return d

    def setEntitlementClassAccessGroup(self, authToken, classInfo):
        """
        @param classInfo: Dictionary indexed by entitlement groups, each
        entry being a list of exactly the user groups that entitlement group 
        should have map to.
        @type classInfo: dict
        """
        if not self.authCheck(authToken, admin = True):
            raise errors.InsufficientPermission

        cu = self.db.cursor()

        # this would be faster with temporary tables; I doubt it matters
        # XXX gafton said he'd clean this up
        cu.execute("""SELECT entGroup, entGroupId FROM EntitlementGroups
                      WHERE entGroup IN (%s)""" % 
                   ",".join([ "'%s'" % x for x in classInfo ]))
        entGroupMap = dict(x for x in cu)
        if len(entGroupMap) != len(classInfo):
            raise errors.GroupNotFound

        # XXX gafton said he'd clean this up
        userGroupsNeeded = set(itertools.chain(*classInfo.itervalues()))
        if userGroupsNeeded:
            cu.execute("""SELECT userGroup, userGroupId FROM UserGroups
                              WHERE userGroup IN (%s)""" % 
                       ",".join([ "'%s'" % x for x in userGroupsNeeded ]))
            userGroupMap = dict(x for x in cu)
        else:
            userGroupMap = {}
        if len(userGroupMap) != len(userGroupsNeeded):
            raise errors.GroupNotFound

        # XXX gafton said he'd clean this up
        cu.execute("""DELETE FROM EntitlementAccessMap
                      WHERE entGroupId IN (%s)""" %
                   ",".join([ "%d" % x for x in entGroupMap.itervalues() ]))

        for entGroup, userGroups in classInfo.iteritems():
            for userGroup in userGroups:
                cu.execute("""INSERT INTO EntitlementAccessMap
                              (entGroupId, userGroupId) VALUES (?, ?)""",
                           entGroupMap[entGroup], userGroupMap[userGroup])

        self.db.commit()
        
class PasswordCheckParser(dict):

    def StartElementHandler(self, name, attrs):
        if name not in [ 'auth' ]:
            raise SyntaxError

        val = attrs.get('valid', None)

        self.valid = (val == '1' or str(val).lower() == 'true')

    def EndElementHandler(self, name):
        pass

    def CharacterDataHandler(self, data):
        if data.strip():
            self.valid = False

    def parse(self, s):
        return self.p.Parse(s)

    def validPassword(self):
        return self.valid

    def __init__(self):
        self.p = xml.parsers.expat.ParserCreate()
        self.p.StartElementHandler = self.StartElementHandler
        self.p.EndElementHandler = self.EndElementHandler
        self.p.CharacterDataHandler = self.CharacterDataHandler
        self.valid = False
        dict.__init__(self)
<|MERGE_RESOLUTION|>--- conflicted
+++ resolved
@@ -661,12 +661,7 @@
         l = []
         for result in results:
             d = {}
-<<<<<<< HEAD
-            for key in ('label', 'item', 'canWrite', 'capId', 'canRemove'):
-=======
-            for key in ('label', 'item', 'canWrite',
-                        'canRemove'):
->>>>>>> 38091ea9
+            for key in ('label', 'item', 'canWrite', 'canRemove'):
                 d[key] = result[key]
             l.append(d)
         return l
