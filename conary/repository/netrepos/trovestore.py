#
# Copyright (c) 2004-2005 rPath, Inc.
#
# This program is distributed under the terms of the Common Public License,
# version 1.0. A copy of this license should have been distributed with this
# source file in a file called LICENSE. If it is not present, the license
# is always available at http://www.opensource.org/licenses/cpl.php.
#
# This program is distributed in the hope that it will be useful, but
# without any waranty; without even the implied warranty of merchantability
# or fitness for a particular purpose. See the Common Public License for
# full details.
#

import copy
import itertools

from conary import files, metadata, trove, versions, changelog
from conary.deps import deps
from conary.lib import util
from conary.lib.tracelog import logMe
from conary.local import deptable
from conary.local import troveinfo, versiontable, sqldb
from conary.repository import errors
from conary.repository.netrepos import instances, items, keytable, flavors
from conary.repository.netrepos import versionops, cltable, schema
<<<<<<< HEAD
=======
from conary.dbstore import sqlerrors
>>>>>>> cccccc3e

class LocalRepVersionTable(versiontable.VersionTable):

    def getId(self, theId, itemId):
        cu = self.db.cursor()
        cu.execute("""SELECT version, timeStamps FROM Versions
		      INNER JOIN Nodes ON Versions.versionId = Nodes.versionId
		      WHERE Versions.versionId=? AND Nodes.itemId=?""",
		   theId, itemId)
	try:
	    (s, t) = cu.next()
	    v = self._makeVersion(s, t)
	    return v
	except StopIteration:
            raise KeyError, theId

    def getTimeStamps(self, version, itemId):
        cu = self.db.cursor()
        cu.execute("""SELECT timeStamps FROM Nodes
		      WHERE versionId=(
			SELECT versionId from Versions WHERE version=?
		      )
		      AND itemId=?""", version.asString(), itemId)
	try:
	    (t,) = cu.next()
	    return [ float(x) for x in t.split(":") ]
	except StopIteration:
            raise KeyError, itemId

class TroveStore:
    def __init__(self, db):
	self.db = db
        self.db.commit()

        # Order matters! Create the simple (leaf) tables first, and
        # then the ones that have foreign keys
	self.items = items.Items(self.db)
	self.flavors = flavors.Flavors(self.db)
        self.branchTable = versionops.BranchTable(self.db)
        self.changeLogs = cltable.ChangeLogTable(self.db)

	self.versionTable = LocalRepVersionTable(self.db)
	self.versionOps = versionops.SqlVersioning(self.db, self.versionTable,
                                                   self.branchTable)
	self.instances = instances.InstanceTable(self.db)

        self.keyTable = keytable.OpenPGPKeyTable(self.db)
        self.depTables = deptable.DependencyTables(self.db)
        self.metadataTable = metadata.MetadataTable(self.db)
        self.troveInfoTable = troveinfo.TroveInfoTable(self.db)

        self.db.analyze()
        self.db.commit()

        self.streamIdCache = {}
	self.needsCleanup = False

    def __del__(self):
        try:
            self.db.close()
        except sqlerrors.DatabaseError:
            pass
        del self.db

    def getLabelId(self, label):
        self.versionOps.labels.getOrAddId(label)

    def getItemId(self, item):
        return self.items.getOrAddId(item)

    def getInstanceId(self, itemId, versionId, flavorId, isRedirect,
                      isPresent = True):
 	theId = self.instances.get((itemId, versionId, flavorId), None)
	if theId == None:
	    theId = self.instances.addId(itemId, versionId, flavorId,
					 isRedirect, isPresent = isPresent)
        # XXX we shouldn't have to do this unconditionally
        if isPresent:
	    self.instances.setPresent(theId, 1)
            self.items.setTroveFlag(itemId, 1)
 	return theId

    def getVersionId(self, version, cache):
	theId = cache.get(version, None)
	if theId:
	    return theId

	theId = self.versionTable.get(version, None)
	if theId == None:
	    theId = self.versionTable.addId(version)

	cache[version] = theId

	return theId

    def getFullVersion(self, item, version):
	"""
	Updates version with full timestamp information.
	"""
	cu = self.db.cursor()
	cu.execute("""
	    SELECT timeStamps FROM Nodes WHERE
		itemId=(SELECT itemId FROM Items WHERE item=?) AND
		versionId=(SELECT versionId FROM Versions WHERE version=?)
	""", item, version.asString())

	timeStamps = cu.fetchone()[0]
	version.setTimeStamps([float(x) for x in timeStamps.split(":")])

    def createTroveBranch(self, troveName, branch):
	itemId = self.getItemId(troveName)
	branchId = self.versionOps.createBranch(itemId, branch)

    def troveLatestVersion(self, troveName, branch):
	"""
	Returns None if no versions of troveName exist on the branch.
	"""
	cu = self.db.cursor()
	cu.execute("""
	    SELECT version, timeStamps FROM
		(SELECT itemId AS AitemId, branchId as AbranchId FROM labelMap
		    WHERE itemId=(SELECT itemId from Items
				WHERE item=?)
		    AND branchId=(SELECT branchId FROM Branches
				WHERE branch=?)
		) INNER JOIN Latest ON
		    AitemId=Latest.itemId AND AbranchId=Latest.branchId
		INNER JOIN Nodes ON
		    AitemId=Nodes.itemId AND Latest.versionId=Nodes.versionId
		INNER JOIN Versions ON
		    Nodes.versionId = versions.versionId
                ORDER BY
                    Nodes.finalTimeStamp
                LIMIT 1
	""", troveName, branch.asString())
        try:
	    (verStr, timeStamps) = cu.next()
            return versions.VersionFromString(verStr,
		    timeStamps = [ float(x) for x in timeStamps.split(":") ] )
        except StopIteration:
            raise KeyError, (troveName, branch)

    def getTroveFlavors(self, troveDict):
	cu = self.db.cursor()
	vMap = {}
	outD = {}
	# I think we might be better of intersecting subqueries rather
	# then using all of the and's in this join

        schema.resetTable(cu, 'itf')

        for troveName in troveDict.keys():
            outD[troveName] = {}
            for version in troveDict[troveName]:
                outD[troveName][version] = []
                versionStr = version.asString()
                vMap[versionStr] = version
                cu.execute("""INSERT INTO itf VALUES (?, ?, ?) """,
                           (troveName, versionStr, versionStr),
                           start_transaction = False)

        cu.execute("""
            SELECT aItem, fullVersion, Flavors.flavor FROM
                (SELECT Items.itemId AS aItemId,
                        versions.versionId AS aVersionId,
                        Items.item AS aItem,
                        fullVersion FROM
                    itf INNER JOIN Items ON itf.item = Items.item
                        INNER JOIN versions ON itf.version = versions.version) as ItemVersions
                INNER JOIN instances ON
                    aItemId = instances.itemId AND
                    aVersionId = instances.versionId
                INNER JOIN flavors ON
                    instances.flavorId = flavors.flavorId
                ORDER BY aItem, fullVersion
        """)

        for (item, verString, flavor) in cu:
            ver = vMap[verString]
            outD[item][ver].append(flavor)

	return outD

    def iterTroveNames(self):
        cu = self.db.cursor()
        cu.execute("SELECT DISTINCT Items.item as item "
                   " FROM Instances JOIN Items USING(itemId) "
                   " WHERE Instances.isPresent=1 ORDER BY item");

        for (item,) in cu:
            yield item

    def addTrove(self, trove):
	cu = self.db.cursor()

        schema.resetTable(cu, 'NewFiles')
        schema.resetTable(cu, 'NeededFlavors')

	self.fileVersionCache = {}
	return (cu, trove)

    def addTroveDone(self, troveInfo):
	versionCache = {}
	(cu, trove) = troveInfo

        logMe(3, trove)

	troveVersion = trove.getVersion()
	troveItemId = self.getItemId(trove.getName())

        isPackage = (not trove.getName().startswith('group') and
                     not trove.getName().startswith('fileset') and
                     ':' not in trove.getName())

	# does this version already exist (for another flavor?)
	newVersion = False
	troveVersionId = self.versionTable.get(troveVersion, None)
	if troveVersionId is not None:
	    nodeId = self.versionOps.nodes.getRow(troveItemId,
						  troveVersionId, None)

	troveFlavor = trove.getFlavor()

	# start off by creating the flavors we need; we could combine this
	# to some extent with the file table creation below, but there are
	# normally very few flavors per trove so this probably better
	flavorsNeeded = {}
	if troveFlavor:
	    flavorsNeeded[troveFlavor] = True

	for (name, version, flavor) in trove.iterTroveList(strongRefs = True,
                                                           weakRefs = True):
	    if flavor:
		flavorsNeeded[flavor] = True

	flavorIndex = {}
	for flavor in flavorsNeeded.iterkeys():
	    flavorIndex[flavor.freeze()] = flavor
	    cu.execute("INSERT INTO NeededFlavors VALUES(?)",
		       flavor.freeze())

	del flavorsNeeded

	# it seems like there must be a better way to do this, but I can't
	# figure it out. I *think* inserting into a view would help, but I
	# can't with sqlite.

	cu.execute("""SELECT NeededFlavors.flavor FROM
			NeededFlavors LEFT OUTER JOIN Flavors ON
			    NeededFlavors.flavor = Flavors.Flavor
			WHERE Flavors.flavorId is NULL""")
        # make a list of the flavors we're going to create.  Add them
        # after we have retreived all of the rows from this select
        l = []
	for (flavorStr,) in cu:
            l.append(flavorIndex[flavorStr])
        for flavor in l:
	    self.flavors.createFlavor(flavor)

	flavors = {}
	cu.execute("""SELECT Flavors.flavor, Flavors.flavorId FROM
			NeededFlavors INNER JOIN Flavors ON
			NeededFlavors.flavor = Flavors.flavor""")
	for (flavorStr, flavorId) in cu:
	    flavors[flavorIndex[flavorStr]] = flavorId

	del flavorIndex

	if troveFlavor:
	    troveFlavorId = flavors[troveFlavor]
	else:
	    troveFlavorId = 0

	if troveVersionId is None or nodeId is None:
	    (nodeId, troveVersionId) = self.versionOps.createVersion(
					    troveItemId, troveVersion,
                                            troveFlavorId)
	    newVersion = True

	    if trove.getChangeLog() and trove.getChangeLog().getName():
		self.changeLogs.add(nodeId, trove.getChangeLog())
            updateLatest = False
        else:
            updateLatest = True

	# the instance may already exist (it could be referenced by a package
	# which has already been added)
	troveInstanceId = self.getInstanceId(troveItemId, troveVersionId,
					     troveFlavorId,
                                             trove.isRedirect(),
                                             isPresent = True)
        assert(cu.execute("SELECT COUNT(*) from TroveTroves WHERE "
                          "instanceId=?", troveInstanceId).next()[0] == 0)

        if updateLatest:
            # this name/version already exists, so this must be a new
            # flavor. update the latest table as needed
            troveBranchId = self.branchTable[troveVersion.branch()]
            cu.execute("DELETE FROM Latest WHERE branchId=? AND itemId=? "
                       "AND flavorId=?", troveBranchId, troveItemId,
                       troveFlavorId)
            cu.execute("""
            INSERT INTO Latest
                (itemId, branchId, flavorId, versionId)
            SELECT %d, %d, %d, Instances.versionId
            FROM
                Instances JOIN Nodes USING(itemId, versionId)
            WHERE
                Instances.itemId=?
            AND Instances.flavorId=?
            AND Nodes.branchId=?
            ORDER BY finalTimestamp DESC
            LIMIT 1
            """ %(troveItemId, troveBranchId, troveFlavorId),
                       (troveItemId, troveFlavorId, troveBranchId))

        self.depTables.add(cu, trove, troveInstanceId)

        cu.execute("""
        INSERT INTO FileStreams
            (fileId, stream)
        SELECT DISTINCT NewFiles.fileId, NewFiles.stream
        FROM NewFiles LEFT OUTER JOIN FileStreams USING(fileId)
        WHERE FileStreams.streamId is NULL
        """)

        # this updates the stream for streams where stream is NULL
        # (because they were originally added from a distributed branch)
        # for items whose stream is present in NewFiles

        # FIXME: make this SQL-compliantly fast
        cu.execute("""
        UPDATE FileStreams
        SET stream = (SELECT NewFiles.stream FROM NewFiles
                      WHERE
                          FileStreams.fileId = NewFiles.fileId
                      AND NewFiles.stream IS NOT NULL)
        WHERE
            FileStreams.stream IS NULL
        """)

## this is the old, sqlite3 specific way we used to update file streams
##         cu.execute("""
##             INSERT OR REPLACE INTO FileStreams
##                 SELECT FileStreams.streamId, FileStreams.fileId,
##                        NewFiles.stream
##                 FROM NewFiles INNER JOIN FileStreams ON
##                     NewFiles.fileId = FileStreams.FileId
##                 WHERE
##                     FileStreams.stream IS NULL AND
##                     NewFiles.stream IS NOT NULL
##         """)

        cu.execute("""
        INSERT INTO TroveFiles
            (instanceId, streamId, versionId, pathId, path)
        SELECT %d, FS.streamId, NF.versionId, NF.pathId, NF.path
        FROM NewFiles as NF
        JOIN FileStreams as FS USING(fileId)
        """ % (troveInstanceId,))

        # iterate over both strong and weak troves, and set weakFlag to
        # indicate which kind we're looking at when
        for ((name, version, flavor), weakFlag) in itertools.chain(
                itertools.izip(trove.iterTroveList(strongRefs = True,
                                                   weakRefs   = False),
                               itertools.repeat(0)),
                itertools.izip(trove.iterTroveList(strongRefs = False,
                                                   weakRefs   = True),
                               itertools.repeat(schema.TROVE_TROVES_WEAKREF))):
	    itemId = self.getItemId(name)

	    if flavor:
		flavorId = flavors[flavor]
	    else:
		flavorId = 0

	    # make sure the versionId and nodeId exists for this (we need
	    # a nodeId, or the version doesn't get timestamps)
	    versionId = self.versionTable.get(version, None)

            # sanity check - version/flavor of components must match the
            # version/flavor of the package
            assert(trove.isRedirect() or
                            (not isPackage or versionId == troveVersionId))
            assert(trove.isRedirect() or
                            (not isPackage or flavorId == troveFlavorId))

	    if versionId is not None:
		nodeId = self.versionOps.nodes.getRow(itemId,
						      versionId, None)
		if nodeId is None:
		    (nodeId, versionId) = self.versionOps.createVersion(
						    itemId, version,
						    flavorId,
						    updateLatest = False)
		del nodeId
            else:
                (nodeId, versionId) = self.versionOps.createVersion(
                                                itemId, version,
                                                flavorId,
                                                updateLatest = False)

	    instanceId = self.getInstanceId(itemId, versionId, flavorId,
                                            trove.isRedirect(),
                                            isPresent = False)
<<<<<<< HEAD

            flags = weakFlag
            if trove.includeTroveByDefault(name, version, flavor):
                flags |= schema.TROVE_TROVES_BYDEFAULT

            cu.execute("INSERT INTO TroveTroves VALUES(?, ?, ?)",
	               troveInstanceId, instanceId, flags)
=======
            if trove.includeTroveByDefault(name, version, flavor):
                byDefault = 1
            else:
                byDefault = 0

            cu.execute("""
            INSERT INTO TroveTroves
                (instanceId, includedId, byDefault)
            VALUES(?, ?, ?)""",
                       troveInstanceId, instanceId, byDefault)
>>>>>>> cccccc3e

        self.troveInfoTable.addInfo(cu, trove, troveInstanceId)

	del self.fileVersionCache

    def updateMetadata(self, troveName, branch, shortDesc, longDesc,
                    urls, licenses, categories, source, language):
        cu = self.db.cursor()

        itemId = self.getItemId(troveName)
        branchId = self.branchTable[branch]

        # if we're updating the default language, always create a new version
        # XXX we can remove one vesionTable.get call from here...
        # XXX this entire mass of code can probably be improved.
        #     surely someone does something similar someplace else...
        latestVersion = self.metadataTable.getLatestVersion(itemId, branchId)
        if language == "C":
            if latestVersion: # a version exists, increment it
                version = versions.VersionFromString(latestVersion)
                version.incrementSourceCount()
            else: # otherwise make a new version
                version = versions._VersionFromString("1-1", defaultBranch=branch)

            if not self.versionTable.get(version, None):
                self.versionTable.addId(version)
        else: # if this is a translation, update the current version
            if not latestVersion:
                raise KeyError, troveName
            version = versions.VersionFromString(latestVersion)

        versionId = self.versionTable.get(version, None)
        return self.metadataTable.add(itemId, versionId, branchId, shortDesc, longDesc,
                                      urls, licenses, categories, source, language)

    def getMetadata(self, troveName, branch, version=None, language="C"):
        itemId = self.items.get(troveName, None)
        if not itemId:
            return None

        # follow the branch tree up until we find metadata
        md = None
        while not md:
            # make sure we're on the same server
            if self.branchTable.has_key(branch):
                branchId = self.branchTable[branch]
            else:
                return None

            if not version:
                latestVersion = self.metadataTable.getLatestVersion(itemId, branchId)
            else:
                latestVersion = version.asString()
            cu = self.db.cursor()
            cu.execute("SELECT versionId FROM Versions WHERE version=?", latestVersion)

            versionId = cu.fetchone()
            if versionId:
                versionId = versionId[0]
            else:
                if branch.hasParentBranch():
                    branch = branch.parentBranch()
                else:
                    return None

            md = self.metadataTable.get(itemId, versionId, branchId, language)

        md["version"] = versions.VersionFromString(latestVersion).asString()
        md["language"] = language
        return metadata.Metadata(md)

    def hasTrove(self, troveName, troveVersion = None, troveFlavor = 0):
        logMe(3, troveName, troveVersion, troveFlavor)

	if not troveVersion:
	    return self.items.has_key(troveName)

	assert(troveFlavor is not 0)

	troveItemId = self.items.get(troveName, None)
	if troveItemId is None:
	    return False

	troveVersionId = self.versionTable.get(troveVersion, None)
	if troveVersionId is None:
            # there is no version in the versionId for this version
            # in the table, so we can't have a trove with that version
            return False

	troveFlavorId = self.flavors.get(troveFlavor, 0)
	if troveFlavorId == 0:
            return False

	return self.instances.isPresent((troveItemId, troveVersionId,
					 troveFlavorId))

    def getTrove(self, troveName, troveVersion, troveFlavor, withFiles = True):
	iter = self.iterTroves(( (troveName, troveVersion, troveFlavor), ),
                               withFiles = withFiles)
        trv = [ x for x in iter ][0]

        if trv is None:
	    raise errors.TroveMissing(troveName, troveVersion)

        return trv

    def iterTroves(self, troveInfoList, withFiles = True, withFileStreams = False):
	cu = self.db.cursor()

        schema.resetTable(cu, 'gtl')
        schema.resetTable(cu, 'gtlInst')

        for idx, info in enumerate(troveInfoList):
            if not info[2]:
                flavorStr = "'none'"
            else:
                flavorStr = "'%s'" % info[2].freeze()
            cu.execute("INSERT INTO gtl VALUES (?, ?, ?, %s)" %(flavorStr,),
                       idx, info[0], info[1].asString(),
                       start_transaction = False)

        cu.execute("""SELECT gtl.idx, I.instanceId, I.isRedirect,
                             Nodes.timeStamps, Changelogs.name,
                             ChangeLogs.contact, ChangeLogs.message
                            FROM
                                gtl, Items, Versions, Flavors, Instances as I,
                                Nodes
                            LEFT OUTER JOIN ChangeLogs ON
                                Nodes.nodeId = ChangeLogs.nodeId
                            WHERE
                                Items.item = gtl.name AND
                                Versions.version = gtl.version AND
                                Flavors.flavor = gtl.flavor AND
                                I.itemId = Items.itemId AND
                                I.versionId = Versions.versionId AND
                                I.flavorId = flavors.flavorId AND
                                I.itemId = Nodes.itemId AND
                                I.versionId = Nodes.versionId
                            ORDER BY
                                gtl.idx""")

        troveIdList = [ x for x in cu ]

        for singleTroveIds in troveIdList:
            cu.execute("INSERT INTO gtlInst VALUES (?, ?)",
                       singleTroveIds[0], singleTroveIds[1],
                       start_transaction = False)

        troveTrovesCursor = self.db.cursor()
        troveTrovesCursor.execute("""
                        SELECT idx, item, version, flavor, flags,
                               Nodes.timeStamps
                        FROM
                            gtlInst, TroveTroves, Instances, Items,
                            Versions, Flavors, Nodes
                        WHERE
                            gtlInst.instanceId = TroveTroves.instanceId AND
                            TroveTroves.includedId = Instances.instanceId AND
                            Instances.itemId = Items.itemId AND
                            Instances.versionId = versions.versionId AND
                            Instances.flavorId = Flavors.flavorId AND
                            Instances.itemId = Nodes.itemId AND
                            Instances.versionId = Nodes.versionId
                        ORDER BY
                            gtlInst.idx
                   """)
        troveTrovesCursor = util.PeekIterator(troveTrovesCursor)

        troveFilesCursor = self.db.cursor()
	if withFileStreams:
            troveFilesCursor.execute("""
                        SELECT idx, pathId, path, version, fileId, stream
                        FROM
                            gtlInst, TroveFiles, Versions, FileStreams
                        WHERE
                            gtlInst.instanceId = TroveFiles.instanceId AND
                            TroveFiles.versionId = versions.versionId AND
                            TroveFiles.streamId = FileStreams.streamId
                        ORDER BY
                            gtlInst.idx
                       """)
            troveFilesCursor = util.PeekIterator(troveFilesCursor)
        elif withFiles:
            troveFilesCursor.execute("""
                        SELECT idx, pathId, path, version, fileId, NULL
                        FROM
                            gtlInst, TroveFiles, Versions, FileStreams
                        WHERE
                            gtlInst.instanceId = TroveFiles.instanceId AND
                            TroveFiles.versionId = versions.versionId AND
                            TroveFiles.streamId = FileStreams.streamId
                        ORDER BY
                            gtlInst.idx
                       """)
            troveFilesCursor = util.PeekIterator(troveFilesCursor)
        else:
            troveFilesCursor = util.PeekIterator(iter(()))

        neededIdx = 0
        while troveIdList:
            # [0:4] because we don't need the changelog information
            (idx, troveInstanceId, isRedirect, timeStamps) =  \
                        troveIdList.pop(0)[0:4]

            # make sure we've returned something for everything up to this
            # point
            while neededIdx < idx:
                neededIdx += 1
                yield None

            # we need the one after this next time through
            neededIdx += 1

            singleTroveInfo = troveInfoList[idx]

            if singleTroveIds[4] is not None:
                changeLog = changelog.ChangeLog(*singleTroveIds[4:7])
            else:
                changeLog = None

            singleTroveInfo[1].setTimeStamps(
                    [ float(x) for x in timeStamps.split(":") ])

            trv = trove.Trove(singleTroveInfo[0], singleTroveInfo[1],
                              singleTroveInfo[2], changeLog,
                              isRedirect = isRedirect)

            try:
                while troveTrovesCursor.peek()[0] == idx:
                    idxA, name, version, flavor, flags, timeStamps = \
                                                troveTrovesCursor.next()
                    version = versions.VersionFromString(version)
                    if flavor == 'none':
                        flavor = deps.DependencySet()
                    else:
                        flavor = deps.ThawDependencySet(flavor)

                    version.setTimeStamps(
                            [ float(x) for x in timeStamps.split(":") ])

                    byDefault = (flags & schema.TROVE_TROVES_BYDEFAULT) != 0
                    weakRef = (flags & schema.TROVE_TROVES_WEAKREF) != 0
                    trv.addTrove(name, version, flavor, byDefault = byDefault,
                                 weakRef = weakRef)
            except StopIteration:
                # we're at the end; that's okay
                pass

	    fileContents = {}
            try:
                while troveFilesCursor.peek()[0] == idx:
                    idxA, pathId, path, versionId, fileId, stream = \
                            troveFilesCursor.next()
                    version = versions.VersionFromString(versionId)
                    trv.addFile(cu.frombinary(pathId), path, version, 
                                cu.frombinary(fileId))
		    if stream is not None:
			fileContents[fileId] = stream
            except StopIteration:
                # we're at the end; that's okay
                pass

            self.depTables.get(cu, trv, troveInstanceId)
            self.troveInfoTable.getInfo(cu, trv, troveInstanceId)

	    if withFileStreams:
		yield trv, fileContents
	    else:
		yield trv

        # yield None for anything not found at the end
        while neededIdx < len(troveInfoList):
            neededIdx += 1
            yield None

    def findFileVersion(self, fileId):
        cu = self.db.cursor()
        cu.execute("SELECT stream FROM FileStreams WHERE fileId=?", (fileId,))

        for (stream,) in cu:
            # if stream is None, it means that this is just a reference
            # to a stream that actually lives in another repository.
            # there is a (unlikely) chance that there is another
            # row inthe table that matches this fileId, since there
            # isn't a unique constraint on fileId.
            if stream is None:
                continue
            return files.ThawFile(cu.frombinary(stream), cu.frombinary(fileId))

        return None

    def iterFilesInTrove(self, troveName, troveVersion, troveFlavor,
                         sortByPath = False, withFiles = False):
	if sortByPath:
	    sort = " ORDER BY path"
	else:
	    sort =""
	cu = self.db.cursor()

	troveItemId = self.items[troveName]
	troveVersionId = self.versionTable[troveVersion]
	troveFlavorId = self.flavors[troveFlavor]
	troveInstanceId = self.instances[(troveItemId, troveVersionId,
					  troveFlavorId)]
	versionCache = {}

	cu.execute("SELECT pathId, path, fileId, versionId, stream FROM "
		   "TroveFiles JOIN FileStreams USING (streamId)"
		   "WHERE instanceId = ? %s" %sort,
		   troveInstanceId)

	versionCache = {}
	for (pathId, path, fileId, versionId, stream) in cu:
	    version = versionCache.get(versionId, None)
	    if not version:
		version = self.versionTable.getBareId(versionId)
		versionCache[versionId] = version

            if stream:
                fObj = files.ThawFile(cu.frombinary(stream), 
                                      cu.frombinary(fileId))

	    if withFiles:
		yield (cu.frombinary(pathId), path, cu.frombinary(fileId), 
                       version, cu.frombinary(stream))
	    else:
		yield (cu.frombinary(pathId), path, cu.frombinary(fileId), 
                       version)

    def addFile(self, troveInfo, pathId, fileObj, path, fileId, fileVersion,
                fileStream = None):
	cu = troveInfo[0]
	versionId = self.getVersionId(fileVersion, self.fileVersionCache)

	if fileObj:
            if fileStream is None:
                fileStream = fileObj.freeze()
	    cu.execute("INSERT INTO NewFiles VALUES(?, ?, ?, ?, ?)",
		       (cu.binary(pathId), versionId, cu.binary(fileId), 
                        cu.binary(fileStream), path))
	else:
	    cu.execute("INSERT INTO NewFiles VALUES(?, ?, ?, NULL, ?)",
		       (cu.binary(pathId), versionId, cu.binary(fileId), path))

    def getFile(self, pathId, fileId):
        cu = self.db.cursor()
        cu.execute("SELECT stream FROM FileStreams WHERE fileId=?", fileId)
        try:
            stream = cu.next()[0]
        except StopIteration:
            raise KeyError, (pathId, fileId)

        if stream is not None:
            return files.ThawFile(cu.frombinary(stream), 
                                  cu.frombinary(pathId))
        else:
            return None

    def getFiles(self, l):
        # this only needs a list of (pathId, fileId) pairs, but it sometimes
        # gets (pathId, fileId, version) pairs instead (which is what
        # the network repository client uses)
        retr = FileRetriever(self.db)
        d = retr.get(l)
        del retr
        return d

    def resolveRequirements(self, label, depSetList):
        return self.depTables.resolve(label, depSetList)

    def begin(self):
        return self.db.transaction()

    def rollback(self):
        return self.db.rollback()

    def commit(self):
	if self.needsCleanup:
	    assert(0)
	    self.instances.removeUnused()
	    self.fileStreams.removeUnusedStreams()
	    self.items.removeUnused()
	    self.needsCleanup = False

	if self.versionOps.needsCleanup:
	    assert(0)
	    self.versionTable.removeUnused()
	    self.branchTable.removeUnused()
	    self.versionOps.labelMap.removeUnused()
	    self.versionOps.needsCleanup = False

	self.db.commit()

class FileRetriever:

    def __init__(self, db):
        self.cu = db.cursor()
        schema.resetTable(self.cu, 'getFilesTbl')

    def get(self, l):
	logMe(3, "start FileRetriever inserts")
        lookup = range(len(l))
        for itemId, tup in enumerate(l):
            (pathId, fileId) = tup[:2]
            self.cu.execute("INSERT INTO getFilesTbl VALUES(?, ?)",
                            cu.binary(itemId), cu.binary(fileId), 
                            start_transaction = False)
            lookup[itemId] = (pathId, fileId)

	logMe(3, "start FileRetriever select")
        self.cu.execute("""
            SELECT itemId, stream FROM getFilesTbl INNER JOIN FileStreams ON
                    getFilesTbl.fileId = FileStreams.fileId
        """)

        d = {}
        for itemId, stream in self.cu:
            pathId, fileId = lookup[itemId]
            if stream is not None:
                f = files.ThawFile(cu.frombinary(stream), pathId)
            else:
                f = None
            d[(pathId, fileId)] = f
        self.cu.execute("DELETE FROM getFilesTbl", start_transaction = False)

	logMe(3, "stop FileRetriever")

        return d<|MERGE_RESOLUTION|>--- conflicted
+++ resolved
@@ -24,10 +24,7 @@
 from conary.repository import errors
 from conary.repository.netrepos import instances, items, keytable, flavors
 from conary.repository.netrepos import versionops, cltable, schema
-<<<<<<< HEAD
-=======
 from conary.dbstore import sqlerrors
->>>>>>> cccccc3e
 
 class LocalRepVersionTable(versiontable.VersionTable):
 
@@ -434,15 +431,11 @@
 	    instanceId = self.getInstanceId(itemId, versionId, flavorId,
                                             trove.isRedirect(),
                                             isPresent = False)
-<<<<<<< HEAD
 
             flags = weakFlag
             if trove.includeTroveByDefault(name, version, flavor):
                 flags |= schema.TROVE_TROVES_BYDEFAULT
 
-            cu.execute("INSERT INTO TroveTroves VALUES(?, ?, ?)",
-	               troveInstanceId, instanceId, flags)
-=======
             if trove.includeTroveByDefault(name, version, flavor):
                 byDefault = 1
             else:
@@ -450,10 +443,9 @@
 
             cu.execute("""
             INSERT INTO TroveTroves
-                (instanceId, includedId, byDefault)
+                (instanceId, includedId, flags)
             VALUES(?, ?, ?)""",
-                       troveInstanceId, instanceId, byDefault)
->>>>>>> cccccc3e
+                       troveInstanceId, instanceId, flags)
 
         self.troveInfoTable.addInfo(cu, trove, troveInstanceId)
 
