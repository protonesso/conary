--- conflicted
+++ resolved
@@ -1,4 +1,3 @@
-#
 # Copyright (c) 2004-2007 rPath, Inc.
 #
 # This program is distributed under the terms of the Common Public License,
@@ -260,12 +259,8 @@
 
 	troveVersionId = self.versionTable.get(troveVersion, None)
 	if troveVersionId is not None:
-<<<<<<< HEAD
 	    nodeId = self.versionOps.nodes.getRow(
                 troveItemId, troveVersionId, None)
-=======
-	    nodeId = self.versionOps.nodes.getRow(troveItemId, troveVersionId, None)
->>>>>>> 3450bc08
 
 	troveFlavor = trv.getFlavor()
 
@@ -349,10 +344,6 @@
 
         troveBranchId = self.branchTable[troveVersion.branch()]
         self.versionOps.updateLatest(troveItemId, troveBranchId, troveFlavorId)
-<<<<<<< HEAD
-=======
-
->>>>>>> 3450bc08
         self.depTables.add(cu, trv, troveInstanceId)
         self.ugi.updateInstanceId(troveInstanceId)
         
@@ -479,19 +470,6 @@
 		nodeId = self.versionOps.nodes.getRow(itemId, versionId, None)
 		if nodeId is None:
 		    (nodeId, versionId) = self.versionOps.createVersion(
-<<<<<<< HEAD
-						    itemId, version,
-						    flavorId, sourceName)
-		del nodeId
-            else:
-                (nodeId, versionId) = self.versionOps.createVersion(
-                                                itemId, version,
-                                                flavorId, sourceName)
-            # create the new instanceId entry. We actually don't quite
-            # care about the exact instanceId value we get back...
-            self.getInstanceId(itemId, versionId, flavorId, clonedFromId, trv.getType(),
-                               isPresent = instances.INSTANCE_PRESENT_MISSING)
-=======
                         itemId, version, flavorId, sourceName = None,
                         updateLatest = False)
 		del nodeId
@@ -499,13 +477,13 @@
                 (nodeId, versionId) = self.versionOps.createVersion(
                     itemId, version, flavorId, sourceName = None,
                     updateLatest = False)
+            # create the new instanceId entry.
             # cloneFromId = None for now.
             # will get fixed when the trove is comitted.
-            instanceId = self.getInstanceId(
-                itemId, versionId, flavorId,
-                clonedFromId = None, troveType =  trv.getType(),
-                isPresent = instances.INSTANCE_PRESENT_MISSING)
->>>>>>> 3450bc08
+            # We actually don't quite care about the exact instanceId value we get back...
+            self.getInstanceId(itemId, versionId, flavorId,
+                               clonedFromId = None, troveType =  trv.getType(),
+                               isPresent = instances.INSTANCE_PRESENT_MISSING)
 
         cu.execute("""
         INSERT INTO TroveTroves (instanceId, includedId, flags)
