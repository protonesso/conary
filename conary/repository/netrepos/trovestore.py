#
# Copyright (c) 2004-2008 rPath, Inc.
#
# This program is distributed under the terms of the Common Public License,
# version 1.0. A copy of this license should have been distributed with this
# source file in a file called LICENSE. If it is not present, the license
# is always available at http://www.rpath.com/permanent/licenses/CPL-1.0.
#
# This program is distributed in the hope that it will be useful, but
# without any warranty; without even the implied warranty of merchantability
# or fitness for a particular purpose. See the Common Public License for
# full details.
#

import itertools

from conary import files, metadata, trove, versions, changelog
from conary.deps import deps
from conary.lib import util, tracelog
from conary.local import deptable
from conary.local.sqldb import VersionCache, FlavorCache
from conary.local import versiontable
from conary.repository import errors
from conary.repository.netrepos import instances, items, keytable, flavors,\
     troveinfo, versionops, cltable, accessmap
from conary.server import schema


class LocalRepVersionTable(versiontable.VersionTable):

    def getId(self, theId, itemId):
        cu = self.db.cursor()
        cu.execute("""
        SELECT Versions.version, Nodes.timeStamps
        FROM Nodes
        JOIN Versions USING (versionId)
        WHERE Nodes.versionId=? AND Nodes.itemId=?
        """, theId, itemId)
	try:
	    (s, t) = cu.next()
	    v = self._makeVersion(s, t)
	    return v
	except StopIteration:
            raise KeyError, theId

    def getTimeStamps(self, version, itemId):
        cu = self.db.cursor()
        cu.execute("""
        SELECT timeStamps
        FROM Nodes
        WHERE versionId = (SELECT versionId from Versions WHERE version=?)
          AND itemId=?""", version.asString(), itemId)
	try:
	    (t,) = cu.next()
	    return [ float(x) for x in t.split(":") ]
	except StopIteration:
            raise KeyError, itemId

class TroveStore:
    def __init__(self, db, log = None):
	self.db = db

	self.items = items.Items(self.db)
	self.flavors = flavors.Flavors(self.db)
        self.branchTable = versionops.BranchTable(self.db)
        self.changeLogs = cltable.ChangeLogTable(self.db)

	self.versionTable = LocalRepVersionTable(self.db)
	self.versionOps = versionops.SqlVersioning(
            self.db, self.versionTable, self.branchTable)
	self.instances = instances.InstanceTable(self.db)
        self.latest = versionops.LatestTable(self.db)
        self.ri = accessmap.RoleInstances(self.db)
        
        self.keyTable = keytable.OpenPGPKeyTable(self.db)
        self.depTables = deptable.DependencyTables(self.db)
        self.metadataTable = metadata.MetadataTable(self.db, create = False)
        self.troveInfoTable = troveinfo.TroveInfoTable(self.db)

        self.needsCleanup = False
        self.log = log or tracelog.getLog(None)
        self.LATEST_TYPE_ANY = versionops.LATEST_TYPE_ANY
        self.LATEST_TYPE_NORMAL = versionops.LATEST_TYPE_NORMAL
        self.LATEST_TYPE_PRESENT = versionops.LATEST_TYPE_PRESENT

        self.versionIdCache = {}
        self.seenFileId = set()
        self.itemIdCache = {}

    def __del__(self):
        self.db = self.log = None

    def getLabelId(self, label):
        self.versionOps.labels.getOrAddId(label)

    def getItemId(self, item):
        itemId = self.itemIdCache.get(item, None)
        if itemId is not None:
            return itemId
        itemId = self.items.getOrAddId(item)
        self.itemIdCache[item] = itemId
        return itemId

    def getInstanceId(self, itemId, versionId, flavorId, clonedFromId,
                      troveType, isPresent = instances.INSTANCE_PRESENT_NORMAL):
 	theId = self.instances.get((itemId, versionId, flavorId), None)
	if theId == None:
	    theId = self.instances.addId(itemId, versionId, flavorId,
                                         clonedFromId,
					 troveType, isPresent = isPresent)
        # XXX we shouldn't have to do this unconditionally
        if isPresent != instances.INSTANCE_PRESENT_MISSING:
	    self.instances.update(theId, isPresent=isPresent, clonedFromId=clonedFromId)
            self.items.setTroveFlag(itemId, 1)
 	return theId

    def getVersionId(self, version):
	theId = self.versionIdCache.get(version, None)
	if theId:
	    return theId

	theId = self.versionTable.get(version, None)
	if theId == None:
	    theId = self.versionTable.addId(version)

	self.versionIdCache[version] = theId
	return theId

    def getFullVersion(self, item, version):
	"""
	Updates version with full timestamp information.
	"""
	cu = self.db.cursor()
	cu.execute("""
        SELECT timeStamps
        FROM Nodes
        WHERE itemId=(SELECT itemId FROM Items WHERE item=?)
          AND versionId=(SELECT versionId FROM Versions WHERE version=?)
	""", item, version.asString())

	timeStamps = cu.fetchone()[0]
	version.setTimeStamps([float(x) for x in timeStamps.split(":")])

    def createTroveBranch(self, troveName, branch):
	itemId = self.getItemId(troveName)
	self.versionOps.createBranch(itemId, branch)

    def getTroveFlavors(self, troveDict):
	cu = self.db.cursor()
	vMap = {}
	outD = {}
	# I think we might be better of intersecting subqueries rather
	# then using all of the and's in this join

        schema.resetTable(cu, 'tmpIVF')
        for troveName in troveDict.keys():
            outD[troveName] = {}
            for version in troveDict[troveName]:
                outD[troveName][version] = []
                versionStr = version.asString()
                vMap[versionStr] = version
                cu.execute("INSERT INTO tmpIVF VALUES (?, ?, ?)",
                           (troveName, versionStr, versionStr),
                           start_transaction = False)
        self.db.analyze("tmpIVF")
        cu.execute("""
        SELECT Items.item, fullVersion, Flavors.flavor
        FROM tmpIVF
        JOIN Items on tmpIVF.item = Items.item
        JOIN Versions on tmpIVF.version = Versions.version
        JOIN Instances on
            Items.itemId = Instances.itemId AND
            Versions.versionId = Instances.versionId
        JOIN Flavors using (flavorId)
        ORDER BY Items.item, fullVersion
        """)

        for (item, verString, flavor) in cu:
            ver = vMap[verString]
            outD[item][ver].append(flavor)

	return outD

    def iterTroveNames(self):
        cu = self.db.cursor()
        cu.execute("""
        SELECT DISTINCT Items.item as item
        FROM Instances
        JOIN Items USING(itemId)
        WHERE Instances.isPresent = ?
        ORDER BY item
        """, instances.INSTANCE_PRESENT_NORMAL)
        for (item,) in cu:
            yield item

    # refresh the latest for all the recently presented troves
    def presentHiddenTroves(self):
        cu = self.db.cursor()
        cu.execute("""
        select i.instanceId, i.itemId, n.branchId, i.flavorId
        from Instances as i join Nodes as n using(itemId, versionId)
        where i.isPresent = ?""", instances.INSTANCE_PRESENT_HIDDEN)
        for (instanceId, itemId, branchId, flavorId) in cu.fetchall():
            cu.execute("UPDATE Instances SET isPresent=? WHERE instanceId=?",
                       (instances.INSTANCE_PRESENT_NORMAL, instanceId))
            self.latest.update(cu, itemId, branchId, flavorId)

    def addTrove(self, trv, hidden = False):
	cu = self.db.cursor()
        schema.resetTable(cu, 'tmpNewFiles')
        schema.resetTable(cu, 'tmpNewRedirects')
	return (cu, trv, hidden, [])

    def addTroveDone(self, troveInfo, mirror=False):
        (cu, trv, hidden, newFilesInsertList) = troveInfo

        self.log(3, trv)

        self.db.bulkload("tmpNewFiles", newFilesInsertList,
                         [ "pathId", "versionId", "fileId", "stream",
                         "path", "sha1" ])

	troveVersion = trv.getVersion()
	troveItemId = self.getItemId(trv.getName())
        sourceName = trv.troveInfo.sourceName()

        # Pull out the clonedFromId
        clonedFrom = trv.troveInfo.clonedFrom()
        clonedFromId = None
        if clonedFrom:
            clonedFromId = self.versionTable.get(clonedFrom, None)
            if clonedFromId is None:
                clonedFromId = self.versionTable.addId(clonedFrom)

        isPackage = (not trv.getName().startswith('group') and
                     not trv.getName().startswith('fileset') and
                     ':' not in trv.getName())

	troveVersionId = self.versionTable.get(troveVersion, None)
	if troveVersionId is not None:
	    nodeId = self.versionOps.nodes.getRow(
                troveItemId, troveVersionId, None)

	troveFlavor = trv.getFlavor()

	# start off by creating the flavors we need; we could combine this
	# to some extent with the file table creation below, but there are
	# normally very few flavors per trove so this probably better
	flavorsNeeded = {}
	if troveFlavor is not None:
	    flavorsNeeded[troveFlavor] = True

	for (name, version, flavor) in trv.iterTroveList(strongRefs = True,
                                                           weakRefs = True):
	    if flavor is not None:
		flavorsNeeded[flavor] = True

        for (name, branch, flavor) in trv.iterRedirects():
            if flavor is not None:
                flavorsNeeded[flavor] = True

	flavorIndex = {}
        schema.resetTable(cu, 'tmpNeededFlavors')
	for flavor in flavorsNeeded.iterkeys():
	    flavorIndex[flavor.freeze()] = flavor
	    cu.execute("INSERT INTO tmpNeededFlavors VALUES(?)", flavor.freeze(),
                       start_transaction=False)
	del flavorsNeeded
        self.db.analyze("tmpNeededFlavors")

	# it seems like there must be a better way to do this, but I can't
	# figure it out. I *think* inserting into a view would help, but I
	# can't with sqlite.
	cu.execute("""
        SELECT tmpNeededFlavors.flavor
        FROM tmpNeededFlavors
        LEFT JOIN Flavors ON tmpNeededFlavors.flavor = Flavors.Flavor
        WHERE Flavors.flavorId is NULL""")
        # make a list of the flavors we're going to create.  Add them
        # after we have retrieved all of the rows from this select
        l = []
	for (flavorStr,) in cu:
            l.append(flavorIndex[flavorStr])
        for flavor in l:
	    self.flavors.createFlavor(flavor)

	flavors = {}
	cu.execute("""
        SELECT Flavors.flavor, Flavors.flavorId
        FROM tmpNeededFlavors
        JOIN Flavors ON tmpNeededFlavors.flavor = Flavors.flavor""")
	for (flavorStr, flavorId) in cu:
	    flavors[flavorIndex[flavorStr]] = flavorId

	del flavorIndex

	if troveFlavor is not None:
	    troveFlavorId = flavors[troveFlavor]
	else:
	    troveFlavorId = 0

	if troveVersionId is None or nodeId is None:
	    (nodeId, troveVersionId) = self.versionOps.createVersion(
                troveItemId, troveVersion, troveFlavorId, sourceName)
	    if trv.getChangeLog() and trv.getChangeLog().getName():
		self.changeLogs.add(nodeId, trv.getChangeLog())
        elif sourceName: # make sure the sourceItemId matches for the trove we are comitting
            sourceItemId = self.items.getOrAddId(sourceName)
            self.versionOps.nodes.updateSourceItemId(nodeId, sourceItemId, mirrorMode=mirror)
                                         
	# the instance may already exist (it could be referenced by a package
	# which has already been added)
        if hidden:
            presence = instances.INSTANCE_PRESENT_HIDDEN
        else:
            presence = instances.INSTANCE_PRESENT_NORMAL

	troveInstanceId = self.getInstanceId(troveItemId, troveVersionId,
                         troveFlavorId, clonedFromId, trv.getType(),
                         isPresent = presence)
        assert(cu.execute("SELECT COUNT(*) from TroveTroves WHERE "
                          "instanceId=?", troveInstanceId).next()[0] == 0)

        troveBranchId = self.branchTable[troveVersion.branch()]
        self.depTables.add(cu, trv, troveInstanceId)
        self.ri.addInstanceId(troveInstanceId)
        self.latest.update(cu, troveItemId, troveBranchId, troveFlavorId)
        
        # Fold tmpNewFiles into FileStreams
        #
        # tmpNewFiles can contain duplicate entries for the same fileId,
        # (with stream being NULL or not), so the FileStreams update
        # is happening in three steps:
        # 1. Update existing fileIds (while avoiding  a full table scan)
        # 2. Insert new fileIds with non-NULL streams
        # 3. Insert new fileIds that might have NULL streams.

        # Note: writing the next two steps in a single query causes
        # very slow full table scans on FileStreams. Don't get fancy.
        self.db.analyze("tmpNewFiles")
        # get the common entries we're gonna update. In the extreme
        # case of binary shadowing this might require a bit of of
        # memory for large troves, but it is preferable to constant
        # full table scans in the much more common cases
        cu.execute("""
        SELECT tmpNewFiles.fileId, tmpNewFiles.stream
        FROM tmpNewFiles
        JOIN FileStreams USING(fileId)
        WHERE FileStreams.stream IS NULL
        AND tmpNewFiles.stream IS NOT NULL
        """)
        # Note: PostgreSQL and MySQL have support for non-SQL standard
        # multi-table updates that we could use to do this in one step.
        # This two step should work on everything though --gafton
        for (fileId, stream) in cu.fetchall():
            cu.execute("UPDATE FileStreams SET stream = ? "
                       "WHERE fileId = ?", (cu.binary(stream), cu.binary(fileId)))

        # select the new non-NULL streams out of tmpNewFiles and Insert
        # them in FileStreams
        cu.execute("""
        INSERT INTO FileStreams (fileId, stream, sha1)
        SELECT DISTINCT NF.fileId, NF.stream, NF.sha1
        FROM tmpNewFiles AS NF
        LEFT JOIN FileStreams AS FS USING(fileId)
        WHERE FS.fileId IS NULL
          AND NF.stream IS NOT NULL
        """)
        # now insert the other fileIds
        # select the new non-NULL streams out of tmpNewFiles and Insert them in FileStreams
        cu.execute("""
        INSERT INTO FileStreams (fileId, stream, sha1)
        SELECT DISTINCT NF.fileId, NF.stream, NF.sha1
        FROM tmpNewFiles AS NF
        LEFT JOIN FileStreams AS FS USING(fileId)
        WHERE FS.fileId IS NULL
        """)

        # create the paths
        cu.execute("""
        INSERT INTO FilePaths (pathId, path)
        SELECT NF.pathId, NF.path
        FROM tmpNewFiles AS NF
        LEFT JOIN FilePaths AS TFP USING (pathId, path)
        WHERE TFP.pathID IS NULL
        """)

        # create the TroveFiles links for this trove's files.
        cu.execute("""
        INSERT INTO TroveFiles
            (instanceId, streamId, versionId, filePathId)
        SELECT %d, FS.streamId, NF.versionId, TFP.filePathId
        FROM tmpNewFiles as NF
        JOIN FileStreams as FS USING(fileId)
        JOIN FilePaths as TFP ON
            NF.path = TFP.path AND
            NF.pathId = TFP.pathId
        """ % (troveInstanceId,))

        # iterate over both strong and weak troves, and set weakFlag to
        # indicate which kind we're looking at when
        schema.resetTable(cu, 'tmpTroves')
        insertList = []
        for ((name, version, flavor), weakFlag) in itertools.chain(
                itertools.izip(trv.iterTroveList(strongRefs = True,
                                                   weakRefs   = False),
                               itertools.repeat(0)),
                itertools.izip(trv.iterTroveList(strongRefs = False,
                                                   weakRefs   = True),
                               itertools.repeat(schema.TROVE_TROVES_WEAKREF))):

            flags = weakFlag
            if trv.includeTroveByDefault(name, version, flavor):
                flags |= schema.TROVE_TROVES_BYDEFAULT

            # sanity check - version/flavor of components must match the
            # version/flavor of the package
            assert(not isPackage or version == trv.getVersion())
            assert(not isPackage or flavor == trv.getFlavor())
            insertList.append((name, str(version), version.freeze(),
                               flavor.freeze(), flags))

        self.db.bulkload("tmpTroves", insertList,
                         [ "item", "version", "frozenVersion", "flavor",
                           "flags" ])


        self.db.analyze("tmpTroves")
        
        # need to use self.items.addId to keep the CheckTroveCache in
        # sync for any new items we might add
        cu.execute("""
        SELECT DISTINCT tmpTroves.item
        FROM tmpTroves
        LEFT JOIN Items USING (item)
        WHERE Items.itemId is NULL
        """)
        for (newItem,) in cu.fetchall():
            self.items.addId(newItem)

        # look for included troves with no instances yet; we make those
        # entries manually here
        cu.execute("""
        SELECT Items.itemId, tmpTroves.frozenVersion, Flavors.flavorId
        FROM tmpTroves
        JOIN Items USING (item)
        JOIN Flavors ON Flavors.flavor = tmpTroves.flavor
        LEFT JOIN Versions ON Versions.version = tmpTroves.version
        LEFT JOIN Instances ON
            Items.itemId = Instances.itemId AND
            Versions.versionId = Instances.versionId AND
            Flavors.flavorId = Instances.flavorId
        WHERE Instances.instanceId is NULL
        """)

        for (itemId, version, flavorId) in cu.fetchall():
	    # make sure the versionId and nodeId exists for this (we need
	    # a nodeId, or the version doesn't get timestamps)
            version = versions.ThawVersion(version)
	    versionId = self.getVersionId(version)

            # sourcename = None for now.
            # will be fixed up when the real trove is comitted
	    if versionId is not None:
		nodeId = self.versionOps.nodes.getRow(itemId, versionId, None)
		if nodeId is None:
		    (nodeId, versionId) = self.versionOps.createVersion(
                        itemId, version, flavorId, sourceName = None)
		del nodeId
            else:
                (nodeId, versionId) = self.versionOps.createVersion(
                    itemId, version, flavorId, sourceName = None)
            # create the new instanceId entry.
            # cloneFromId = None for now.
            # will get fixed when the trove is comitted.
            # We actually don't quite care about the exact instanceId value we get back...
            self.getInstanceId(itemId, versionId, flavorId,
                               clonedFromId = None, troveType =  trv.getType(),
                               isPresent = instances.INSTANCE_PRESENT_MISSING)

        cu.execute("""
        INSERT INTO TroveTroves (instanceId, includedId, flags)
        SELECT %d, Instances.instanceId, tmpTroves.flags
        FROM tmpTroves
        JOIN Items USING (item)
        JOIN Versions ON Versions.version = tmpTroves.version
        JOIN Flavors ON Flavors.flavor = tmpTroves.flavor
        JOIN Instances ON
            Items.itemId = Instances.itemId AND
            Versions.versionId = Instances.versionId AND
            Flavors.flavorId = Instances.flavorId
        """ %(troveInstanceId,))

        self.troveInfoTable.addInfo(cu, trv, troveInstanceId)

        # now add the redirects
        for (name, branch, flavor) in trv.iterRedirects():
            if flavor is None:
                frz = None
            else:
                frz = flavor.freeze()
            cu.execute("INSERT INTO tmpNewRedirects (item, branch, flavor) "
                       "VALUES (?, ?, ?)", (name, str(branch), frz),
                       start_transaction=False)
        self.db.analyze("tmpNewRedirects")
        
        # again need to pay attention to CheckTrovesCache and use items.addId()
        cu.execute("""
        SELECT tmpNewRedirects.item
        FROM tmpNewRedirects
        LEFT JOIN Items USING (item)
        WHERE Items.itemId is NULL
        """)
        for (newItem,) in cu.fetchall():
            self.items.addId(newItem)
        
        cu.execute("""
        INSERT INTO Branches (branch)
        SELECT tmpNewRedirects.branch
        FROM tmpNewRedirects
        LEFT JOIN Branches USING (branch)
        WHERE Branches.branchId is NULL
        """)

        cu.execute("""
        INSERT INTO Flavors (flavor)
        SELECT tmpNewRedirects.flavor
        FROM tmpNewRedirects
        LEFT JOIN Flavors USING (flavor)
        WHERE 
            Flavors.flavor is not NULL 
            AND Flavors.flavorId is NULL
        """)

        cu.execute("""
        INSERT INTO TroveRedirects (instanceId, itemId, branchId, flavorId)
        SELECT %d, Items.itemId, Branches.branchId, Flavors.flavorId
        FROM tmpNewRedirects
        JOIN Items USING (item)
        JOIN Branches ON tmpNewRedirects.branch = Branches.branch
        LEFT JOIN Flavors ON tmpNewRedirects.flavor = Flavors.flavor
        """ % troveInstanceId)

    def updateMetadata(self, troveName, branch, shortDesc, longDesc,
                    urls, licenses, categories, source, language):
        itemId = self.getItemId(troveName)
        branchId = self.branchTable[branch]

        # if we're updating the default language, always create a new version
        # XXX we can remove one vesionTable.get call from here...
        # XXX this entire mass of code can probably be improved.
        #     surely someone does something similar someplace else...
        latestVersion = self.metadataTable.getLatestVersion(itemId, branchId)
        if language == "C":
            if latestVersion: # a version exists, increment it
                version = versions.VersionFromString(latestVersion).copy()
                version.incrementSourceCount()
            else: # otherwise make a new version
                version = versions._VersionFromString("1-1", defaultBranch=branch)

            if not self.versionTable.get(version, None):
                self.versionTable.addId(version)
        else: # if this is a translation, update the current version
            if not latestVersion:
                raise KeyError, troveName
            version = versions.VersionFromString(latestVersion)

        versionId = self.versionTable.get(version, None)
        return self.metadataTable.add(itemId, versionId, branchId, shortDesc, longDesc,
                                      urls, licenses, categories, source, language)

    def getMetadata(self, troveName, branch, version=None, language="C"):
        itemId = self.items.get(troveName, None)
        if not itemId:
            return None

        # follow the branch tree up until we find metadata
        md = None
        while not md:
            # make sure we're on the same server
            if self.branchTable.has_key(branch):
                branchId = self.branchTable[branch]
            else:
                return None

            if not version:
                latestVersion = self.metadataTable.getLatestVersion(itemId, branchId)
            else:
                latestVersion = version.asString()
            cu = self.db.cursor()
            cu.execute("SELECT versionId FROM Versions WHERE version=?", latestVersion)

            versionId = cu.fetchone()
            if versionId:
                versionId = versionId[0]
            else:
                if branch.hasParentBranch():
                    branch = branch.parentBranch()
                else:
                    return None

            md = self.metadataTable.get(itemId, versionId, branchId, language)

        md["version"] = versions.VersionFromString(latestVersion).asString()
        md["language"] = language
        return metadata.Metadata(md)

    def hasTrove(self, troveName, troveVersion = None, troveFlavor = None):
        self.log(3, troveName, troveVersion, troveFlavor)

	if not troveVersion:
	    return self.items.has_key(troveName)

	assert(troveFlavor is not None)

        # if we can not find the ids for the troveName, troveVersion
        # or troveFlavor in their respective tables, than this trove
        # can't possibly exist...
	troveItemId = self.items.get(troveName, None)
	if troveItemId is None:
	    return False
	troveVersionId = self.versionTable.get(troveVersion, None)
	if troveVersionId is None:
            return False
	troveFlavorId = self.flavors.get(troveFlavor, None)
	if troveFlavorId is None:
            return False

	return self.instances.isPresent((troveItemId, troveVersionId,
					 troveFlavorId))

    def getTrove(self, troveName, troveVersion, troveFlavor, withFiles = True,
                 hidden = False):
	troveIter = self.iterTroves(( (troveName, troveVersion, troveFlavor), ),
                                    withFiles = withFiles, hidden = hidden)
        trv = [ x for x in troveIter ][0]
        if trv is None:
	    raise errors.TroveMissing(troveName, troveVersion)
        return trv

    def iterTroves(self, troveInfoList, withFiles = True, withFileStreams = False,
                   hidden = False):
        self.log(3, troveInfoList, "withFiles=%s withFileStreams=%s hidden=%s" % (
                        withFiles, withFileStreams, hidden))

        cu = self.db.cursor()
        schema.resetTable(cu, 'tmpNVF')
        schema.resetTable(cu, 'tmpInstanceId')

        for idx, (n,v,f) in enumerate(troveInfoList):
            cu.execute("INSERT INTO tmpNVF VALUES (?, ?, ?, ?)",
                       (idx, n, v.asString(), f.freeze()),
                       start_transaction = False)
        self.db.analyze("tmpNVF")
        args = [instances.INSTANCE_PRESENT_NORMAL]
        d = dict(presence = "Instances.isPresent = ?")
        if hidden:
            args.append(instances.INSTANCE_PRESENT_HIDDEN)
            d = dict(presence = "Instances.isPresent in (?,?)")
        d.update(self.db.keywords)
        cu.execute("""
        SELECT %(STRAIGHTJOIN)s tmpNVF.idx, Instances.instanceId, Instances.troveType,
               Nodes.timeStamps,
               Changelogs.name, ChangeLogs.contact, ChangeLogs.message
        FROM tmpNVF
        JOIN Items on tmpNVF.name = Items.item
        JOIN Versions on tmpNVF.version = Versions.version
        JOIN Flavors on tmpNVF.flavor = Flavors.flavor
        JOIN Instances on
            Items.itemId = Instances.itemId AND
            Versions.versionId = Instances.versionId AND
            Flavors.flavorId = Instances.flavorId
        JOIN Nodes on
            Instances.itemId = Nodes.itemId AND
            Instances.versionId = Nodes.versionId
        LEFT JOIN ChangeLogs using(nodeId)
        WHERE %(presence)s
        ORDER BY tmpNVF.idx
        """ % d, args)
        troveIdList = [ x for x in cu ]
        # short-circuit for cases when nothing matches
        if not troveIdList:
            for i in xrange(len(troveInfoList)):
                yield None
            return
        for singleTroveIds in troveIdList:
            cu.execute("INSERT INTO tmpInstanceId VALUES (?, ?)",
                       singleTroveIds[0], singleTroveIds[1],
                       start_transaction = False)
        self.db.analyze("tmpInstanceId")
        
        # unfortunately most cost-based optimizers will get the
        # following trove*Cursor queries wrong. Details in CNY-2695

        if self.db.driver == 'postgresql':
            # for PostgreSQL we have to force an execution plan that
            # uses the join order as coded in the query
            cu.execute("set join_collapse_limit to 2")
            cu.execute("set enable_seqscan to off")

        troveTrovesCursor = self.db.cursor()
        # the STRAIGHTJOIN hack will ask MySQL to execute the query as written
        troveTrovesCursor.execute("""
        SELECT %(STRAIGHTJOIN)s tmpInstanceId.idx, Items.item, Versions.version,
            Flavors.flavor, TroveTroves.flags, Nodes.timeStamps
        FROM tmpInstanceId
        JOIN TroveTroves using(instanceId)
        JOIN Instances on TroveTroves.includedId = Instances.instanceId
        JOIN Items on Instances.itemId = Items.itemId
        JOIN Versions on Instances.versionId = Versions.versionId
        JOIN Flavors on Instances.flavorId = Flavors.flavorId
        JOIN Nodes on
            Instances.itemId = Nodes.itemId and
            Instances.versionId = Nodes.versionId
        ORDER BY tmpInstanceId.idx
        """ % self.db.keywords)
        troveTrovesCursor = util.PeekIterator(troveTrovesCursor)

        troveFilesCursor = util.PeekIterator(iter(()))
        if withFileStreams or withFiles:
            troveFilesCursor = self.db.cursor()
            streamSel = "NULL"
            if withFileStreams:
                streamSel = "FileStreams.stream"
            troveFilesCursor.execute("""
<<<<<<< HEAD
            SELECT %(STRAIGHTJOIN)s tmpInstanceId.idx, TroveFiles.pathId,
                TroveFiles.path, Versions.version, FileStreams.fileId, %%s
=======
            SELECT tmpInstanceId.idx, FilePaths.pathId,
                   FilePaths.path, Versions.version, FileStreams.fileId,
                   FileStreams.stream
>>>>>>> b322cebd
            FROM tmpInstanceId
            JOIN TroveFiles using(instanceId)
            JOIN FileStreams using(streamId)
            JOIN Versions ON TroveFiles.versionId = Versions.versionId
            JOIN FilePaths ON
                TroveFiles.filePathId = FilePaths.filePathId
            ORDER BY tmpInstanceId.idx
            """ % self.db.keywords % (streamSel,))
            troveFilesCursor = util.PeekIterator(troveFilesCursor)
<<<<<<< HEAD
=======
        elif withFiles:
            troveFilesCursor.execute("""
            SELECT tmpInstanceId.idx, FilePaths.pathId,
                   FilePaths.path, Versions.version, FileStreams.fileId,
                   NULL
            FROM tmpInstanceId
            JOIN TroveFiles using(instanceId)
            JOIN FileStreams using(streamId)
            JOIN Versions ON TroveFiles.versionId = Versions.versionId
            JOIN FilePaths ON
                TroveFiles.filePathId = FilePaths.filePathId
            ORDER BY tmpInstanceId.idx
            """)
            troveFilesCursor = util.PeekIterator(troveFilesCursor)
        else:
            troveFilesCursor = util.PeekIterator(iter(()))
>>>>>>> b322cebd

        troveRedirectsCursor = self.db.cursor()
        troveRedirectsCursor.execute("""
        SELECT tmpInstanceId.idx, Items.item, Branches.branch, Flavors.flavor 
        FROM tmpInstanceId 
        JOIN TroveRedirects using (instanceId)
        JOIN Items using (itemId)
        JOIN Branches ON TroveRedirects.branchId = Branches.branchId
        LEFT JOIN Flavors ON TroveRedirects.flavorId = Flavors.flavorId
        ORDER BY tmpInstanceId.idx
        """)
        troveRedirectsCursor = util.PeekIterator(troveRedirectsCursor)

        if self.db.driver == 'postgresql':
            # revert changes we forced on the postgresql optimizer
            cu.execute("set join_collapse_limit to default")
            cu.execute("set enable_seqscan to default")

        neededIdx = 0
        versionCache = VersionCache()
        flavorCache = FlavorCache()
        while troveIdList:
            (idx, troveInstanceId, troveType, timeStamps,
             clName, clVersion, clMessage) =  troveIdList.pop(0)

            # make sure we've returned something for everything up to this
            # point
            while neededIdx < idx:
                neededIdx += 1
                yield None

            # we need the one after this next time through
            neededIdx += 1

            singleTroveInfo = troveInfoList[idx]

            if clName is not None:
                changeLog = changelog.ChangeLog(clName, clVersion, clMessage)
            else:
                changeLog = None

            v = singleTroveInfo[1]
            key = (v, timeStamps)
            if versionCache.has_key(key):
                v = versionCache(key)
            else:
                v = v.copy()
                v.setTimeStamps([ float(x) for x in timeStamps.split(":") ])

            trv = trove.Trove(singleTroveInfo[0], v,
                              singleTroveInfo[2], changeLog,
                              type = troveType,
                              setVersion = False)

            try:
                while troveTrovesCursor.peek()[0] == idx:
                    idxA, name, version, flavor, flags, timeStamps = \
                                                troveTrovesCursor.next()
                    version = versionCache.get(version, timeStamps)
                    flavor = flavorCache.get(flavor)
                    byDefault = (flags & schema.TROVE_TROVES_BYDEFAULT) != 0
                    weakRef = (flags & schema.TROVE_TROVES_WEAKREF) != 0
                    trv.addTrove(name, version, flavor, byDefault = byDefault,
                                 weakRef = weakRef)
            except StopIteration:
                # we're at the end; that's okay
                pass

	    fileContents = {}
            try:
                while troveFilesCursor.peek()[0] == idx:
                    idxA, pathId, path, versionId, fileId, stream = \
                            troveFilesCursor.next()
                    version = versions.VersionFromString(versionId)
                    trv.addFile(cu.frombinary(pathId), path, version, 
                                cu.frombinary(fileId))
		    if stream is not None:
			fileContents[fileId] = stream
            except StopIteration:
                # we're at the end; that's okay
                pass

            try:
                while troveRedirectsCursor.peek()[0] == idx:
                    idxA, targetName, targetBranch, targetFlavor = \
                            troveRedirectsCursor.next()
                    targetBranch = versions.VersionFromString(targetBranch)
                    if targetFlavor is not None:
                        targetFlavor = deps.ThawFlavor(targetFlavor)

                    trv.addRedirect(targetName, targetBranch, targetFlavor)
            except StopIteration:
                # we're at the end; that's okay
                pass

            self.depTables.get(cu, trv, troveInstanceId)
            self.troveInfoTable.getInfo(cu, trv, troveInstanceId)

	    if withFileStreams:
		yield trv, fileContents
	    else:
		yield trv

        # yield None for anything not found at the end
        while neededIdx < len(troveInfoList):
            neededIdx += 1
            yield None

    def findFileVersion(self, fileId):
        cu = self.db.cursor()
        cu.execute("SELECT stream FROM FileStreams WHERE fileId=?", (fileId,))

        for (stream,) in cu:
            # if stream is None, it means that this is just a reference
            # to a stream that actually lives in another repository.
            # there is a (unlikely) chance that there is another
            # row inthe table that matches this fileId, since there
            # isn't a unique constraint on fileId.
            if stream is None:
                continue
            return files.ThawFile(cu.frombinary(stream), cu.frombinary(fileId))

        return None

    def iterFilesInTrove(self, troveName, troveVersion, troveFlavor,
                         sortByPath = False, withFiles = False):
	if sortByPath:
	    sort = " ORDER BY path"
	else:
	    sort =""
	cu = self.db.cursor()

	troveItemId = self.items[troveName]
	troveVersionId = self.versionTable[troveVersion]
	troveFlavorId = self.flavors[troveFlavor]
	troveInstanceId = self.instances[(troveItemId, troveVersionId,
					  troveFlavorId)]

	cu.execute("""SELECT pathId, path, fileId, versionId, stream
        FROM TroveFiles
        JOIN FileStreams USING (streamId)
        JOIN FilePaths AS TFP ON TroveFiles.filePathId = TFP.filePathId
        WHERE instanceId = ?
        %s""" %sort, troveInstanceId)

	versionCache = {}
	for (pathId, path, fileId, versionId, stream) in cu:
	    version = versionCache.get(versionId, None)
	    if not version:
		version = self.versionTable.getBareId(versionId)
		versionCache[versionId] = version

            if stream: # try thawing as a sanity check
                files.ThawFile(cu.frombinary(stream), cu.frombinary(fileId))

	    if withFiles:
		yield (cu.frombinary(pathId), path, cu.frombinary(fileId), 
                       version, cu.frombinary(stream))
	    else:
		yield (cu.frombinary(pathId), path, cu.frombinary(fileId), 
                       version)

    def addFile(self, troveInfo, pathId, fileObj, path, fileId, fileVersion,
                fileStream = None):
	cu = troveInfo[0]
        newFilesInsertList = troveInfo[3]

	versionId = self.getVersionId(fileVersion)
        # if we have seen this fileId before, ignore the new stream data
        if fileId in self.seenFileId:
            fileObj = fileStream = None
        if fileObj or fileStream:
            sha1 = None

            if fileStream is None:
                fileStream = fileObj.freeze()
            if fileObj is not None:
                if fileObj.hasContents:
                    sha1 = fileObj.contents.sha1()
            elif files.frozenFileHasContents(fileStream):
                cont = files.frozenFileContentInfo(fileStream)
                sha1 = cont.sha1()
            self.seenFileId.add(fileId)
            newFilesInsertList.append((cu.binary(pathId), versionId,
                                       cu.binary(fileId), cu.binary(fileStream),
                                       path, cu.binary(sha1)))

            #cu.execute("""INSERT INTO tmpNewFiles
            #              (pathId, versionId, fileId, stream, path, sha1)
            #              VALUES(?, ?, ?, ?, ?, ?)""",
            #           (cu.binary(pathId), versionId, cu.binary(fileId), 
            #            cu.binary(fileStream), path, cu.binary(sha1)),
            #           start_transaction=False)
	else:
            newFilesInsertList.append((cu.binary(pathId), versionId,
                                       cu.binary(fileId), None,
                                       path, None))
            #cu.execute("""INSERT INTO tmpNewFiles
            #              (pathId, versionId, fileId, stream, path, sha1)
            #              VALUES(?, ?, ?, NULL, ?, NULL)""",
	#	       (cu.binary(pathId), versionId, cu.binary(fileId), path),
            #           start_transaction=False)

    def getFile(self, pathId, fileId):
        cu = self.db.cursor()
        cu.execute("SELECT stream FROM FileStreams WHERE fileId=?",
                   cu.binary(fileId))
        try:
            stream = cu.next()[0]
        except StopIteration:
            raise errors.FileStreamMissing(fileId)

        if stream is not None:
            return files.ThawFile(cu.frombinary(stream), cu.frombinary(pathId))
        else:
            return None

    def getFiles(self, l):
        # this only needs a list of (pathId, fileId) pairs, but it sometimes
        # gets (pathId, fileId, version) pairs instead (which is what
        # the network repository client uses)
        retr = FileRetriever(self.db, self.log)
        d = retr.get(l)
        del retr
        return d

    def _cleanCache(self):
        self.versionIdCache = {}
        self.itemIdCache = {}
        self.seenFileId = set()

    def begin(self, serialize=False):
        self._cleanCache()
        cu = self.db.transaction()
        if serialize:
            schema.lockCommits(self.db)
        return cu
    
    def rollback(self):
        self._cleanCache()
        return self.db.rollback()

    def _removeTrove(self, name, version, flavor, markOnly = False):
        #if name.startswith('group-') and not name.endswith(':source'):
            #raise errors.CommitError('Marking a group as removed is not implemented')
        cu = self.db.cursor()

        cu.execute("""
        SELECT I.instanceId, I.itemId, I.versionId, I.flavorId, I.troveType
        FROM Instances as I
        JOIN Items USING (itemId)
        JOIN Versions ON I.versionId = Versions.versionId
        JOIN Flavors ON I.flavorId = Flavors.flavorId
        WHERE Items.item = ?
          AND Versions.version = ?
          AND Flavors.flavor = ?
        """, (name, version.asString(), flavor.freeze()))

        try:
            instanceId, itemId, versionId, flavorId, troveType = cu.next()
        except StopIteration:
            raise errors.TroveMissing(name, version)

        if troveType == trove.TROVE_TYPE_REMOVED:
            # double removes are okay; they just get ignored
            return []

        assert(troveType == trove.TROVE_TYPE_NORMAL or
               troveType == trove.TROVE_TYPE_REDIRECT)

        # remove all dependencies which are used only by this instanceId
        cu.execute("""
        select prov.depId as depId from
        ( select a.depId as depId from
          ( select depId, instanceId from Provides where instanceId = :instanceId
            union
            select depId, instanceId  from Requires where instanceId = :instanceId
          ) as a
          left join Provides as p on a.depId = p.depId and p.instanceId != a.instanceId
          where p.depId is NULL
        ) as prov
        join
        ( select a.depId as depId from
          ( select depId, instanceId from Provides where instanceId = :instanceId
            union
            select depId, instanceId  from Requires where instanceId = :instanceId
          ) as a
          left join Requires as r on a.depId = r.depId and r.instanceId != a.instanceId
          where r.depId is NULL
        ) as reqs
        on prov.depId = reqs.depId
        """, instanceId = instanceId )
        depsToRemove = [ x[0] for x in cu ]

        cu.execute("DELETE FROM Provides WHERE instanceId = ?", instanceId)
        cu.execute("DELETE FROM Requires WHERE instanceId = ?", instanceId)

        if depsToRemove:
            cu.execute("DELETE FROM Dependencies WHERE depId IN (%s)"
                       % ",".join([ "%d" % x for x in depsToRemove ]))

        # Remove from TroveInfo
        cu.execute("DELETE FROM TroveInfo WHERE instanceId = ?", instanceId)

        # Look for path/pathId combinarions we don't need anymore
        cu.execute("""
        select FilePaths.filePathId
        from TroveFiles as TF
        join FilePaths using(filePathId)
        where TF.instanceId = ?
          and not exists (
              select instanceId from TroveFiles as Others
              where Others.filePathId = TF.filePathId
                and Others.instanceId != ? )
        """, (instanceId, instanceId))
        
        filePathIdsToRemove = [ x[0] for x in cu ]

        # Now remove the files. Gather a list of sha1s of files to remove
        # from the filestore.
        cu.execute("""
        select FileStreams.streamId, FileStreams.sha1
        from TroveFiles as TF
        join FileStreams using(streamId)
        where TF.instanceId = ?
          and not exists (
              select instanceId from TroveFiles as Others
              where Others.streamId = TF.streamId
                and Others.instanceId != ? )
        """, (instanceId, instanceId))

        r = cu.fetchall()
        # if sha1 is None, the file has no contents
        candidateSha1sToRemove = [ x[1] for x in r if x[1] is not None ]
        streamIdsToRemove = [ x[0] for x in r ]

        cu.execute("DELETE FROM TroveFiles WHERE instanceId = ?", instanceId)
        if streamIdsToRemove:
            cu.execute("DELETE FROM FileStreams WHERE streamId IN (%s)"
                       % ",".join("%d"%x for x in streamIdsToRemove))

        if filePathIdsToRemove:
            cu.execute("DELETE FROM FilePaths WHERE filePathId IN (%s)"
                       % ",".join("%d"%x for x in filePathIdsToRemove))

        # we need to double check filesToRemove against other streams which
        # may need the same sha1
        filesToRemove = []
        for sha1 in candidateSha1sToRemove:
            cu.execute("SELECT COUNT(*) FROM FileStreams WHERE sha1=?", cu.binary(sha1))
            if cu.next()[0] == 0:
                filesToRemove.append(sha1)

        # tmpRemovals drives the removal of most of the shared tables
        schema.resetTable(cu, 'tmpRemovals')
        cu.execute("SELECT nodeId, branchId FROM Nodes "
                   "WHERE itemId = ? AND versionId = ?", (itemId, versionId))
        nodeId, branchId = cu.next()
        cu.execute("INSERT INTO tmpRemovals (itemId, versionId, flavorId, branchId) "
                   "VALUES (?, ?, ?, ?)", (itemId, versionId, flavorId, branchId),
                   start_transaction=False)
        # Look for troves which this trove references which aren't present
        # on this repository (if they are present, we shouldn't remove them)
        # and aren't referenced by anything else
        cu.execute("""
        INSERT INTO tmpRemovals (instanceId, itemId, versionId, flavorId, branchId)
        SELECT Instances.instanceId, Instances.itemId, Instances.versionId,
               Instances.flavorId, Nodes.branchId
        FROM TroveTroves
        JOIN Instances ON TroveTroves.includedId = Instances.instanceId
        JOIN Nodes ON
            Instances.itemId = Nodes.itemId AND
            Instances.versionId = Nodes.versionId
        WHERE
         TroveTroves.instanceId = ?
         and Instances.isPresent = ?
         and not exists (select instanceId from TroveTroves as Others
                          where Others.instanceId != ?
                            and Others.includedId = Instances.instanceId )
        """, (instanceId, instances.INSTANCE_PRESENT_MISSING, instanceId),
                   start_transaction=False)
        cu.execute("""
        INSERT INTO tmpRemovals (itemId, flavorId, branchId)
        SELECT TroveRedirects.itemId, TroveRedirects.flavorId,
               TroveRedirects.branchId
        FROM TroveRedirects WHERE TroveRedirects.instanceId = ?
        """, instanceId, start_transaction=False)
        self.db.analyze("tmpRemovals")

        # remove access to troves we're about to remove
        self.ri.deleteInstanceIds("tmpRemovals")
        cu.execute("DELETE FROM TroveTroves WHERE instanceId=?", instanceId)
        cu.execute("DELETE FROM TroveRedirects WHERE instanceId=?", instanceId)
        cu.execute("DELETE FROM Instances WHERE instanceId IN "
                        "(SELECT instanceId FROM tmpRemovals)")
        if markOnly:
            # We don't actually remove anything here; we just mark the trove
            # as removed instead
            cu.execute("UPDATE Instances SET troveType=? WHERE instanceId=?",
                       trove.TROVE_TYPE_REMOVED, instanceId)
            self.latest.update(cu, itemId, branchId, flavorId)
        else:
            self.ri.deleteInstanceId(instanceId)
            cu.execute("DELETE FROM Instances WHERE instanceId = ?", instanceId)

        # look for troves referenced by this one
        schema.resetTable(cu, 'tmpId')
        cu.execute("""
        INSERT INTO tmpId(id)
        SELECT Nodes.nodeId
        FROM tmpRemovals
        JOIN Nodes USING (itemId, versionId)
        LEFT JOIN Instances USING (itemId, versionId)
        WHERE Instances.itemId IS NULL
        """, start_transaction=False)
        self.db.analyze("tmpId")
        
        # Was this the only Instance for the node?
        cu.execute("""
        DELETE FROM Changelogs
        WHERE Changelogs.nodeId IN (SELECT id FROM tmpId)
        """)

        cu.execute("""
        DELETE FROM Nodes
        WHERE Nodes.nodeId IN (SELECT id FROM tmpId)
        """)

        # Now update the latest table
        self.latest.update(cu, itemId, branchId, flavorId)

        # Delete flavors which are no longer needed
        cu.execute("""
        DELETE FROM Flavors
        WHERE flavorId IN (
            SELECT tmpRemovals.flavorId
            FROM tmpRemovals
            LEFT JOIN LatestCache ON tmpRemovals.flavorId = LatestCache.flavorId
            LEFT JOIN TroveRedirects ON tmpRemovals.flavorId = TroveRedirects.flavorId
            WHERE LatestCache.flavorId IS NULL
              AND TroveRedirects.flavorId IS NULL
        )""")
        cu.execute("""
        DELETE FROM FlavorMap
        WHERE flavorId IN (
            SELECT tmpRemovals.flavorId
            FROM tmpRemovals
            LEFT JOIN Flavors USING (flavorId)
            WHERE Flavors.flavorId IS NULL
        )""")

        # do we need the labelmap entry anymore?
        cu.execute("SELECT COUNT(*) FROM Nodes WHERE itemId = ? AND "
                   "branchId = ?", itemId, branchId)
        count = cu.next()[0]

        # XXX This stinks, but to fix it we need a proper index column
        # on LabelMap.
        cu.execute("""
        SELECT itemId, branchId FROM tmpRemovals
        LEFT JOIN Nodes USING (itemId, branchId)
        WHERE Nodes.itemId IS NULL
        """)
        for rmItemId, rmBranchId in cu.fetchall():
            cu.execute("DELETE FROM LabelMap WHERE itemId=? AND branchId=?",
                       rmItemId, rmBranchId)

        # do we need these branchIds anymore?
        cu.execute("""
        DELETE FROM Branches
        WHERE branchId IN (
            SELECT tmpRemovals.branchId
            FROM tmpRemovals
            LEFT JOIN LabelMap ON tmpRemovals.branchId = LabelMap.branchId
            LEFT JOIN TroveRedirects ON tmpRemovals.branchId = TroveRedirects.branchId
            WHERE LabelMap.branchId IS NULL
              AND TroveRedirects.branchId IS NULL
        )""")

        # XXX It would be nice to narrow this down based on tmpRemovals, but
        # in reality the labels table never gets that big.
        schema.resetTable(cu, 'tmpId')
        cu.execute("""
        INSERT INTO tmpId(id)
        SELECT Labels.labelId
        FROM Labels
        LEFT JOIN LabelMap ON LabelMap.labelId = Labels.labelId
        WHERE LabelMap.labelId IS NULL
          AND Labels.labelId != 0
        """, start_transaction=False)
        self.db.analyze("tmpId")
        
        cu.execute("""
        DELETE FROM Labels
        WHERE labelId IN (SELECT id from tmpId)
        """)

        # do we need these branchIds anymore?
        cu.execute("""
        DELETE FROM Versions
        WHERE versionId IN (
            SELECT tmpRemovals.versionId
            FROM tmpRemovals
            LEFT JOIN Instances ON tmpRemovals.versionId = Instances.versionId
            LEFT JOIN TroveFiles ON tmpRemovals.versionId = TroveFiles.versionId
            WHERE Instances.versionId IS NULL
              AND TroveFiles.versionId IS NULL
        )""")

        cu.execute("""
        DELETE FROM Items
        WHERE itemId IN (
            SELECT tmpRemovals.itemId
            FROM tmpRemovals
            LEFT JOIN Instances ON tmpRemovals.itemId = Instances.itemId
            LEFT JOIN Nodes ON tmpRemovals.itemId = Nodes.itemId
            LEFT JOIN TroveRedirects ON tmpRemovals.itemId = TroveRedirects.itemId
            WHERE Instances.itemId IS NULL
              AND Nodes.itemId IS NULL
              AND TroveRedirects.itemId IS NULL
        )""")

        cu.execute("""
        DELETE FROM CheckTroveCache
        WHERE itemId IN (
            SELECT tmpRemovals.itemId
            FROM tmpRemovals
            LEFT JOIN Instances ON tmpRemovals.itemId = Instances.itemId
            LEFT JOIN Nodes ON tmpRemovals.itemId = Nodes.itemId
            LEFT JOIN TroveRedirects ON tmpRemovals.itemId = TroveRedirects.itemId
            WHERE Instances.itemId IS NULL
              AND Nodes.itemId IS NULL
              AND TroveRedirects.itemId IS NULL
        )""")

        # XXX what about metadata?
        return filesToRemove

    def markTroveRemoved(self, name, version, flavor):
        self.log(2, name, version, flavor)
        return self._removeTrove(name, version, flavor, markOnly = True)

    def getParentTroves(self, troveList):
        cu = self.db.cursor()
        schema.resetTable(cu, "tmpNVF")
        schema.resetTable(cu, "tmpInstanceId")
        for (n,v,f) in troveList:
            cu.execute("insert into tmpNVF(name,version,flavor) values (?,?,?)",
                       (n,v,f), start_transaction=False)
        self.db.analyze("tmpNVF")
        # get the instanceIds of the parents of what we can find
        cu.execute("""
        insert into tmpInstanceId(instanceId)
        select distinct TroveTroves.instanceId
        from tmpNVF
        join Items on tmpNVF.name = Items.item
        join Versions on tmpNVF.version = Versions.version
        join Flavors on tmpNVF.flavor = Flavors.flavor
        join Instances on
            Items.itemId = Instances.itemId AND
            Versions.versionId = Instances.versionId AND
            Flavors.flavorId = Instances.flavorId
        join TroveTroves on TroveTroves.includedId = Instances.instanceId
        """, start_transaction=False)
        self.db.analyze("tmpInstanceId")
        # tmpInstanceId now has instanceIds of the parents
        cu.execute("""
        select Items.item, Versions.version, Flavors.flavor
        from tmpInstanceId
        join Instances on tmpInstanceId.instanceId = Instances.instanceId
        join Items on Instances.itemId = Items.itemId
        join Versions on Instances.versionId = Versions.versionId
        join Flavors on Instances.flavorId = Flavors.flavorId
        """)
        return cu.fetchall()

    def commit(self):
	if self.needsCleanup:
	    assert(0)
	    self.instances.removeUnused()
	    self.items.removeUnused()
	    self.needsCleanup = False

	if self.versionOps.needsCleanup:
	    assert(0)
	    self.versionTable.removeUnused()
	    self.branchTable.removeUnused()
	    self.versionOps.labelMap.removeUnused()
	    self.versionOps.needsCleanup = False

	self.db.commit()
        self._cleanCache()

class FileRetriever:
    def __init__(self, db, log = None):
        self.db = db
        self.cu = db.cursor()
        schema.resetTable(self.cu, 'tmpFileId')
        self.log = log or tracelog.getLog(None)

    def get(self, l):
        lookup = range(len(l))

        insertL = []
        for itemId, tup in enumerate(l):
            (pathId, fileId) = tup[:2]
            insertL.append((itemId, self.cu.binary(fileId)))
            lookup[itemId] = (pathId, fileId)

        self.db.bulkload("tmpFileId", insertL, [ "itemId", "fileId" ],
                         start_transaction = False)

        self.db.analyze("tmpFileId")
        self.cu.execute("SELECT itemId, stream FROM tmpFileId "
                        "JOIN FileStreams using (fileId) ")
        d = {}
        for itemId, stream in self.cu:
            pathId, fileId = lookup[itemId]
            if stream is not None:
                f = files.ThawFile(self.cu.frombinary(stream), pathId)
            else:
                f = None
            d[(pathId, fileId)] = f
        schema.resetTable(self.cu, "tmpFileId")
        return d<|MERGE_RESOLUTION|>--- conflicted
+++ resolved
@@ -723,14 +723,9 @@
             if withFileStreams:
                 streamSel = "FileStreams.stream"
             troveFilesCursor.execute("""
-<<<<<<< HEAD
-            SELECT %(STRAIGHTJOIN)s tmpInstanceId.idx, TroveFiles.pathId,
-                TroveFiles.path, Versions.version, FileStreams.fileId, %%s
-=======
-            SELECT tmpInstanceId.idx, FilePaths.pathId,
+            SELECT %(STRAIGHTJOIN)s tmpInstanceId.idx, FilePaths.pathId,
                    FilePaths.path, Versions.version, FileStreams.fileId,
-                   FileStreams.stream
->>>>>>> b322cebd
+                   %%s
             FROM tmpInstanceId
             JOIN TroveFiles using(instanceId)
             JOIN FileStreams using(streamId)
@@ -740,25 +735,6 @@
             ORDER BY tmpInstanceId.idx
             """ % self.db.keywords % (streamSel,))
             troveFilesCursor = util.PeekIterator(troveFilesCursor)
-<<<<<<< HEAD
-=======
-        elif withFiles:
-            troveFilesCursor.execute("""
-            SELECT tmpInstanceId.idx, FilePaths.pathId,
-                   FilePaths.path, Versions.version, FileStreams.fileId,
-                   NULL
-            FROM tmpInstanceId
-            JOIN TroveFiles using(instanceId)
-            JOIN FileStreams using(streamId)
-            JOIN Versions ON TroveFiles.versionId = Versions.versionId
-            JOIN FilePaths ON
-                TroveFiles.filePathId = FilePaths.filePathId
-            ORDER BY tmpInstanceId.idx
-            """)
-            troveFilesCursor = util.PeekIterator(troveFilesCursor)
-        else:
-            troveFilesCursor = util.PeekIterator(iter(()))
->>>>>>> b322cebd
 
         troveRedirectsCursor = self.db.cursor()
         troveRedirectsCursor.execute("""
