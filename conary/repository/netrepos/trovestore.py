--- conflicted
+++ resolved
@@ -75,10 +75,6 @@
 
         self.needsCleanup = False
         self.log = log or tracelog.getLog(None)
-        self.LATEST_TYPE_ANY = versionops.LATEST_TYPE_ANY
-        self.LATEST_TYPE_NORMAL = versionops.LATEST_TYPE_NORMAL
-        self.LATEST_TYPE_PRESENT = versionops.LATEST_TYPE_PRESENT
-
         self.LATEST_TYPE_ANY = versionops.LATEST_TYPE_ANY
         self.LATEST_TYPE_NORMAL = versionops.LATEST_TYPE_NORMAL
         self.LATEST_TYPE_PRESENT = versionops.LATEST_TYPE_PRESENT
@@ -863,32 +859,18 @@
 
             if fileStream is None:
                 fileStream = fileObj.freeze()
-<<<<<<< HEAD
-=======
-
->>>>>>> a7329684
             if fileObj is not None:
                 if fileObj.hasContents:
                     sha1 = fileObj.contents.sha1()
             elif files.frozenFileHasContents(fileStream):
                 cont = files.frozenFileContentInfo(fileStream)
                 sha1 = cont.sha1()
-<<<<<<< HEAD
-
-            cu.execute("""INSERT INTO NewFiles
-                          (pathId, versionId, fileId, stream, path, sha1)
-                          VALUES(?, ?, ?, ?, ?, ?)""",
-                       (cu.binary(pathId), versionId, cu.binary(fileId), 
-                        cu.binary(fileStream), path, cu.binary(sha1)))
-            self.seenFileId.add(fileId)
-=======
             self.seenFileId.add(fileId)
             cu.execute("""INSERT INTO NewFiles
                           (pathId, versionId, fileId, stream, path, sha1)
                           VALUES(?, ?, ?, ?, ?, ?)""",
                        (cu.binary(pathId), versionId, cu.binary(fileId), 
                         cu.binary(fileStream), path, cu.binary(sha1)))
->>>>>>> a7329684
 	else:
             cu.execute("""INSERT INTO NewFiles
                           (pathId, versionId, fileId, stream, path, sha1)
