--- conflicted
+++ resolved
@@ -1157,12 +1157,8 @@
                 # derivedcapsulepolicy will set
                 # isCapsuleOverride when isCapsuleAddition
                 # is set, so only check for the more general one
-<<<<<<< HEAD
-                if fileObj.flags.isCapsuleOverride():
-=======
                 # See also CNY-3463 - we need to skip device files
                 if fileObj.flags.isCapsuleOverride() and fileObj.hasContents:
->>>>>>> 3713b9df
                     nonCapsuleFiles.append((pathId, path, fileId, fileVersion, fileObj))
                     continue
                 if not fileObj.flags.isConfig() or isinstance(fileObj,
