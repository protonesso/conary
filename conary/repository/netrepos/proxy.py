#
# Copyright (c) 2007 rPath, Inc.
#
# This program is distributed under the terms of the Common Public License,
# version 1.0. A copy of this license should have been distributed with this
# source file in a file called LICENSE. If it is not present, the license
# is always available at http://www.rpath.com/permanent/licenses/CPL-1.0.
#
# This program is distributed in the hope that it will be useful, but
# without any warranty; without even the implied warranty of merchantability
# or fitness for a particular purpose. See the Common Public License for
# full details.
#

import base64, cPickle, itertools, os, tempfile, urllib, xmlrpclib

from conary import constants, conarycfg, trove
from conary.lib import sha1helper, tracelog, util
from conary.repository import changeset, datastore, errors, netclient
from conary.repository import filecontainer, transport, xmlshims
from conary.repository.netrepos import netserver, calllog

# A list of changeset versions we support
# These are just shortcuts
_CSVER0 = filecontainer.FILE_CONTAINER_VERSION_NO_REMOVES
_CSVER1 = filecontainer.FILE_CONTAINER_VERSION_WITH_REMOVES
_CSVER2 = filecontainer.FILE_CONTAINER_VERSION_FILEID_IDX
# The first in the list is the one the current generation clients understand
CHANGESET_VERSIONS = [ _CSVER2, _CSVER1, _CSVER0 ]
# Precedence list of versions - the version specified as key can be generated
# from the version specified as value
CHANGESET_VERSIONS_PRECEDENCE = {
    _CSVER0 : _CSVER1,
    _CSVER1 : _CSVER2,
}

class RepositoryVersionCache:

    def get(self, caller):
        basicUrl = util.stripUserPassFromUrl(caller.url)
        uri = basicUrl.split(':', 1)[1]

        if uri not in self.d:
            # checkVersion protocol is stopped at 50; we don't support kwargs
            # for that call, ever
            useAnon, parentVersions = caller.checkVersion(50)
            self.d[uri] = max(set(parentVersions) & set(netserver.SERVER_VERSIONS))

        return self.d[uri]

    def __init__(self):
        self.d = {}

class ProxyClient(xmlrpclib.ServerProxy):

    pass

class ExtraInfo(object):
    """This class is used for passing extra information back to the server
    running class (either standalone or apache)"""
    __slots__ = [ 'responseHeaders', 'responseProtocol' ]
    def __init__(self, responseHeaders, responseProtocol):
        self.responseHeaders = responseHeaders
        self.responseProtocol = responseProtocol

    def getVia(self):
        if not self.responseHeaders:
            return None
        return self.responseHeaders.get('Via', None)

class ProxyCaller:

    def callByName(self, methodname, *args, **kwargs):
        # args[0] is protocolVersion
        if args[0] < 51:
            # older protocol versions didn't allow keyword arguments
            assert(not kwargs)
        else:
            args = [ args[0], args[1:], kwargs ]

        try:
            rc = self.proxy.__getattr__(methodname)(*args)
        except IOError, e:
            rc = [ False, True, [ 'ProxyError', e.strerror[1] ] ]
        except xmlrpclib.ProtocolError, e:
            if e.errcode == 403:
                raise errors.InsufficientPermission

            raise

        if rc[1]:
            # exception occured
            raise ProxyRepositoryError(rc[2])

        return (rc[0], rc[2])

    def getExtraInfo(self):
        """Return extra information if available"""
        return ExtraInfo(self._transport.responseHeaders,
                         self._transport.responseProtocol)

    def __getattr__(self, method):
        return lambda *args, **kwargs: self.callByName(method, *args, **kwargs)

    def __init__(self, url, proxy, transport):
        self.url = util.stripUserPassFromUrl(url)
        self.proxy = proxy
        self._transport = transport

class ProxyCallFactory:

    @staticmethod
    def createCaller(protocol, port, rawUrl, proxies, authToken, localAddr,
                     protocolString, headers, cfg, targetServerName,
                     remoteIp):
        entitlementList = authToken[2][:]
        entitlementList += cfg.entitlement.find(targetServerName)

        userOverride = cfg.user.find(targetServerName)
        if userOverride:
            authToken = authToken[:]
            authToken[0], authToken[1] = userOverride

        url = redirectUrl(authToken, rawUrl)

        via = []
        # Via is a multi-valued header. Multiple occurences will be collapsed
        # as a single string, separated by ,
        if 'Via' in headers:
            via.append(headers['via'])
        if localAddr and protocolString:
            via.append(formatViaHeader(localAddr, protocolString))
        lheaders = {}
        if via:
            lheaders['Via'] = ', '.join(via)

        transporter = transport.Transport(https = url.startswith('https:'),
                                          proxies = proxies)
        transporter.setExtraHeaders(lheaders)
        transporter.setEntitlements(entitlementList)

        transporter.setCompress(True)
        proxy = ProxyClient(url, transporter)

        return ProxyCaller(url, proxy, transporter)

class RepositoryCaller:

    def callByName(self, methodname, *args, **kwargs):
        rc = self.repos.callWrapper(self.protocol, self.port, methodname,
<<<<<<< HEAD
                                    self.authToken, args, kwargs)
=======
                                    self.authToken, args,
                                    remoteIp = self.remoteIp)
>>>>>>> 8545f104

        if rc[1]:
            # exception occured
            raise ProxyRepositoryError(rc[2])

        return (rc[0], rc[2])

    def getExtraInfo(self):
        """No extra information available for a RepositoryCaller"""
        return None

    def __getattr__(self, method):
        return lambda *args, **kwargs: self.callByName(method, *args, **kwargs)

    def __init__(self, protocol, port, authToken, repos, remoteIp):
        self.repos = repos
        self.protocol = protocol
        self.port = port
        self.authToken = authToken
        self.url = None
        self.remoteIp = remoteIp

class RepositoryCallFactory:

    def __init__(self, repos, logger):
        self.repos = repos
        self.log = logger

    def createCaller(self, protocol, port, rawUrl, proxies, authToken,
                     localAddr, protocolString, headers, cfg,
                     targetServerName, remoteIp):
        if 'via' in headers:
            self.log(2, "HTTP Via: %s" % headers['via'])
        return RepositoryCaller(protocol, port, authToken, self.repos,
                                remoteIp)

class BaseProxy(xmlshims.NetworkConvertors):

    # a list of the protocol versions we understand. Make sure the first
    # one in the list is the lowest protocol version we support and the
    # last one is the current server protocol version.
    #
    # for thoughts on this process, see the IM log at the end of this file
    SERVER_VERSIONS = netserver.SERVER_VERSIONS
    publicCalls = netserver.NetworkRepositoryServer.publicCalls

    def __init__(self, cfg, basicUrl):
        self.cfg = cfg
        self.basicUrl = basicUrl
        self.logFile = cfg.logFile
        self.tmpPath = cfg.tmpDir
        self.proxies = conarycfg.getProxyFromConfig(cfg)
        self.repositoryVersionCache = RepositoryVersionCache()

        self.log = tracelog.getLog(None)
        if cfg.traceLog:
            (l, f) = cfg.traceLog
            self.log = tracelog.getLog(filename=f, level=l, trace=l>2)

        if self.logFile:
            self.callLog = calllog.CallLogger(self.logFile, [])
        else:
            self.callLog = None

        self.log(1, "proxy url=%s" % basicUrl)

    def callWrapper(self, protocol, port, methodname, authToken, args,
                    remoteIp = None, rawUrl = None, localAddr = None,
                    protocolString = None, headers = None):
        """
        @param localAddr: if set, a string host:port identifying the address
        the client used to talk to us.
        @param protocolString: if set, the protocol version the client used
        (i.e. HTTP/1.0)
        @param targetServerName: if set, the conary server name the
        request is meant for (as opposed to the internet hostname)
        """
        if methodname not in self.publicCalls:
            return (False, True, ("MethodNotSupported", methodname, ""), None)

        self._port = port
        self._protocol = protocol

        targetServerName = headers.get('X-Conary-Servername', None)

        # simple proxy. FIXME: caching these might help; building all
        # of this framework for every request seems dumb. it seems like
        # we could get away with one total since we're just changing
        # hostname/username/entitlement
        caller = self.callFactory.createCaller(protocol, port, rawUrl,
                                               self.proxies, authToken,
                                               localAddr, protocolString,
                                               headers, self.cfg,
                                               targetServerName,
                                               remoteIp)

        # args[0] is the protocol version
        if args[0] < 51:
            kwargs = {}
        else:
            assert(len(args) == 3)
            kwargs = args[2]
            args = [ args[0], ] + args[1]

        try:
            if hasattr(self, methodname):
                # handled internally
                method = self.__getattribute__(methodname)

                if self.callLog:
                    self.callLog.log(remoteIp, authToken, methodname, args,
                                     kwargs)

                anon, r = method(caller, authToken, *args, **kwargs)
                return (anon, False, r, caller.getExtraInfo())

            r = caller.callByName(methodname, *args)
        except ProxyRepositoryError, e:
            return (False, True, e.args, None)

        return (r[0], False, r[1], caller.getExtraInfo())

    def urlBase(self):
        return self.basicUrl % { 'port' : self._port,
                                 'protocol' : self._protocol }

    def checkVersion(self, caller, authToken, clientVersion):
        self.log(2, authToken[0], "clientVersion=%s" % clientVersion)

        # cut off older clients entirely, no negotiation
        if clientVersion < self.SERVER_VERSIONS[0]:
            raise ProxyRepositoryError(("InvalidClientVersion",
               'Invalid client version %s.  Server accepts client versions %s '
               '- read http://wiki.rpath.com/wiki/Conary:Conversion' %
               (clientVersion, ', '.join(str(x) for x in self.SERVER_VERSIONS))))

        useAnon, parentVersions = caller.checkVersion(clientVersion)

        if self.SERVER_VERSIONS is not None:
            commonVersions = sorted(list(set(self.SERVER_VERSIONS) &
                                         set(parentVersions)))
        else:
            commonVersions = parentVersions

        return useAnon, commonVersions

class ChangeSetInfo(object):

    __slots__ = [ 'size', 'trovesNeeded', 'removedTroves', 'filesNeeded',
                  'path', 'cached', 'version', 'fingerprint' ]

    def pickle(self):
        return cPickle.dumps(((self.trovesNeeded, self.filesNeeded,
                               self.removedTroves), self.size))

    def __init__(self, pickled = None):
        if pickled is not None:
            ((self.trovesNeeded, self.filesNeeded, self.removedTroves),
                    self.size) = cPickle.loads(pickled)

class ChangesetFilter(BaseProxy):

    forceGetCsVersion = None
    forceSingleCsJob = False

    def __init__(self, cfg, basicUrl, cache):
        BaseProxy.__init__(self, cfg, basicUrl)
        self.csCache = cache

    def _cvtJobEntry(self, authToken, jobEntry):
        (name, (old, oldFlavor), (new, newFlavor), absolute) = jobEntry

        newVer = self.toVersion(new)

        if old == 0:
            l = (name, (None, None),
                       (self.toVersion(new), self.toFlavor(newFlavor)),
                       absolute)
        else:
            l = (name, (self.toVersion(old), self.toFlavor(oldFlavor)),
                       (self.toVersion(new), self.toFlavor(newFlavor)),
                       absolute)
        return l

    @staticmethod
    def _getChangeSetVersion(clientVersion):
        # Determine the changeset version based on the client version
        return changeset.getNativeChangesetVersion(clientVersion)

    def _convertChangeSet(self, csPath, size, destCsVersion, csVersion):
        # Changeset is in the file csPath
        # Changeset was fetched from the cache using key
        # Convert it to destCsVersion
        if (csVersion, destCsVersion) == (_CSVER1, _CSVER0):
            return self._convertChangeSetV1V0(csPath, size, destCsVersion)
        elif (csVersion, destCsVersion) == (_CSVER2, _CSVER1):
            return self._convertChangeSetV2V1(csPath, size, destCsVersion)
        assert False, "Unknown versions"

    def _convertChangeSetV3V2(self, cspath, size, destCsVersion):
        (fd, newCsPath) = tempfile.mkstemp(dir = self.cfg.tmpDir,
                                           suffix = '.tmp')
        os.close(fd)
        size = changeset._convertChangeSetV3V2(cspath, newCsPath)

        return newCsPath, size

    def _convertChangeSetV2V1(self, cspath, size, destCsVersion):
        (fd, newCsPath) = tempfile.mkstemp(dir = self.cfg.tmpDir,
                                        suffix = '.tmp')
        os.close(fd)
        delta = changeset._convertChangeSetV2V1(cspath, newCsPath)

        return newCsPath, size + delta

    def _convertChangeSetV1V0(self, cspath, size, destCsVersion):
        cs = changeset.ChangeSetFromFile(cspath)
        newCs = changeset.ChangeSet()

        for tcs in cs.iterNewTroveList():
            if tcs.troveType() != trove.TROVE_TYPE_REMOVED:
                continue

            # Even though it's possible for (old) clients to request
            # removed relative changesets recursively, the update
            # code never does that. Raising an exception to make
            # sure we know how the code behaves.
            if not tcs.isAbsolute():
                raise errors.InternalServerError(
                    "Relative recursive changesets not supported "
                    "for removed troves")
            ti = trove.TroveInfo(tcs.troveInfoDiff.freeze())
            trvName = tcs.getName()
            trvNewVersion = tcs.getNewVersion()
            trvNewFlavor = tcs.getNewFlavor()
            if ti.flags.isMissing():
                # this was a missing trove for which we
                # synthesized a removed trove object. 
                # The client would have a much easier time
                # updating if we just made it a regular trove.
                missingOldVersion = tcs.getOldVersion()
                missingOldFlavor = tcs.getOldFlavor()
                if missingOldVersion is None:
                    oldTrove = None
                else:
                    oldTrove = trove.Trove(trvName,
                                           missingOldVersion,
                                           missingOldFlavor)

                newTrove = trove.Trove(trvName,
                                       trvNewVersion,
                                       trvNewFlavor)
                diff = newTrove.diff(oldTrove, absolute = tcs.isAbsolute())[0]
                newCs.newTrove(diff)
            else:
                # this really was marked as a removed trove.
                # raise a TroveMissing exception
                raise ProxyRepositoryError(("TroveMissing", trvName,
                    self.fromVersion(trvNewVersion)))

        # we need to re-write the munged changeset for an
        # old client
        cs.merge(newCs)
        # create a new temporary file for the munged changeset
        (fd, cspath) = tempfile.mkstemp(dir = self.cfg.tmpDir,
                                        suffix = '.tmp')
        os.close(fd)
        # now write out the munged changeset
        size = cs.writeToFile(cspath,
            versionOverride = filecontainer.FILE_CONTAINER_VERSION_NO_REMOVES)
        return cspath, size

    def getChangeSet(self, caller, authToken, clientVersion, chgSetList,
                     recurse, withFiles, withFileContents, excludeAutoSource,
                     changesetVersion = None, mirrorMode = False,
                     infoOnly = False):

        # This is how the caching algorithm works:
        # - Produce verPath, a path in the digraph of possible version
        # transformations. It starts with the version we need and ends with
        # the version the upstream server knows how to produce.
        # - For each changeset:
        #   - walk verPath. If version is found, add it to changeSetList and
        #     break (csInfo will contain the version we found, it may be newer
        #     than what the client needs), otherwise try the next version
        # - Fetch the changesets that are missing from changeSetList, and add
        # them to changeSetList. Their version is wireCsVersion. Cache them as
        # such in the process.
        # - Walk changeSetList; if version is newer than what the client
        # expects, start doing the conversions backwards.

        # Changeset version we need to produce
        neededCsVersion = changesetVersion or self._getChangeSetVersion(clientVersion)
        # Changeset version we expect the server to produce for us
        # If we're a proxy, we can look in the cache to find the server's
        # version, otherwise use the repository version
        if caller.url is None:
            serverVersion = ChangesetFilter.SERVER_VERSIONS[-1]
        else:
            serverVersion = self.repositoryVersionCache.get(caller)

        wireCsVersion = self._getChangeSetVersion(serverVersion)

        # forceGetCsVersion is set when this proxy object is sitting
        # in front of a repository object in the same server instance
        if self.forceGetCsVersion is not None:
            # Talking to a repository
            getCsVersion = self.forceGetCsVersion
        else:
            # This is a standalone proxy talking to a repository.  Talk
            # the latest common protocol version
            getCsVersion = serverVersion

        # Make sure we have a way to get from here to there
        iterV = neededCsVersion
        verPath = [iterV]
        while iterV != wireCsVersion:
            if iterV not in CHANGESET_VERSIONS_PRECEDENCE:
                # No way to move forward
                break
            # Move one edge in the DAG, try again
            iterV = CHANGESET_VERSIONS_PRECEDENCE[iterV]
            verPath.append(iterV)

        # This is important; if it doesn't work out the cache is likely
        # not working.
        if verPath[-1] != wireCsVersion:
            raise ProxyRepositoryError(('InvalidClientVersion',
                "Unable to produce changeset version %s "
                "with upstream server %s" % (neededCsVersion, wireCsVersion)))

        fingerprints = [ '' ] * len(chgSetList)
        if self.csCache:
            try:
                if mirrorMode:
                    useAnon, fingerprints = caller.getChangeSetFingerprints(49,
                            chgSetList, recurse, withFiles, withFileContents,
                            excludeAutoSource, mirrorMode)
                else:
                    useAnon, fingerprints = caller.getChangeSetFingerprints(43,
                            chgSetList, recurse, withFiles, withFileContents,
                            excludeAutoSource)

            except ProxyRepositoryError, e:
                # old server; act like no fingerprints were returned
                if e.args[0] == 'MethodNotSupported':
                    pass
                else:
                    raise

        changeSetList = [ None ] * len(chgSetList)

        for jobIdx, (rawJob, fingerprint) in \
                    enumerate(itertools.izip(chgSetList, fingerprints)):
            # if we have both a cs fingerprint and a cache, then we will
            # cache the cs for this job
            cachable = bool(fingerprint and self.csCache)
            if not cachable:
                continue

            # look up the changeset in the cache, oldest to newest
            for iterV in verPath:
                csInfo = self.csCache.get((fingerprint, iterV))
                if csInfo:
                    # Found in the cache (possibly with an older version)
                    csInfo.fingerprint = fingerprint
                    changeSetList[jobIdx] = csInfo
                    break

        changeSetsNeeded = \
            [ x for x in
                    enumerate(itertools.izip(chgSetList, fingerprints))
                    if changeSetList[x[0]] is None ]

        # This is a loop to make supporting single-request changeset generation
        # easy; we need that not only for old servers we proxy, but for an
        # internal server as well (since internal servers only support
        # single jobs!)
        while changeSetsNeeded:
            if serverVersion < 50 or self.forceSingleCsJob:
                # calling internal changeset generation, which only supports
                # a single job or calling an upstream repository that does not
                # support protocol version 50 (needed to send all jobs at once)
                neededHere = [ changeSetsNeeded.pop(0) ]
            else:
                # calling a server which supports both neededCsVersion and
                # returns per-job supplmental information
                neededHere = changeSetsNeeded
                changeSetsNeeded = []

            if getCsVersion >= 51 and wireCsVersion == neededCsVersion:
                # We may be able to get proper size information for this from
                # underlying server without fetcing the changeset (this isn't
                # true for internal servers or old protocols)
                rc = caller.getChangeSet(getCsVersion,
                                     [ x[1][0] for x in neededHere ],
                                     recurse, withFiles, withFileContents,
                                     excludeAutoSource,
                                     neededCsVersion, mirrorMode,
                                     infoOnly)[1]
            elif getCsVersion >= 49:
                rc = caller.getChangeSet(getCsVersion,
                                     [ x[1][0] for x in neededHere ],
                                     recurse, withFiles, withFileContents,
                                     excludeAutoSource,
                                     wireCsVersion, mirrorMode)[1]
            else:
                # We don't support requesting specific changeset versions
                rc = caller.getChangeSet(getCsVersion,
                                     [ x[1][0] for x in neededHere ],
                                     recurse, withFiles, withFileContents,
                                     excludeAutoSource)[1]

            csInfoList = []
            url = rc[0]
            if getCsVersion < 50:
                # convert pre-protocol 50 returns into a protocol 50 return
                # turn list of sizes back into a single size
                assert(len(rc[1]) == 1)
                rc[1] = rc[1][0]
                rc = rc[1:]
                if getCsVersion < 38:
                    # protocol version 38 does not return removedTroves.
                    # tack an empty list on it
                    rc.append([])
                info = [ rc ]
            else:
                info = rc[1]
            for (size, trovesNeeded, filesNeeded, removedTroves) in info:
                csInfo = ChangeSetInfo()
                csInfo.size = int(size)
                csInfo.trovesNeeded = trovesNeeded
                csInfo.filesNeeded = filesNeeded
                csInfo.removedTroves = removedTroves
                csInfo.version = wireCsVersion
                csInfoList.append(csInfo)

            del trovesNeeded
            del filesNeeded
            del removedTroves

            if (getCsVersion >= 51 and wireCsVersion == neededCsVersion 
                and infoOnly and not url):
                # We only got size information from the repository; there
                # is no changeset to fetch/cache.  We can bail out early.
                for jobIdx, csInfo in enumerate(csInfoList):
                    csInfo.path = None
                    changeSetList[jobIdx] = csInfo
                continue

            try:
                inF = transport.ConaryURLOpener(proxies = self.proxies).open(url)
            except transport.TransportError, e:
                raise ProxyRepositoryError(("RepositoryError", e.args[0]))

            for (jobIdx, (rawJob, fingerprint)), csInfo in \
                            itertools.izip(neededHere, csInfoList):
                if url.startswith('file://'):
                    # don't enforce the size limit for local files; we need
                    # the whole thing anyway, and the size on disk won't
                    # be equal to csInfo.size due to external references
                    # to the content store within the change set
                    sizeLimit = None
                else:
                    sizeLimit = csInfo.size

                cachable = bool(fingerprint and self.csCache)

                if cachable:
                    # Add it to the cache
                    path = self.csCache.set((fingerprint, csInfo.version),
                        (csInfo, inF, sizeLimit))
                else:
                    # If only one file was requested, and it's already
                    # a file://, this is unnecessary :-(
                    (fd, tmpPath) = tempfile.mkstemp(dir = self.cfg.tmpDir,
                                                  suffix = '.ccs-out')
                    outF = os.fdopen(fd, "w")
                    util.copyfileobj(inF, outF, sizeLimit = sizeLimit)
                    outF.close()
                    path = tmpPath

                csInfo.fingerprint = fingerprint
                # path points to a wire version of the changeset (possibly
                # in the cache)
                csInfo.path = path
                # make a note if this path has been stored in the cache or not
                csInfo.cached = cachable
                changeSetList[jobIdx] = csInfo

            if url.startswith('file://localhost/'):
                os.unlink(url[17:])

            inF.close()

        # hash versions to quickly find the index in verPath
        verHash = dict((csVer, idx) for (idx, csVer) in enumerate(verPath))

        # Handle format conversions
        for csInfo in changeSetList:
            if infoOnly and csInfo.path is None:
                assert(neededCsVersion == wireCsVersion)
                # the changeset isn't present
                continue

            fc = filecontainer.FileContainer(
                util.ExtendedFile(csInfo.path, 'r', buffering = False))
            csVersion = fc.version
            fc.close()
            if csInfo.version == neededCsVersion:
                # We already have the right version
                continue

            # Now walk the precedence list backwards for conversion
            oldV = csInfo.version
            csPath = csInfo.path

            # Find the position of this version into the precedence list
            idx = verHash[oldV]

            for iterV in reversed(verPath[:idx]):
                # Convert the changeset
                path, newSize = self._convertChangeSet(csPath, csInfo.size,
                                                       iterV, oldV)
                csInfo.size = newSize
                csInfo.version = iterV

                if not cachable:
                    # we're not caching; erase the old version
                    os.unlink(csPath)
                    csPath = path
                else:
                    csPath = self.csCache.set((csInfo.fingerprint, iterV),
                        (csInfo, open(path), None))

                oldV = iterV

            csInfo.version = neededCsVersion
            csInfo.path = csPath

        if not infoOnly:
            (fd, path) = tempfile.mkstemp(dir = self.cfg.tmpDir,
                                          suffix = '.cf-out')
            url = os.path.join(self.urlBase(),
                               "changeset?%s" % os.path.basename(path[:-4]))
            f = os.fdopen(fd, 'w')

            for csInfo in changeSetList:
                # the hard-coded 1 means it's a changeset and needs to be walked 
                # looking for files to include by reference
                f.write("%s %d 1 %d\n" % (csInfo.path, csInfo.size,
                csInfo.cached))

            f.close()
        else:
            url = ''

        if clientVersion < 50:
            allSizes = [ x.size for x in changeSetList ]
            allTrovesNeeded = [ x for x in itertools.chain(
                                 *[ x.trovesNeeded for x in changeSetList ] ) ]
            allFilesNeeded = [ x for x in itertools.chain(
                                 *[ x.filesNeeded for x in changeSetList ] ) ]
            allTrovesRemoved = [ x for x in itertools.chain(
                                 *[ x.removedTroves for x in changeSetList ] ) ]

            # client versions >= 44 use strings instead of ints for size
            # because xmlrpclib can't marshal ints > 2GiB
            if clientVersion >= 44:
                allSizes = [ str(x) for x in allSizes ]
            else:
                for size in allSizes:
                    if size >= 0x80000000:
                        raise ProxyRepositoryError(('InvalidClientVersion',
                         'This version of Conary does not support downloading '
                         'changesets larger than 2 GiB.  Please install a new '
                         'Conary client.'))

            if clientVersion < 38:
                return False, (url, allSizes, allTrovesNeeded, allFilesNeeded)

            return False, (url, allSizes, allTrovesNeeded, allFilesNeeded,
                          allTrovesRemoved)

        # clientVersion >= 50
        return False, (url, (
                [ (x.size, x.trovesNeeded, x.filesNeeded, x.removedTroves)
                    for x in changeSetList ] ) )

class SimpleRepositoryFilter(ChangesetFilter):

    forceGetCsVersion = ChangesetFilter.SERVER_VERSIONS[-1]
    forceSingleCsJob = True

    def __init__(self, cfg, basicUrl, repos):
        if cfg.changesetCacheDir:
            util.mkdirChain(cfg.changesetCacheDir)
            csCache = ChangesetCache(datastore.DataStore(cfg.changesetCacheDir))
        else:
            csCache = None

        ChangesetFilter.__init__(self, cfg, basicUrl, csCache)
        self.callFactory = RepositoryCallFactory(repos, self.log)

class ProxyRepositoryServer(ChangesetFilter):

    SERVER_VERSIONS = [ 42, 43, 44, 45, 46, 47, 48, 49, 50, 51 ]
    forceSingleCsJob = False

    def __init__(self, cfg, basicUrl):
        util.mkdirChain(cfg.changesetCacheDir)
        csCache = ChangesetCache(datastore.DataStore(cfg.changesetCacheDir))

        util.mkdirChain(cfg.proxyContentsDir)
        self.contents = datastore.DataStore(cfg.proxyContentsDir)

        ChangesetFilter.__init__(self, cfg, basicUrl, csCache)

        self.callFactory = ProxyCallFactory()

    def getFileContents(self, caller, authToken, clientVersion, fileList,
                        authCheckOnly = False):
        if clientVersion < 42:
            # server doesn't support auth checks through getFileContents
            return caller.getFileContents(clientVersion, fileList, authCheckOnly)

        hasFiles = []
        neededFiles = []

        for encFileId, encVersion in fileList:
            fileId = sha1helper.sha1ToString(self.toFileId(encFileId))
            if self.contents.hasFile(fileId + '-c'):
                path = self.contents.hashToPath(fileId + '-c')
                pathfd = None
                try:
                    try:
                        # touch the file; we don't want it to be removed
                        # by a cleanup job when we need it
                        pathfd = os.open(path, os.O_RDONLY)
                        hasFiles.append((encFileId, encVersion))
                        continue
                    except OSError:
                        pass
                finally:
                    if pathfd: os.close(pathfd)

            neededFiles.append((encFileId, encVersion))

        # make sure this user has permissions for these file contents. an
        # exception will get raised if we don't have sufficient permissions
        if hasFiles:
            caller.getFileContents(clientVersion, hasFiles, True)

        if neededFiles:
            # now get the contents we don't have cached
            (url, sizes) = caller.getFileContents(
                    clientVersion, neededFiles, False)[1]
            # insure that the size is an integer -- protocol version
            # 44 returns a string to avoid XML-RPC marshal limits
            sizes = [ int(x) for x in sizes ]

            (fd, tmpPath) = tempfile.mkstemp(dir = self.cfg.tmpDir,
                                             suffix = '.tmp')
            dest = util.ExtendedFile(tmpPath, "w+", buffering = False)
            os.close(fd)
            os.unlink(tmpPath)
            inUrl = transport.ConaryURLOpener(proxies = self.proxies).open(url)
            size = util.copyfileobj(inUrl, dest)
            inUrl.close()
            dest.seek(0)

            totalSize = sum(sizes)
            start = 0

            # We skip the integrity check here because (1) the hash we're using
            # has '-c' applied and (2) the hash is a fileId sha1, not a file
            # contents sha1
            for (encFileId, envVersion), size in itertools.izip(neededFiles,
                                                                sizes):
                fileId = sha1helper.sha1ToString(self.toFileId(encFileId))
                nestedF = util.SeekableNestedFile(dest, size, start)
                self.contents.addFile(nestedF, fileId + '-c',
                                      precompressed = True,
                                      integrityCheck = False)
                totalSize -= size
                start += size

            assert(totalSize == 0)
            # this closes the underlying fd opened by mkstemp for us
            dest.close()

        (fd, path) = tempfile.mkstemp(dir = self.tmpPath,
                                      suffix = '.cf-out')
        sizeList = []

        try:
            for encFileId, encVersion in fileList:
                fileId = sha1helper.sha1ToString(self.toFileId(encFileId))
                filePath = self.contents.hashToPath(fileId + '-c')
                size = os.stat(filePath).st_size
                sizeList.append(size)

                # 0 means it's not a changeset
                # 1 means it is cached (don't erase it after sending)
                os.write(fd, "%s %d 0 1\n" % (filePath, size))

            url = os.path.join(self.urlBase(),
                               "changeset?%s" % os.path.basename(path)[:-4])

            # client versions >= 44 use strings instead of ints for size
            # because xmlrpclib can't marshal ints > 2GiB
            if clientVersion >= 44:
                sizeList = [ str(x) for x in sizeList ]
            else:
                for size in sizeList:
                    if size >= 0x80000000:
                        raise ProxyRepositoryError(
                            ('InvalidClientVersion',
                             'This version of Conary does not support '
                             'downloading file contents larger than 2 '
                             'GiB.  Please install a new Conary client.'))
            return False, (url, sizeList)
        finally:
            os.close(fd)

class ChangesetCache(object):
    __slots__ = ['dataStore']

    def __init__(self, dataStore):
        self.dataStore = dataStore

    def hashKey(self, key):
        (fingerPrint, csVersion) = key
        return self.dataStore.hashToPath(fingerPrint + '-%d' % csVersion)

    def set(self, key, value):
        (csInfo, inF, sizeLimit) = value

        csPath = self.hashKey(key)
        csDir = os.path.dirname(csPath)
        util.mkdirChain(csDir)
        (fd, csTmpPath) = tempfile.mkstemp(dir = csDir,
                                           suffix = '.ccs-new')
        outF = os.fdopen(fd, "w")
        util.copyfileobj(inF, outF, sizeLimit = sizeLimit)
        # closes the underlying fd opened by mkstemp
        outF.close()

        (fd, dataTmpPath) = tempfile.mkstemp(dir = csDir,
                                             suffix = '.data-new')
        data = os.fdopen(fd, 'w')
        data.write(csInfo.pickle())
        # closes the underlying fd
        data.close()

        os.rename(csTmpPath, csPath)
        os.rename(dataTmpPath, csPath + '.data')

        return csPath

    def get(self, key):
        csPath = self.hashKey(key)
        csVersion = key[1]
        dataPath = csPath + '.data'
        if not (os.path.exists(csPath) and os.path.exists(dataPath)):
            # Not in the cache
            return None

        # touch to refresh atime; try/except protects against race
        # with someone removing the entry during the time it took
        # you to read this comment
        try:
            fd = os.open(csPath, os.O_RDONLY)
            os.close(fd)
        except OSError:
            pass

        try:
            data = open(dataPath)
            csInfo = ChangeSetInfo(pickled = data.read())
            data.close()
        except IOError:
            return None

        csInfo.path = csPath
        csInfo.cached = True
        csInfo.version = csVersion

        return csInfo

def redirectUrl(authToken, url):
    # return the url to use for the final server
    s = url.split('/')
    s[2] = ('%s:%s@' % (netclient.quote(authToken[0]),
                        netclient.quote(authToken[1]))) + s[2]
    url = '/'.join(s)

    return url

def formatViaHeader(localAddr, protocolString):
    return "%s %s (Conary/%s)" % (protocolString, localAddr,
                                  constants.version)

class ProxyRepositoryError(Exception):

    def __init__(self, args):
        self.args = args

# ewtroan: for the internal proxy, we support client version 38 but need to talk to a server which is at least version 41
# ewtroan: for external proxy, we support client version 41 and need a server which is at least 41
# ewtroan: and when I get a call, I need to know what version the server is, which I can't keep anywhere as state
# ewtroan: but I can't very well tell a client version 38 to call back with server version 41
# Gafton: hmm - is there a way to differentiate your internal/external state in the code ?
# ewtroan: I'm going to split the classes
# ***ewtroan copies some code around
# Gafton: same basic class with different dressings?
# ewtroan: I set the fullproxy to be versions 41-43
# ewtroan: while the changeset caching advertises versions 38-43
# ewtroan: it works because the internal proxy only talks to the internal repository, and those don't really need to explicitly negotiate
# ewtroan: not a perfect model, but good enough
# Gafton: okay, that makes sense
# ewtroan: and I'll make the internal one override the protocol version to call into the bottom one with for getChangeSet() and for the external one use the protocol version the client asked for
# ewtroan: which will all work fine with the autoconverstion of formats in the proxy<|MERGE_RESOLUTION|>--- conflicted
+++ resolved
@@ -148,12 +148,8 @@
 
     def callByName(self, methodname, *args, **kwargs):
         rc = self.repos.callWrapper(self.protocol, self.port, methodname,
-<<<<<<< HEAD
-                                    self.authToken, args, kwargs)
-=======
-                                    self.authToken, args,
+                                    self.authToken, args, kwargs,
                                     remoteIp = self.remoteIp)
->>>>>>> 8545f104
 
         if rc[1]:
             # exception occured
