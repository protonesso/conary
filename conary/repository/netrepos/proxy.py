#
# Copyright (c) 2010 rPath, Inc.
#
# This program is distributed under the terms of the Common Public License,
# version 1.0. A copy of this license should have been distributed with this
# source file in a file called LICENSE. If it is not present, the license
# is always available at http://www.rpath.com/permanent/licenses/CPL-1.0.
#
# This program is distributed in the hope that it will be useful, but
# without any warranty; without even the implied warranty of merchantability
# or fitness for a particular purpose. See the Common Public License for
# full details.
#

import cPickle
import itertools
import os
import resource
import tempfile
import time
import urllib
import urllib2

from conary import constants, conarycfg, rpmhelper, trove, versions
from conary.lib import digestlib, sha1helper, tracelog, urlparse, util
from conary.repository import changeset, datastore, errors, netclient
from conary.repository import filecontainer, transport, xmlshims
from conary.repository import filecontents
from conary.repository.netrepos import netserver, reposlog

# A list of changeset versions we support
# These are just shortcuts
_CSVER0 = filecontainer.FILE_CONTAINER_VERSION_NO_REMOVES
_CSVER1 = filecontainer.FILE_CONTAINER_VERSION_WITH_REMOVES
_CSVER2 = filecontainer.FILE_CONTAINER_VERSION_FILEID_IDX
# The first in the list is the one the current generation clients understand
CHANGESET_VERSIONS = [ _CSVER2, _CSVER1, _CSVER0 ]
# Precedence list of versions - the version specified as key can be generated
# from the version specified as value
CHANGESET_VERSIONS_PRECEDENCE = {
    _CSVER0 : _CSVER1,
    _CSVER1 : _CSVER2,
}

class RepositoryVersionCache:

    def get(self, caller):
        basicUrl = util.stripUserPassFromUrl(caller.url)
        uri = basicUrl.split(':', 1)[1]

        if uri not in self.d:
            # checkVersion protocol is stopped at 50; we don't support kwargs
            # for that call, ever
            parentVersions = caller.checkVersion(50)
            self.d[uri] = max(set(parentVersions) & set(netserver.SERVER_VERSIONS))

        return self.d[uri]

    def __init__(self):
        self.d = {}

class ProxyClient(util.ServerProxy):

    pass

class ExtraInfo(object):
    """This class is used for passing extra information back to the server
    running class (either standalone or apache)"""
    __slots__ = [ 'responseHeaders', 'responseProtocol' ]
    def __init__(self, responseHeaders, responseProtocol):
        self.responseHeaders = responseHeaders
        self.responseProtocol = responseProtocol

    def getVia(self):
        if not self.responseHeaders:
            return None
        return self.responseHeaders.get('Via', None)

class ProxyCaller:

    def callByName(self, methodname, *args, **kwargs):
        # args[0] is protocolVersion
        if args[0] < 51:
            # older protocol versions didn't allow keyword arguments
            assert(not kwargs)
        else:
            args = [ args[0], args[1:], kwargs ]

        try:
            rc = self.proxy.__getattr__(methodname)(*args)
        except IOError, e:
            raise errors.ProxyError(e.strerror[1])
        except util.xmlrpclib.ProtocolError, e:
            if e.errcode == 403:
                raise errors.InsufficientPermission

            raise

        if args[0] < 60:
            # strip off useAnonymous flag
            rc = rc[1:3]

        if rc[0]:
            # exception occured. this lets us tunnel the error through
            # without instantiating it (which would be demarshalling the
            # thing just to remarshall it again)
            if args[0] < 60:
                raise ProxyRepositoryError(rc[1][0], rc[1][1:], None)
            else:
                # keyword args to exceptions appear
                raise ProxyRepositoryError(rc[1][0], rc[1][1], rc[1][2])

        return rc[1]

    def getExtraInfo(self):
        """Return extra information if available"""
        return ExtraInfo(self._transport.responseHeaders,
                         self._transport.responseProtocol)

    def __getattr__(self, method):
        # Don't invoke methods that start with __
        if method.startswith('__'):
            raise AttributeError(method)
        return lambda *args, **kwargs: self.callByName(method, *args, **kwargs)

    def __init__(self, url, proxy, transport):
        self.url = util.stripUserPassFromUrl(url)
        self.proxy = proxy
        self._transport = transport

class ProxyCallFactory:

    @staticmethod
    def createCaller(protocol, port, rawUrl, proxyMap, authToken, localAddr,
                     protocolString, headers, cfg, targetServerName,
                     remoteIp, isSecure, baseUrl):
        entitlementList = authToken[2][:]
        injEntList = cfg.entitlement.find(targetServerName)
        if injEntList:
            entitlementList += injEntList

        userOverride = cfg.user.find(targetServerName)
        if userOverride:
            authToken = authToken[:]
            authToken[0], authToken[1] = userOverride

        url = redirectUrl(authToken, rawUrl)

        via = []
        # Via is a multi-valued header. Multiple occurences will be collapsed
        # as a single string, separated by ,
        if 'Via' in headers:
            via.append(headers['via'])
        if localAddr and protocolString:
            via.append(formatViaHeader(localAddr, protocolString))
        lheaders = {}
        if via:
            lheaders['Via'] = ', '.join(via)

        urlProtocol, urlRest = urllib.splittype(url)
        urlUserHost, urlRest = urllib.splithost(urlRest)
        _, urlHost = urllib.splituser(urlUserHost)
        # If the proxy injected entitlements or user information, switch to
        # SSL -- IF they are using
        # default ports (if they specify ports, we have no way of
        # knowing what port to use)
        addSSL = ':' not in urlHost and (bool(injEntList) or bool(userOverride))
        withSSL = urlProtocol == 'https' or addSSL
        transporter = transport.Transport(https = withSSL,
                                          proxyMap = proxyMap,
                                          serverName = targetServerName)
        transporter.setExtraHeaders(lheaders)
        transporter.setEntitlements(entitlementList)

        transporter.setCompress(True)
        proxy = ProxyClient(url, transporter)

        return ProxyCaller(url, proxy, transporter)

class RepositoryCaller(xmlshims.NetworkConvertors):

    def callByName(self, methodname, *args, **kwargs):
        rc = self.repos.callWrapper(self.protocol, self.port, methodname,
                                    self.authToken, args, kwargs,
                                    remoteIp = self.remoteIp,
                                    rawUrl = self.rawUrl,
                                    isSecure = self.isSecure)

        return rc

    def getExtraInfo(self):
        """No extra information available for a RepositoryCaller"""
        return None

    def __getattr__(self, method):
        # Don't invoke methods that start with __
        if method.startswith('__'):
            raise AttributeError(method)
        return lambda *args, **kwargs: self.callByName(method, *args, **kwargs)

    def __init__(self, protocol, port, authToken, repos, remoteIp, rawUrl,
                 isSecure):
        self.repos = repos
        self.protocol = protocol
        self.port = port
        self.authToken = authToken
        self.url = None
        self.remoteIp = remoteIp
        self.rawUrl = rawUrl
        self.isSecure = isSecure

class RepositoryCallFactory:

    def __init__(self, repos, logger):
        self.repos = repos
        self.log = logger

    def createCaller(self, protocol, port, rawUrl, proxyMap, authToken,
                     localAddr, protocolString, headers, cfg,
                     targetServerName, remoteIp, isSecure, baseUrl):
        if 'via' in headers:
            self.log(2, "HTTP Via: %s" % headers['via'])
        return RepositoryCaller(protocol, port, authToken, self.repos,
                                remoteIp, baseUrl, isSecure)

class BaseProxy(xmlshims.NetworkConvertors):

    # a list of the protocol versions we understand. Make sure the first
    # one in the list is the lowest protocol version we support and the
    # last one is the current server protocol version.
    #
    # for thoughts on this process, see the IM log at the end of this file
    SERVER_VERSIONS = netserver.SERVER_VERSIONS
    publicCalls = netserver.NetworkRepositoryServer.publicCalls

    def __init__(self, cfg, basicUrl):
        self.cfg = cfg
        self.basicUrl = basicUrl
        self.logFile = cfg.logFile
        self.tmpPath = cfg.tmpDir
        util.mkdirChain(self.tmpPath)
        self.proxyMap = conarycfg.getProxyMap(cfg)
        self.repositoryVersionCache = RepositoryVersionCache()

        self.log = tracelog.getLog(None)
        if cfg.traceLog:
            (l, f) = cfg.traceLog
            self.log = tracelog.getLog(filename=f, level=l, trace=l>2)

        if self.logFile:
            self.callLog = reposlog.RepositoryCallLogger(self.logFile, [])
        else:
            self.callLog = None

        self.log(1, "proxy url=%s" % basicUrl)

    def callWrapper(self, protocol, port, methodname, authToken, args,
                    remoteIp = None, rawUrl = None, localAddr = None,
                    protocolString = None, headers = None, isSecure = False):
        """
        @param localAddr: if set, a string host:port identifying the address
        the client used to talk to us.
        @param protocolString: if set, the protocol version the client used
        (i.e. HTTP/1.0)
        """
        if methodname not in self.publicCalls:
            if protocol < 60:
                return (False, True, ("MethodNotSupported", methodname, ""),
                        None)
            else:
                return (True, ("MethodNotSupported", methodname, ""), None)

        self._port = port
        self._protocol = protocol

        self.setBaseUrlOverride(rawUrl, headers, isSecure)

        targetServerName = headers.get('X-Conary-Servername', None)

        # simple proxy. FIXME: caching these might help; building all
        # of this framework for every request seems dumb. it seems like
        # we could get away with one total since we're just changing
        # hostname/username/entitlement
        caller = self.callFactory.createCaller(protocol, port, rawUrl,
                                               self.proxyMap, authToken,
                                               localAddr, protocolString,
                                               headers, self.cfg,
                                               targetServerName,
                                               remoteIp, isSecure,
                                               self.urlBase())

        # args[0] is the protocol version
        protocolVersion = args[0]
        if args[0] < 51:
            kwargs = {}
        else:
            assert(len(args) == 3)
            kwargs = args[2]
            args = [ args[0], ] + args[1]

        extraInfo = None

        try:
            if hasattr(self, methodname):
                # handled internally
                method = self.__getattribute__(methodname)

                if self.callLog:
                    self.callLog.log(remoteIp, authToken, methodname, args,
                                     kwargs)

                r = method(caller, authToken, *args, **kwargs)
            else:
                r = caller.callByName(methodname, *args, **kwargs)

            r = (False, r)
            extraInfo = caller.getExtraInfo()
        except ProxyRepositoryError, e:
            r = (True, (e.name, e.args, e.kwArgs))
        except Exception, e:
            if hasattr(e, 'marshall'):
                marshalled = e.marshall(self)
                args, kwArgs = marshalled

                r = (True,
                        (e.__class__.__name__, args, kwArgs) )
            else:
                r = None
                for klass, marshall in errors.simpleExceptions:
                    if isinstance(e, klass):
                        r = (True, (marshall, (str(e),), {}) )

                if r is None:
                    # this exception is not marshalled back to the client.
                    # re-raise it now.  comment the next line out to fall into
                    # the debugger
                    raise

                    # uncomment the next line to translate exceptions into
                    # nicer errors for the client.
                    #return (True, ("Unknown Exception", str(e)))

                    # fall-through to debug this exception - this code should
                    # not run on production servers
                    import traceback, sys
                    from conary.lib import debugger
                    excInfo = sys.exc_info()
                    lines = traceback.format_exception(*excInfo)
                    print "".join(lines)
                    if 1 or sys.stdout.isatty() and sys.stdin.isatty():
                        debugger.post_mortem(excInfo[2])
                    raise

        if protocolVersion < 60:
            if r[0] is True:
                # return (useAnon, isException, (exceptName,) + ordArgs) )
                return (False, True, (r[1][0],) + r[1][1], extraInfo)
            else:
                return (False, False, r[1], extraInfo)

        return r + (extraInfo,)


    def setBaseUrlOverride(self, rawUrl, headers, isSecure):
        if not rawUrl:
            return
        if not rawUrl.startswith("/"):
            self._baseUrlOverride = rawUrl
        elif headers and "Host" in headers:
            proto = (isSecure and "https") or "http"
            self._baseUrlOverride = "%s://%s%s" % (proto,
                                                   headers['Host'],
                                                   rawUrl)
    def urlBase(self):
        if self._baseUrlOverride is not None:
            return self._baseUrlOverride

        return self._getUrlBase()

    def _getUrlBase(self):
        return self.basicUrl % { 'port' : self._port,
                                 'protocol' : self._protocol }

    def checkVersion(self, caller, authToken, clientVersion):
        self.log(2, authToken[0], "clientVersion=%s" % clientVersion)

        # cut off older clients entirely, no negotiation
        if clientVersion < self.SERVER_VERSIONS[0]:
            raise errors.InvalidClientVersion(
               'Invalid client version %s.  Server accepts client versions %s '
               '- read http://wiki.rpath.com/wiki/Conary:Conversion' %
               (clientVersion, ', '.join(str(x) for x in self.SERVER_VERSIONS)))

        parentVersions = caller.checkVersion(clientVersion)

        if self.SERVER_VERSIONS is not None:
            commonVersions = sorted(list(set(self.SERVER_VERSIONS) &
                                         set(parentVersions)))
        else:
            commonVersions = parentVersions

        return commonVersions

class ChangeSetInfo(object):

    __slots__ = [ 'size', 'trovesNeeded', 'removedTroves', 'filesNeeded',
                  'path', 'cached', 'version', 'fingerprint',
                  'rawSize' ]

    def pickle(self):
        return cPickle.dumps(((self.trovesNeeded, self.filesNeeded,
                               self.removedTroves), self.size))

    def __init__(self, pickled = None):
        if pickled is not None:
            ((self.trovesNeeded, self.filesNeeded, self.removedTroves),
                    self.size) = cPickle.loads(pickled)

class ChangesetFilter(BaseProxy):

    forceGetCsVersion = None
    forceSingleCsJob = False
    withCapsuleInjection = False

    def __init__(self, cfg, basicUrl, cache):
        BaseProxy.__init__(self, cfg, basicUrl)
        self.csCache = cache

    @staticmethod
    def _getChangeSetVersion(clientVersion):
        # Determine the changeset version based on the client version
        return changeset.getNativeChangesetVersion(clientVersion)

    def _convertChangeSet(self, csPath, size, destCsVersion, csVersion):
        # Changeset is in the file csPath
        # Changeset was fetched from the cache using key
        # Convert it to destCsVersion
        if (csVersion, destCsVersion) == (_CSVER1, _CSVER0):
            return self._convertChangeSetV1V0(csPath, size, destCsVersion)
        elif (csVersion, destCsVersion) == (_CSVER2, _CSVER1):
            return self._convertChangeSetV2V1(csPath, size, destCsVersion)
        assert False, "Unknown versions"

    def _convertChangeSetV3V2(self, cspath, size, destCsVersion):
        (fd, newCsPath) = tempfile.mkstemp(dir = self.cfg.tmpDir,
                                           suffix = '.tmp')
        os.close(fd)
        size = changeset._convertChangeSetV3V2(cspath, newCsPath)

        return newCsPath, size

    def _convertChangeSetV2V1(self, cspath, size, destCsVersion):
        (fd, newCsPath) = tempfile.mkstemp(dir = self.cfg.tmpDir,
                                        suffix = '.tmp')
        os.close(fd)
        delta = changeset._convertChangeSetV2V1(cspath, newCsPath)

        return newCsPath, size + delta

    def _convertChangeSetV1V0(self, cspath, size, destCsVersion):
        cs = changeset.ChangeSetFromFile(cspath)
        newCs = changeset.ChangeSet()

        for tcs in cs.iterNewTroveList():
            if tcs.troveType() != trove.TROVE_TYPE_REMOVED:
                continue

            # Even though it's possible for (old) clients to request
            # removed relative changesets recursively, the update
            # code never does that. Raising an exception to make
            # sure we know how the code behaves.
            if not tcs.isAbsolute():
                raise errors.InternalServerError(
                    "Relative recursive changesets not supported "
                    "for removed troves")
            ti = trove.TroveInfo(tcs.troveInfoDiff.freeze())
            trvName = tcs.getName()
            trvNewVersion = tcs.getNewVersion()
            trvNewFlavor = tcs.getNewFlavor()
            if ti.flags.isMissing():
                # this was a missing trove for which we
                # synthesized a removed trove object.
                # The client would have a much easier time
                # updating if we just made it a regular trove.
                missingOldVersion = tcs.getOldVersion()
                missingOldFlavor = tcs.getOldFlavor()
                if missingOldVersion is None:
                    oldTrove = None
                else:
                    oldTrove = trove.Trove(trvName,
                                           missingOldVersion,
                                           missingOldFlavor)

                newTrove = trove.Trove(trvName,
                                       trvNewVersion,
                                       trvNewFlavor)
                diff = newTrove.diff(oldTrove, absolute = tcs.isAbsolute())[0]
                newCs.newTrove(diff)
            else:
                # this really was marked as a removed trove.
                # raise a TroveMissing exception
                raise errors.TroveMissing(trvName, trvNewVersion)

        # we need to re-write the munged changeset for an
        # old client
        cs.merge(newCs)
        # create a new temporary file for the munged changeset
        (fd, cspath) = tempfile.mkstemp(dir = self.cfg.tmpDir,
                                        suffix = '.tmp')
        os.close(fd)
        # now write out the munged changeset
        size = cs.writeToFile(cspath,
            versionOverride = filecontainer.FILE_CONTAINER_VERSION_NO_REMOVES)
        return cspath, size

    def getChangeSet(self, caller, authToken, clientVersion, chgSetList,
                     recurse, withFiles, withFileContents, excludeAutoSource,
                     changesetVersion = None, mirrorMode = False,
                     infoOnly = False):

        # This is how the caching algorithm works:
        # - Produce verPath, a path in the digraph of possible version
        # transformations. It starts with the version we need and ends with
        # the version the upstream server knows how to produce.
        # - For each changeset:
        #   - walk verPath. If version is found, add it to changeSetList and
        #     break (csInfo will contain the version we found, it may be newer
        #     than what the client needs), otherwise try the next version
        # - Fetch the changesets that are missing from changeSetList, and add
        # them to changeSetList. Their version is wireCsVersion. Cache them as
        # such in the process.
        # - Walk changeSetList; if version is newer than what the client
        # expects, start doing the conversions backwards.

        # Changeset version we need to produce
        neededCsVersion = changesetVersion or self._getChangeSetVersion(clientVersion)
        # Changeset version we expect the server to produce for us
        # If we're a proxy, we can look in the cache to find the server's
        # version, otherwise use the repository version
        if caller.url is None:
            serverVersion = ChangesetFilter.SERVER_VERSIONS[-1]
        else:
            serverVersion = self.repositoryVersionCache.get(caller)

        wireCsVersion = self._getChangeSetVersion(serverVersion)

        # forceGetCsVersion is set when this proxy object is sitting
        # in front of a repository object in the same server instance
        if self.forceGetCsVersion is not None:
            # Talking to a repository
            getCsVersion = self.forceGetCsVersion
        else:
            # This is a standalone proxy talking to a repository.  Talk
            # the latest common protocol version
            getCsVersion = serverVersion

        # Make sure we have a way to get from here to there
        iterV = neededCsVersion
        verPath = [iterV]
        while iterV != wireCsVersion:
            if iterV not in CHANGESET_VERSIONS_PRECEDENCE:
                # No way to move forward
                break
            # Move one edge in the DAG, try again
            iterV = CHANGESET_VERSIONS_PRECEDENCE[iterV]
            verPath.append(iterV)

        # This is important; if it doesn't work out the cache is likely
        # not working.
        if verPath[-1] != wireCsVersion:
            raise errors.InvalidClientVersion(
                "Unable to produce changeset version %s "
                "with upstream server %s" % (neededCsVersion, wireCsVersion))

        try:
            changeSetList = self._getNeededChangeSets(caller,
                authToken, verPath, chgSetList, serverVersion,
                getCsVersion, wireCsVersion, neededCsVersion,
                recurse, withFiles, withFileContents, excludeAutoSource,
                mirrorMode, infoOnly)
        finally:
            if self.csCache:
                # In case we missed releasing some of the locks
                self.csCache.resetLocks()

        if not infoOnly:
            (fd, path) = tempfile.mkstemp(dir = self.cfg.tmpDir,
                                          suffix = '.cf-out')
            url = os.path.join(self.urlBase(),
                               "changeset?%s" % os.path.basename(path[:-4]))
            f = os.fdopen(fd, 'w')

            for csInfo in changeSetList:
                # the hard-coded 1 means it's a changeset and needs to be walked
                # looking for files to include by reference
                f.write("%s %d 1 %d\n" % (csInfo.path, csInfo.size,
                csInfo.cached))

            f.close()
        else:
            url = ''

        if clientVersion < 50:
            allSizes = [ x.size for x in changeSetList ]
            allTrovesNeeded = [ x for x in itertools.chain(
                                 *[ x.trovesNeeded for x in changeSetList ] ) ]
            allFilesNeeded = [ x for x in itertools.chain(
                                 *[ x.filesNeeded for x in changeSetList ] ) ]
            allTrovesRemoved = [ x for x in itertools.chain(
                                 *[ x.removedTroves for x in changeSetList ] ) ]

            # client versions >= 44 use strings instead of ints for size
            # because xmlrpclib can't marshal ints > 2GiB
            if clientVersion >= 44:
                allSizes = [ str(x) for x in allSizes ]
            else:
                for size in allSizes:
                    if size >= 0x80000000:
                        raise errors.InvalidClientVersion(
                         'This version of Conary does not support downloading '
                         'changesets larger than 2 GiB.  Please install a new '
                         'Conary client.')

            if clientVersion < 38:
                return (url, allSizes, allTrovesNeeded, allFilesNeeded)

            return (url, allSizes, allTrovesNeeded, allFilesNeeded,
                    allTrovesRemoved)

        # clientVersion >= 50
        return (url, (
                [ (str(x.size), x.trovesNeeded, x.filesNeeded, x.removedTroves)
                    for x in changeSetList ] ) )

    def _callGetChangeSetFingerprints(self, caller, chgSetList,
            recurse, withFiles, withFileContents, excludeAutoSource,
            mirrorMode):
        fingerprints = [ '' ] * len(chgSetList)
        if self.csCache:
            try:
                if mirrorMode:
                    fingerprints = caller.getChangeSetFingerprints(49,
                            chgSetList, recurse, withFiles, withFileContents,
                            excludeAutoSource, mirrorMode)
                else:
                    fingerprints = caller.getChangeSetFingerprints(43,
                            chgSetList, recurse, withFiles, withFileContents,
                            excludeAutoSource)

            except errors.MethodNotSupported:
                # old server; act like no fingerprints were returned
                pass
        return fingerprints

    def _callGetChangeSet(self, caller, changeSetList, getCsVersion,
                wireCsVersion, neededCsVersion, neededFiles, recurse,
                withFiles, withFileContents, excludeAutoSource, mirrorMode,
                infoOnly):
        if getCsVersion >= 51 and wireCsVersion == neededCsVersion:
            # We may be able to get proper size information for this from
            # underlying server without fetcing the changeset (this isn't
            # true for internal servers or old protocols)
            rc = caller.getChangeSet(getCsVersion,
                                 [ x[1][0] for x in neededFiles ],
                                 recurse, withFiles, withFileContents,
                                 excludeAutoSource,
                                 neededCsVersion, mirrorMode,
                                 infoOnly)
        elif getCsVersion >= 49:
            rc = caller.getChangeSet(getCsVersion,
                                 [ x[1][0] for x in neededFiles ],
                                 recurse, withFiles, withFileContents,
                                 excludeAutoSource,
                                 wireCsVersion, mirrorMode)
        else:
            # We don't support requesting specific changeset versions
            rc = caller.getChangeSet(getCsVersion,
                                 [ x[1][0] for x in neededFiles ],
                                 recurse, withFiles, withFileContents,
                                 excludeAutoSource)
        csInfoList = []
        url = rc[0]
        if getCsVersion < 50:
            # convert pre-protocol 50 returns into a protocol 50 return
            # turn list of sizes back into a single size
            assert(len(rc[1]) == 1)
            rc[1] = rc[1][0]
            rc = rc[1:]
            if getCsVersion < 38:
                # protocol version 38 does not return removedTroves.
                # tack an empty list on it
                rc.append([])
            allInfo = [ rc ]
        else:
            allInfo = rc[1]
        for info in allInfo:
            csInfo = ChangeSetInfo()
            (size, trovesNeeded, filesNeeded, removedTroves) = info[0:4]
            if len(info) > 4:
                rawSize = int(info[4])
            else:
                rawSize = int(size)

            csInfo.size = int(size)
            csInfo.rawSize = rawSize
            csInfo.trovesNeeded = trovesNeeded
            csInfo.filesNeeded = filesNeeded
            csInfo.removedTroves = removedTroves
            csInfo.version = wireCsVersion
            csInfoList.append(csInfo)

        del trovesNeeded
        del filesNeeded
        del removedTroves

        if (getCsVersion >= 51 and wireCsVersion == neededCsVersion
                and infoOnly and not url):
            # We only got size information from the repository; there
            # is no changeset to fetch/cache.  We can bail out early.
            for jobIdx, csInfo in enumerate(csInfoList):
                csInfo.path = None
                changeSetList[jobIdx] = csInfo
            return None, csInfoList

        return url, csInfoList

    def _getCachedChangeSetList(self, chgSetList, fingerprints, verPath):
        """
        Return a parallel list to chgSetList and fingerprints, with items
        set on the corresponding position if the changeset was retrieved from
        the cache
        """
        changeSetList = [ None ] * len(chgSetList)
        if not self.csCache:
            # We have no cache, so don't even bother
            return changeSetList

        # We need to order by fingerprint first
        # This prevents deadlocks from occurring - as long as different
        # processes acquire locks in the same order, we should be fine
        orderedData = sorted(
            enumerate(itertools.izip(chgSetList, fingerprints)),
            key = lambda x: x[1][1])

        for jobIdx, (rawJob, fingerprint) in orderedData:
            # if we have both a cs fingerprint and a cache, then we will
            # cache the cs for this job
            cachable = bool(fingerprint)
            if not cachable:
                continue

            # look up the changeset in the cache, oldest to newest
            for iterV in verPath:
                # We will only lock the last version (wireCsVersion)
                # Everything else gets derived from it, and is fast to convert
                shouldLock = (iterV == verPath[-1])
                csInfo = self.csCache.get((fingerprint, iterV),
                    shouldLock = shouldLock)
                if csInfo:
                    # Found in the cache (possibly with an older version)
                    csInfo.fingerprint = fingerprint
                    changeSetList[jobIdx] = csInfo
                    break
        return changeSetList

    def _getNeededChangeSets(self, caller, authToken, verPath, chgSetList,
            serverVersion,
            getCsVersion, wireCsVersion, neededCsVersion,
            recurse, withFiles, withFileContents, excludeAutoSource,
            mirrorMode, infoOnly, _recursed = False):

        fingerprints = self._callGetChangeSetFingerprints(caller, chgSetList,
            recurse, withFiles, withFileContents, excludeAutoSource,
            mirrorMode)

        changeSetList = self._getCachedChangeSetList(chgSetList, fingerprints,
            verPath)

        changeSetsNeeded = \
            [ x for x in
                    enumerate(itertools.izip(chgSetList, fingerprints))
                    if changeSetList[x[0]] is None ]

        # If proxying for a repository, self.csCache is None, so
        # changeSetsNeeded is equivalent to chgSetList
        if withFileContents and not infoOnly and not _recursed:
            if (self.withCapsuleInjection and changeSetsNeeded and
                    self.cfg.capsuleServerUrl):
                assert self.csCache
                # We only have to retrieve the items that were not cached
                csWithInjection, csNoInjection = self._splitChangeSetInjection(
                    changeSetsNeeded)
                indexesNeeded = [ i for (i, _) in csWithInjection ]
                partChgSetList = [ chgSetList[i] for i in indexesNeeded ]
                fpNeeded = [ x[1] for (_, x) in csWithInjection ]
                partChangeSetList = self._getNeededChangeSets(caller, authToken,
                    verPath, partChgSetList, serverVersion,
                    getCsVersion, wireCsVersion, neededCsVersion,
                    recurse, withFiles = True, withFileContents = False,
                    excludeAutoSource = excludeAutoSource,
                    mirrorMode = mirrorMode, infoOnly = infoOnly)
                # Split the capsule troves from non-capsule ones
                capsuleJobsMap = dict()
                nonCapsuleJobsMap = dict()
                # This is a map from a job to its XMLRPC-safe representation
                sanitizedJobsMap = dict()

                absOldChgSetList = []
                for csInfo in partChangeSetList:
                    cs = changeset.ChangeSetFromFile(csInfo.path)
                    for tcs in cs.iterNewTroveList():
                        job = tcs.getJob()
                        sanitizedJobsMap[job] = self.toJob(job)
                        if tcs.getTroveInfo().capsule.type():
                            capsuleJobsMap[job] = tcs
                            if job[1][0]:
                                absOldChgSetList.append(
                                    (job[0], (None, None), job[1], True))
                        else:
                            nonCapsuleJobsMap[job] = tcs
                if capsuleJobsMap:
                    # We want to skip the changeset re-combination if there
                    # were no capsule jobs

                    # We also need to fetch the absolute changesets for the old
                    # troves
                    absOldCapsuleJobs = [ self.toJob(j)
                        for j in absOldChgSetList ]
                    # XXX some of the things in extraChgSetList may already
                    # be in nonCapsuleJobs
                    absOldChangeSetListCntnr = self._getNeededChangeSets(caller,
                        authToken, verPath, absOldCapsuleJobs, serverVersion,
                        getCsVersion, wireCsVersion, neededCsVersion,
                        recurse = False, withFiles = withFiles,
                        withFileContents = False,
                        excludeAutoSource = excludeAutoSource,
                        mirrorMode = mirrorMode, infoOnly = infoOnly,
                        _recursed = True)
                    absOldChangeSetMap = dict(zip(
                        ((x[0], x[2][0], x[2][1]) for x in absOldChgSetList),
                        (changeset.ChangeSetFromFile(x.path)
                            for x in absOldChangeSetListCntnr)))

                    nonCapsuleJobs = sorted(sanitizedJobsMap[j]
                        for j in nonCapsuleJobsMap)

                    # Call again, no recursion, since we gathered individual
                    # troves already
                    partChangeSetListNonCntnr = self._getNeededChangeSets(caller,
                        authToken, verPath, nonCapsuleJobs, serverVersion,
                        getCsVersion, wireCsVersion, neededCsVersion,
                        recurse = False, withFiles = withFiles,
                        withFileContents = True,
                        excludeAutoSource = excludeAutoSource,
                        mirrorMode = mirrorMode, infoOnly = infoOnly,
                        _recursed = True)
                    ncCsInfoMap = dict(zip(nonCapsuleJobs,
                        partChangeSetListNonCntnr))

                    # Reassemble changesets
                    for idx, csInfo, fprint in zip(
                            indexesNeeded, partChangeSetList, fpNeeded):
                        cs, extraFiles = self._reassembleChangeSet(
                            csInfo, ncCsInfoMap, absOldChangeSetMap)
                        self._fetchDerivedCapsuleFiles(caller, serverVersion,
                            extraFiles, cs)
                        (fd, tmppath) = tempfile.mkstemp(dir = self.cfg.tmpDir,
                                                         suffix = ".ccs-temp")
                        os.unlink(tmppath)
                        fobj = os.fdopen(fd, "w+")
                        csInfo.size = cs.appendToFile(fobj)
                        csInfo.rawSize = fobj.tell()
                        csInfo.fingerprint = fprint
                        fobj.seek(0)

                        # Cache the changeset
                        csPath = self.csCache.set(
                            (csInfo.fingerprint, csInfo.version),
                            (csInfo, fobj, csInfo.rawSize))
                        fobj.close()
                        csInfo.path = csPath
                        # save csInfo
                        changeSetList[idx] = csInfo
                    # At the end of this step, we have all our changesets
                    # that require injection, leave behind only the ones with
                    # no injection
                    changeSetsNeeded = csNoInjection

        if self.callLog and changeSetsNeeded:
            self.callLog.log(None, authToken, '__createChangeSets',
                             changeSetsNeeded)

        if serverVersion < 50 or self.forceSingleCsJob:
            # calling internal changeset generation, which only supports
            # a single job or calling an upstream repository that does not
            # support protocol version 50 (needed to send all jobs at once)
            neededList = [ [ x ] for x in changeSetsNeeded ]
        else:
            # calling a server which supports both neededCsVersion and
            # returns per-job supplmental information
            if changeSetsNeeded:
                neededList = [ changeSetsNeeded ]
            else:
                neededList = []

        # List of (url, csInfoList)

        # This is a loop to make supporting single-request changeset generation
        # easy; we need that not only for old servers we proxy, but for an
        # internal server as well (since internal servers only support
        # single jobs!)
        urlInfoList = [ self._callGetChangeSet(caller, changeSetList,
                getCsVersion, wireCsVersion, neededCsVersion, neededHere,
                recurse, withFiles, withFileContents, excludeAutoSource,
                mirrorMode, infoOnly)
            for neededHere in neededList ]

        for (url, csInfoList), neededHere in zip(urlInfoList, neededList):
            if url is None:
                # Only size information was received; nothing further needed
                continue
            self._cacheChangeSet(url, neededHere, csInfoList, changeSetList)

        # hash versions to quickly find the index in verPath
        verHash = dict((csVer, idx) for (idx, csVer) in enumerate(verPath))

        # Handle format conversions
        for csInfo in changeSetList:
            if infoOnly and csInfo.path is None:
                assert(neededCsVersion == wireCsVersion)
                # the changeset isn't present
                continue

            fc = filecontainer.FileContainer(
                util.ExtendedFile(csInfo.path, 'r', buffering = False))
            csVersion = fc.version
            fc.close()
            if csInfo.version == neededCsVersion:
                # We already have the right version
                continue

            # Now walk the precedence list backwards for conversion
            oldV = csInfo.version
            csPath = csInfo.path

            # Find the position of this version into the precedence list
            idx = verHash[oldV]

            for iterV in reversed(verPath[:idx]):
                # Convert the changeset
                path, newSize = self._convertChangeSet(csPath, csInfo.size,
                                                       iterV, oldV)
                csInfo.size = newSize
                csInfo.version = iterV

                cachable = (csInfo.fingerprint and self.csCache)

                if not cachable:
                    # we're not caching; erase the old version
                    os.unlink(csPath)
                    csPath = path
                else:
                    csPath = self.csCache.set((csInfo.fingerprint, iterV),
                        (csInfo, open(path), None))

                oldV = iterV

            csInfo.version = neededCsVersion
            csInfo.path = csPath

        return changeSetList

    def _fetchDerivedCapsuleFiles(self, caller, clientVersion,
            extraFiles, ccs):
        if not extraFiles:
            return
        fileList = [ (self.fromFileId(x[2]), self.fromVersion(x[3]))
            for x in extraFiles ]
        url, sizes = caller.getFileContents(clientVersion, fileList)
        url = self._localUrl(url)
        self._saveFileContents(fileList, url, sizes)
        newCs = changeset.ChangeSet()
        for pathId, path, fileId, fileVersion, fileObj in extraFiles:
            cachedPath = self.contents.hashToPath(
                sha1helper.sha1ToString(fileId) + '-c')
            contents = filecontents.FromFilesystem(cachedPath)
            newCs.addFileContents(pathId, fileId,
                    changeset.ChangedFileTypes.file, contents,
                    cfgFile=fileObj.flags.isConfig(),
                    compressed=True)
        ccs.merge(newCs)

    def _splitChangeSetInjection(self, changeSetsNeeded):
        # As of Conary 2.2, the client will separate changesets based
        # on the hostname portion of the label, and will not collapse
        # multiple jobs if they go to the same host (via a repository
        # map).

        # We only do content injection for troves on these servers
        injectCapsuleContentServers = set(self.cfg.injectCapsuleContentServers)

        csWithInjection = []
        csNoInjection = []
        for i, trvJobTup in changeSetsNeeded:
            newVerStr = trvJobTup[0][2][0]
            if newVerStr:
                newVer = versions.VersionFromString(newVerStr)
                if newVer.trailingLabel().getHost() in injectCapsuleContentServers:
                    csWithInjection.append((i, trvJobTup))
                    continue
            csNoInjection.append((i, trvJobTup))
        return csWithInjection, csNoInjection

    def _cacheChangeSet(self, url, neededHere, csInfoList, changeSetList):
        try:
            inF = transport.ConaryURLOpener(proxyMap=self.proxyMap).open(url)
        except transport.TransportError, e:
            raise errors.RepositoryError(e.args[0])

        for (jobIdx, (rawJob, fingerprint)), csInfo in \
                        itertools.izip(neededHere, csInfoList):
            cachable = bool(fingerprint and self.csCache)

            if cachable:
                # Add it to the cache
                path = self.csCache.set((fingerprint, csInfo.version),
                    (csInfo, inF, csInfo.rawSize))
            else:
                # If only one file was requested, and it's already
                # a file://, this is unnecessary :-(
                (fd, tmpPath) = tempfile.mkstemp(dir = self.cfg.tmpDir,
                                              suffix = '.ccs-out')
                outF = os.fdopen(fd, "w")
                util.copyfileobj(inF, outF, sizeLimit = csInfo.rawSize)
                outF.close()
                path = tmpPath

            csInfo.fingerprint = fingerprint
            # path points to a wire version of the changeset (possibly
            # in the cache)
            csInfo.path = path
            # make a note if this path has been stored in the cache or not
            csInfo.cached = cachable
            changeSetList[jobIdx] = csInfo

        if url.startswith('file://localhost/'):
            os.unlink(url[16:])

        inF.close()

    def toJob(self, job):
        """
        Safe representation of job, that can be sent over XML-RPC
        """
        return (job[0],
            (job[1][0] and self.fromVersion(job[1][0]) or 0,
             self.fromFlavor(job[1][1])),
            (job[2][0] and self.fromVersion(job[2][0]) or 0,
             self.fromFlavor(job[2][1])),
            bool(job[3]))

    def _reassembleChangeSet(self, csInfo, nonCapsuleCsInfoMap,
            absOldChangeSetMap):
        newCs = changeset.ChangeSetFromFile(csInfo.path)
        # We need to restore primaryTroveList in the end
        primaryTroveList = newCs.primaryTroveList.copy()
        csfiles = changeset.files

        # Derived capsules may have content that has to be fetched
        # separately
        nonCapsuleFiles = []

        for trvCs in newCs.iterNewTroveList():
            job = trvCs.getJob()
            sjob = self.toJob(job)
            fileList = trvCs.getNewFileList()
            if not trvCs.getTroveInfo().capsule.type():
                # This is a non-capsule trove changeset. Merge the
                # corresponding changeset we previously retrieved withContents
                csff = changeset.ChangeSetFromFile(
                    nonCapsuleCsInfoMap[sjob].path)
                newCs.merge(csff)
                continue

            # This trove changeset is a capsule
            contType = changeset.ChangedFileTypes.file
            if not trvCs.getNewVersion():
                # we don't care about deletes
                continue

            # We need to add the file contents to the existing changeset

            # Even if it's a relative changeset, we need to add the config
            # files
            if trvCs.getOldVersion():
                oldTrv = trvCs.getOldNameVersionFlavor()
                oldChangeset = absOldChangeSetMap[oldTrv]
                oldTrvCs = oldChangeset.getNewTroveVersion(*oldTrv)
                oldTrove = trove.Trove(oldTrvCs)
                newTrove = oldTrove.copy()
                newTrove.applyChangeSet(trvCs)
            else:
                oldChangeset = None
                oldTrvCs = None
                oldTrove = None

            ccs = changeset.ChangeSet()
            capsuleSha1 = None
            # Sorting the files by path id will ensure we always get the
            # capsule first.
            for pathId, path, fileId, fileVersion in sorted(itertools.chain(
                                        trvCs.getChangedFileList(),
                                        trvCs.getNewFileList())):
                if not fileId:
                    # This can only happen on renames, which we don't
                    # quite support anyway
                    continue

                if pathId == trove.CAPSULE_PATHID:
                    capsuleSha1 = self._addCapsuleFileToChangeset(ccs,
                        oldChangeset, oldTrove, newCs,
                        trvCs.getTroveInfo().capsule.rpm,
                        (pathId, fileId))
                    continue

                configFileSha1 = False
                if not oldChangeset:
                    fileStream = newCs.getFileChange(None, fileId)
                    fileObj = csfiles.ThawFile(fileStream, pathId)
                else:
                    # Relative changeset. We need to figure out the sha1 of
                    # the config file, but if it came in as a diff, we need
                    # the old version too.
                    if path is None:
                        # relative changeset, so grab path from the new trove
                        path = newTrove.getFile(pathId)[0]

                    fileObj = self._getFileObject(pathId, fileId, oldTrove,
                        oldChangeset, newCs)


                if (isinstance(fileObj, csfiles.RegularFile)
                        and not fileObj.flags.isEncapsulatedContent()
                        and fileObj.contents.size() == 0):

                    # Special case: some ghost files were not properly marked
                    # as payload files, but they are always empty so we can
                    # fabricate the contents.

                    emptyContents = filecontents.FromString('')
                    ccs.addFileContents(pathId, fileId,
                            changeset.ChangedFileTypes.file, emptyContents,
                            cfgFile=False)
                    continue

                # derivedcapsulepolicy will set
                # isCapsuleOverride when isCapsuleAddition
                # is set, so only check for the more general one
                # See also CNY-3463 - we need to skip device files
                if fileObj.flags.isCapsuleOverride() and fileObj.hasContents:
                    nonCapsuleFiles.append((pathId, path, fileId, fileVersion, fileObj))
                    continue
                if not fileObj.flags.isConfig() or isinstance(fileObj,
                        (csfiles.SymbolicLink, csfiles.Directory)):
                    continue
                configFileSha1 = fileObj.contents.sha1()
                assert not fileObj.flags.isEncapsulatedContent()

                # Normally we should have fetched the capsule prior to the
                # config file
                assert capsuleSha1 is not None

                dl = self.CapsuleDownloader(self.cfg.capsuleServerUrl)
                rpmKey = self._getCapsuleKey(trvCs.getTroveInfo().capsule.rpm)
                rpmContents = dl.downloadCapsuleFile(rpmKey, capsuleSha1,
                    path, configFileSha1)

                contType = changeset.ChangedFileTypes.file
                ccs.addFileContents(pathId, fileId, contType,
                                    rpmContents, cfgFile = True)

            newCs.merge(ccs)
        # All this merging messed up the primary trove list
        newCs.primaryTroveList.thaw("")
        newCs.primaryTroveList.extend(primaryTroveList)
        return newCs, nonCapsuleFiles

    @classmethod
    def _getFileObject(cls, pathId, fileId, oldTrove, oldChangeset, newChangeset):
        csfiles = changeset.files
        if not oldChangeset or not oldTrove.hasFile(pathId):
            # This should catch two cases:
            # * an absolute changeset
            # * a relative changeset with a file addition (old changeset
            #   present but pathId not part of the old trove)
            fileStream = newChangeset.getFileChange(None, fileId)
            return csfiles.ThawFile(fileStream, pathId)
        oldFileId = oldTrove.getFile(pathId)[1]
        if oldFileId == fileId:
            # File is completely unchanged between versions.
            fileStream = oldChangeset.getFileChange(None, fileId)
            return csfiles.ThawFile(fileStream, pathId)
        fileDiff = newChangeset.getFileChange(oldFileId, fileId)
        if not csfiles.fileStreamIsDiff(fileDiff):
            # Absolute stream in a relative changeset.
            return csfiles.ThawFile(fileDiff, pathId)

        oldFileStream = oldChangeset.getFileChange(None, oldFileId)
        fileObj = csfiles.ThawFile(oldFileStream, pathId)
        fileObj.twm(fileDiff, fileObj)
        return fileObj

    def _addCapsuleFileToChangeset(self, destChangeset,
            oldChangeset, oldTrove, newChangeset, rpmData, (pathId, fileId)):
        csfiles = changeset.files
        csfilecontents = changeset.filecontents
        contType = changeset.ChangedFileTypes.file
        fileObj = self._getFileObject(pathId, fileId, oldTrove, oldChangeset,
            newChangeset)
        rpmSha1 = fileObj.contents.sha1()

        dl = self.CapsuleDownloader(self.cfg.capsuleServerUrl)
        rpmKey = self._getCapsuleKey(rpmData)
        rpmContents = dl.downloadCapsule(rpmKey, rpmSha1)
        destChangeset.addFileContents(pathId, fileId, contType,
                            rpmContents, cfgFile = False)
        return rpmSha1

    @classmethod
    def _getCapsuleKey(cls, rpmData):
        return (rpmData.name(), rpmData.epoch(), rpmData.version(),
            rpmData.release(), rpmData.arch())

    class CapsuleDownloader(object):
        def __init__(self, url):
            self.url = url

        def downloadCapsule(self, capsuleKey, sha1sum):
            url = self.getCapsuleDownloadUrl(capsuleKey, sha1sum)
            return self.download(url, sha1sum)

        def downloadCapsuleFile(self, capsuleKey, capsuleSha1sum,
                fileName, fileSha1sum):
            if capsuleSha1sum == fileSha1sum:
                # Troves do contain the capsule too, it's legitimate to
                # request it; however, we can fall back to downloadCapsule for
                # it
                return self.downloadCapsule(capsuleKey, capsuleSha1sum)
            url = self.getCapsuleDownloadUrl(capsuleKey, capsuleSha1sum)
            url = "%s/%s/%s" % (url, self.quote(fileName), self._sha1(fileSha1sum))
            return self.download(url, fileSha1sum)

        def downloadCapsuleFiles(self, capsuleKey, capsuleSha1sum, fileList):
            return [ self.downloadCapsuleFile(capsuleKey, capsuleSha1sum,
                fileName, fileSha1sum)
                    for (fileName, fileSha1sum) in fileList ]

        def getCapsuleDownloadUrl(self, capsuleKey, sha1sum):
            filename = self.quote(rpmhelper.NEVRA.filename(*capsuleKey[:5]))
            url = "%s/%s/%s" % (self.url, filename, self._sha1(sha1sum))
            return url

        @classmethod
        def download(cls, url, sha1sum):
            digest = digestlib.sha1()
            try:
                req = urllib2.urlopen(url)
            except urllib2.HTTPError, e:
                raise Exception("XXX FIXME")
            out = util.BoundedStringIO()
            util.copyfileobj(req, out, digest = digest)
            if digest.hexdigest() != cls._sha1(sha1sum):
                raise Exception("XXX FIXME")
            out.seek(0)
            return cls.fromFile(out)

        @classmethod
        def fromFile(cls, stream):
            return changeset.filecontents.FromFile(stream)

        @classmethod
        def quote(cls, string):
            # We need to quote twice, restlib unquotes the URL the first time
            return netclient.quote(netclient.quote(string))

        @classmethod
        def _sha1(cls, sha1sum):
            if len(sha1sum) == 20:
                return sha1helper.sha1ToString(sha1sum)
            return sha1sum

    def _getFileContentsCapsuleInfo(self, caller, clientVersion, neededFiles):
        fcCapsuleInfoList = caller.getFileContentsCapsuleInfo(clientVersion,
            neededFiles)
        ret = []
        for fcCapsuleInfo in fcCapsuleInfoList:
            if fcCapsuleInfo == '':
                ret.append(None)
                continue
            capsuleType, capsuleKey, capsuleSha1, fileKey, fileSha1 = \
                                                        fcCapsuleInfo[:5]
            n, e, v, r, a = capsuleKey[:5]
            if e == '':
                e = None
            ret.append((capsuleType, (n, e, v, r, a), capsuleSha1,
                fileKey, fileSha1))
        return ret

    def _localUrl(self, url):
        # If the changeset can be downloaded locally, return it
        parts = util.urlSplit(url)
        fname = parts[6]
        csfr = ChangesetFileReader(self.cfg.tmpDir)
        items = csfr.getItems(fname)
        if items is None:
            return url
        (fd, tmpPath) = tempfile.mkstemp(dir = self.cfg.tmpDir,
                                         suffix = '.tmp')
        dest = util.ExtendedFile(tmpPath, "w+", buffering = False)
        os.close(fd)
        os.unlink(tmpPath)
        csfr.writeItems(items, dest)
        dest.seek(0)
        return dest

class BaseCachingChangesetFilter(ChangesetFilter):
    def __init__(self, cfg, basicUrl):
        if cfg.changesetCacheDir:
            util.mkdirChain(cfg.changesetCacheDir)
            csCache = ChangesetCache(
                    datastore.ShallowDataStore(cfg.changesetCacheDir),
                    cfg.changesetCacheLogFile)
        else:
            csCache = None
        ChangesetFilter.__init__(self, cfg, basicUrl, csCache)

class RepositoryFilterMixin(object):
    forceGetCsVersion = ChangesetFilter.SERVER_VERSIONS[-1]
    forceSingleCsJob = False

    def __init__(self, repos):
        self.repos = repos
        self.callFactory = RepositoryCallFactory(repos, self.log)

class SimpleRepositoryFilter(BaseCachingChangesetFilter, RepositoryFilterMixin):
    withCapsuleInjection = False

    def __init__(self, cfg, basicUrl, repos):
        BaseCachingChangesetFilter.__init__(self, cfg, basicUrl)
        RepositoryFilterMixin.__init__(self, repos)

class FileCachingChangesetFilter(BaseCachingChangesetFilter):
    def __init__(self, cfg, basicUrl):
        BaseCachingChangesetFilter.__init__(self, cfg, basicUrl)
        util.mkdirChain(cfg.proxyContentsDir)
        self.contents = datastore.DataStore(cfg.proxyContentsDir)

    def getFileContents(self, caller, authToken, clientVersion, fileList,
                        authCheckOnly = False):
        if clientVersion < 42:
            # server doesn't support auth checks through getFileContents
            return caller.getFileContents(clientVersion, fileList, authCheckOnly)

        hasFiles = []
        neededFiles = []

        for encFileId, encVersion in fileList:
            fileId = sha1helper.sha1ToString(self.toFileId(encFileId))
            if self.contents.hasFile(fileId + '-c'):
                path = self.contents.hashToPath(fileId + '-c')
                pathfd = None
                try:
                    try:
                        # touch the file; we don't want it to be removed
                        # by a cleanup job when we need it
                        pathfd = os.open(path, os.O_RDONLY)
                        hasFiles.append((encFileId, encVersion))
                        continue
                    except OSError:
                        pass
                finally:
                    if pathfd: os.close(pathfd)

            neededFiles.append((encFileId, encVersion))

        # make sure this user has permissions for these file contents. an
        # exception will get raised if we don't have sufficient permissions
        if hasFiles:
            caller.getFileContents(clientVersion, hasFiles, True)

        if neededFiles:
            fcCapsuleInfoList = self._getFileContentsCapsuleInfo(caller,
                clientVersion, neededFiles)
            # Use the indexer to pull down contents
            newNeededFiles = []
            indexerContent = dict()
            for (encFileId, encVersion), fcCapsuleInfo in zip(
                    neededFiles, fcCapsuleInfoList):
                if fcCapsuleInfo is None:
                    newNeededFiles.append((encFileId, encVersion))
                    continue
                capsuleType, capsuleKey, capsuleSha1, filePath, fileSha1 = \
                    fcCapsuleInfo
                # We will group files by capsule, so we can efficiently
                # extract all files in a single pass
                indexerContent.setdefault(
                    (capsuleType, capsuleKey, capsuleSha1), []).append(
                    ((filePath, fileSha1), (encFileId, encVersion)))

            if indexerContent:
                dl = self.CapsuleDownloader(self.cfg.capsuleServerUrl)
                for (capsuleType, capsuleKey, capsuleSha1), valList in \
                        indexerContent.items():
                    fileInfoList = [ x[0] for x in valList ]
                    fileObjs = dl.downloadCapsuleFiles(capsuleKey, capsuleSha1,
                        fileInfoList)
                    for fileObj, ((filePath, fileSha1),
                            (encFileId, encVersion)) in zip(fileObjs, valList):
                        fobj = self._compressStreamContents(fileObj.f)
                        self._cacheFileContents(encFileId, fobj)
            neededFiles = newNeededFiles

        if neededFiles:
            # now get the contents we don't have cached
            (url, sizes) = caller.getFileContents(
                    clientVersion, neededFiles, False)
            url = self._localUrl(url)
            self._saveFileContents(neededFiles, url, sizes)

        url, sizes = self._saveFileContentsChangeset(clientVersion, fileList)
        return url, sizes

    def _saveFileContents(self, fileList, url, sizes):
        # insure that the size is an integer -- protocol version
        # 44 returns a string to avoid XML-RPC marshal limits
        sizes = [ int(x) for x in sizes ]

<<<<<<< HEAD
        if hasattr(url, "read"):
            dest = url
            dest.seek(0, 2)
            size = dest.tell()
            dest.seek(0)
        else:
            (fd, tmpPath) = tempfile.mkstemp(dir = self.cfg.tmpDir,
                                             suffix = '.tmp')
            dest = util.ExtendedFile(tmpPath, "w+", buffering = False)
            os.close(fd)
            os.unlink(tmpPath)
            inUrl = transport.ConaryURLOpener(proxies = self.proxies).open(url)
            size = util.copyfileobj(inUrl, dest)
            inUrl.close()
            dest.seek(0)
=======
        (fd, tmpPath) = tempfile.mkstemp(dir = self.cfg.tmpDir,
                                         suffix = '.tmp')
        dest = util.ExtendedFile(tmpPath, "w+", buffering = False)
        os.close(fd)
        os.unlink(tmpPath)
        inUrl = transport.ConaryURLOpener(proxyMap=self.proxyMap).open(url)
        size = util.copyfileobj(inUrl, dest)
        inUrl.close()
        dest.seek(0)
>>>>>>> a737c0c8

        totalSize = sum(sizes)
        start = 0

        # We skip the integrity check here because (1) the hash we're using
        # has '-c' applied and (2) the hash is a fileId sha1, not a file
        # contents sha1
        for (encFileId, envVersion), size in itertools.izip(fileList,
                                                            sizes):
            nestedF = util.SeekableNestedFile(dest, size, start)
            self._cacheFileContents(encFileId, nestedF)
            totalSize -= size
            start += size

        assert(totalSize == 0)
        # this closes the underlying fd opened by mkstemp for us
        dest.close()

    def _saveFileContentsChangeset(self, clientVersion, fileList):
        (fd, path) = tempfile.mkstemp(dir = self.tmpPath,
                                      suffix = '.cf-out')
        sizeList = []

        try:
            for encFileId, encVersion in fileList:
                fileId = sha1helper.sha1ToString(self.toFileId(encFileId))
                filePath = self.contents.hashToPath(fileId + '-c')
                size = os.stat(filePath).st_size
                sizeList.append(size)

                # 0 means it's not a changeset
                # 1 means it is cached (don't erase it after sending)
                os.write(fd, "%s %d 0 1\n" % (filePath, size))

            url = os.path.join(self.urlBase(),
                               "changeset?%s" % os.path.basename(path)[:-4])

            # client versions >= 44 use strings instead of ints for size
            # because xmlrpclib can't marshal ints > 2GiB
            if clientVersion >= 44:
                sizeList = [ str(x) for x in sizeList ]
            else:
                for size in sizeList:
                    if size >= 0x80000000:
                        raise errors.InvalidClientVersion(
                             'This version of Conary does not support '
                             'downloading file contents larger than 2 '
                             'GiB.  Please install a new Conary client.')
            return (url, sizeList)
        finally:
            os.close(fd)


    def _getFileContentsCapsuleInfo(self, caller, clientVersion, neededFiles):
        # If proxy is not configured to talk to a capsule indexer, don't
        # bother checking for additional information
        if not self.cfg.capsuleServerUrl:
            return [ None ] * len(neededFiles)
        return ChangesetFilter._getFileContentsCapsuleInfo(self,
            caller, clientVersion, neededFiles)

    def _cacheFileContents(self, encFileId, fileObj):
        # We skip the integrity check here because (1) the hash we're using
        # has '-c' applied and (2) the hash is a fileId sha1, not a file
        # contents sha1
        fileId = sha1helper.sha1ToString(self.toFileId(encFileId))
        self.contents.addFile(fileObj, fileId + '-c',
                                      precompressed = True,
                                      integrityCheck = False)

    def _compressStreamContents(self, src):
        """
        Compress the contents of the source stream
        Return a stream
        """
        fobj = util.BoundedStringIO()
        gz = util.gzip.GzipFile(mode="w", fileobj=fobj)
        util.copyStream(src, gz)
        gz.close()
        fobj.seek(0)
        return fobj


class ProxyRepositoryServer(FileCachingChangesetFilter):

    SERVER_VERSIONS = range(42, netserver.SERVER_VERSIONS[-1] + 1)
    forceSingleCsJob = False
    withCapsuleInjection = True

    def __init__(self, cfg, basicUrl):
        FileCachingChangesetFilter.__init__(self, cfg, basicUrl)
        self.callFactory = ProxyCallFactory()

    def setBaseUrlOverride(self, rawUrl, headers, isSecure):
        # Setting it to None here will make urlBase() do the right thing
        proxyHost = headers.get('X-Conary-Proxy-Host', None)
        if not proxyHost:
            self._baseUrlOverride = None
            return
        # We really don't want to use rawUrl in the proxy, that points to the
        # server and it won't help rewriting URLs with that address
        self._baseUrlOverride = headers.get('X-Conary-Proxy-Host', None)

        proto = (isSecure and "https") or "http"

        if rawUrl.startswith('/'):
            self._baseUrlOverride = '%s://%s%s' % (proto, proxyHost, rawUrl)
        else:
            items = list(urlparse.urlparse(rawUrl))
            items[0] = proto
            items[1] = proxyHost
            self._baseUrlOverride = urlparse.urlunparse(items)


    def getFileContentsFromTrove(self, caller, authToken, clientVersion,
                                 troveName, version, flavor, pathList):
        (url, sizes) = caller.getFileContentsFromTrove(
                clientVersion, troveName, version, flavor, pathList)

        # XXX This look too similar to _saveFileContents* - at some point we
        # should refactor this code to call those.

        # insure that the size is an integer -- protocol version
        # 44 returns a string to avoid XML-RPC marshal limits
        sizes = [ int(x) for x in sizes ]

        (fd, tmpPath) = tempfile.mkstemp(dir = self.cfg.tmpDir,
                                         suffix = '.tmp')
        dest = util.ExtendedFile(tmpPath, "w+", buffering = False)
        os.close(fd)
        os.unlink(tmpPath)
        inUrl = transport.ConaryURLOpener(proxyMap=self.proxyMap).open(url)
        size = util.copyfileobj(inUrl, dest)
        inUrl.close()
        dest.seek(0)

        totalSize = sum(sizes)
        start = 0

        # We skip the integrity check here because (1) the hash we're using
        # has '-c' applied and (2) the hash is a fileId sha1, not a file
        # contents sha1
        fileList = []
        for size in sizes:
            nestedF = util.SeekableNestedFile(dest, size, start)
            (fd, tmpPath) = tempfile.mkstemp(dir = self.cfg.tmpDir,
                                             suffix = '.tmp')
            size = util.copyfileobj(nestedF, os.fdopen(fd, 'w'))
            totalSize -= size
            start += size
            fileList.append(tmpPath)

        assert(totalSize == 0)
        # this closes the underlying fd opened by mkstemp for us
        dest.close()

        (fd, path) = tempfile.mkstemp(dir = self.tmpPath,
                                      suffix = '.cf-out')
        sizeList = []

        try:
            for filePath in fileList:
                size = os.stat(filePath).st_size
                sizeList.append(size)

                # 0 means it's not a changeset
                # 0 means it is not cached (erase it after sending)
                os.write(fd, "%s %d 0 0\n" % (filePath, size))

            url = os.path.join(self.urlBase(),
                               "changeset?%s" % os.path.basename(path)[:-4])

            # client versions >= 44 use strings instead of ints for size
            # because xmlrpclib can't marshal ints > 2GiB
            if clientVersion >= 44:
                sizeList = [ str(x) for x in sizeList ]
            else:
                for size in sizeList:
                    if size >= 0x80000000:
                        raise errors.InvalidClientVersion(
                             'This version of Conary does not support '
                             'downloading file contents larger than 2 '
                             'GiB.  Please install a new Conary client.')
            return (url, sizeList)
        finally:
            os.close(fd)

class CachingRepositoryServer(FileCachingChangesetFilter, RepositoryFilterMixin):
    withCapsuleInjection = False

    def __init__(self, cfg, basicUrl, repos):
        FileCachingChangesetFilter.__init__(self, cfg, basicUrl)
        RepositoryFilterMixin.__init__(self, repos)

    def getFileContents(self, caller, authToken, clientVersion, fileList,
                        authCheckOnly = False):
        # Are any of the requested files capsule related?
        fcInfoList = self._getFileContentsCapsuleInfo(caller,
            clientVersion, fileList)
        # Compute indices of capsule-based files, we will need them later so
        # we can reconstruct the results
        capsuleBasedIndices = [ i for (i, x) in enumerate(fcInfoList)
            if x is not None ]
        otherIndices = [ i for (i, x) in enumerate(fcInfoList)
            if x is None ]
        capsuleBasedFileList = [ fileList[i] for i in capsuleBasedIndices ]
        otherFileList = [ fileList[i] for i in otherIndices ]
        # The case where one requests both capsule-based and non-capsule-based
        # files is a bit more tedious, since we need to re-create the
        # changeset. So if exactly one type of file contents are requested, we
        # return immediately.
        if capsuleBasedFileList:
            result = FileCachingChangesetFilter.getFileContents(self,
                caller, authToken, clientVersion, capsuleBasedFileList,
                authCheckOnly=authCheckOnly)
            if not otherFileList:
                return result
            elif not authCheckOnly:
                url, sizes = result
                url = self._localUrl(url)
                self._saveFileContents(capsuleBasedFileList, url, sizes)
        if otherFileList:
            result = caller.getFileContents(clientVersion, otherFileList,
                authCheckOnly)
            if not capsuleBasedFileList:
                return result
            elif not authCheckOnly:
                url, sizes = result
                url = self._localUrl(url)
                self._saveFileContents(otherFileList, url, sizes)
        # Now reassemble the results
        if authCheckOnly:
            # The getFileContents calls above will raise an exception if
            # something failed the auth check.
            return True
        else:
            return self._saveFileContentsChangeset(clientVersion, fileList)

class ChangesetCache(object):

    def __init__(self, dataStore, logPath=None):
        self.dataStore = dataStore
        self.logPath = logPath
        self.locksMap = {}
        # Use only 1/4 our file descriptor limit for locks
        limit = resource.getrlimit(resource.RLIMIT_NOFILE)[0]
        self.maxLocks = limit / 4

    def hashKey(self, key):
        (fingerPrint, csVersion) = key
        return self.dataStore.hashToPath(fingerPrint + '-%d' % csVersion)

    def set(self, key, value):
        (csInfo, inF, sizeLimit) = value

        csPath = self.hashKey(key)
        dataPath = csPath + '.data'
        csDir = os.path.dirname(csPath)
        util.mkdirChain(csDir)

        csObj = self.locksMap.get(csPath)
        if csObj is None:
            # We did not get a lock for it
            csObj = util.AtomicFile(csPath, tmpsuffix = '.ccs-new')

        written = util.copyfileobj(inF, csObj, sizeLimit=sizeLimit)
        if sizeLimit is not None and written != sizeLimit:
            raise errors.RepositoryError("Changeset was truncated in transit "
                    "(expected %d bytes, got %d bytes for subchangeset)" %
                    (sizeLimit, written))

        csInfoObj = util.AtomicFile(dataPath, tmpsuffix = '.data-new')
        csInfoObj.write(csInfo.pickle())

        csInfoObj.commit()
        csObj.commit()
        # If we locked the cache file, we need to no longer track it
        self.locksMap.pop(csPath, None)

        self._log('WRITE', key, size=sizeLimit)

        return csPath

    def get(self, key, shouldLock = True):
        csPath = self.hashKey(key)
        csVersion = key[1]
        dataPath = csPath + '.data'
        if len(self.locksMap) >= self.maxLocks:
            shouldLock = False

        lockfile = util.LockedFile(csPath)
        util.mkdirChain(os.path.dirname(csPath))
        fileObj = lockfile.open(shouldLock=shouldLock)

        dataFile = util.fopenIfExists(dataPath, "r")

        # Use XOR - if one is None and one is not, we need to regenerate
        if (fileObj is not None) ^ (dataFile is not None):
            # We have csPath but not dataPath, or the other way around
            if not shouldLock:
                return None
            # Get rid of csPath - no other process can produce it because
            # we're holding the lock
            util.removeIfExists(csPath)
            util.removeIfExists(dataPath)
            # Unlock
            lockfile.close()
            # Try again
            fileObj = lockfile.open()

        if fileObj is None:
            if shouldLock:
                # We got the lock on csPath
                self.locksMap[csPath] = lockfile
            self._log('MISS', key)
            return None

        # touch to refresh atime
        # This makes sure tmpwatch will not remove this file while we are
        # reading it (which would not hurt this process, but would invalidate
        # a perfectly good cache entry)
        for fobj in [ fileObj, dataFile ]:
            fobj.read(1)
            fobj.seek(0)

        try:
            csInfo = ChangeSetInfo(pickled = dataFile.read())
            dataFile.close()
        except IOError, err:
            self._log('MISS', key, errno=err.errno)
            return None

        csInfo.path = csPath
        csInfo.cached = True
        csInfo.version = csVersion

        self._log('HIT', key)

        return csInfo

    def resetLocks(self):
        self.locksMap.clear()

    def _log(self, status, key, **kwargs):
        """Log a HIT/MISS/WRITE to file."""
        if self.logPath is None:
            return
        now = time.time()
        msecs = (now - long(now)) * 1000
        extra = ''.join(' %s=%r' % (x, y) for (x, y) in kwargs.items())
        rec = '%s,%03d %s-%d %s%s\n' % (
                time.strftime('%F %T', time.localtime(now)), msecs,
                key[0], key[1], status, extra)
        open(self.logPath, 'a').write(rec)


def redirectUrl(authToken, url):
    # return the url to use for the final server
    s = url.split('/')
    s[2] = ('%s:%s@' % (netclient.quote(authToken[0]),
                        netclient.quote(authToken[1]))) + s[2]
    url = '/'.join(s)

    return url

def formatViaHeader(localAddr, protocolString):
    return "%s %s (Conary/%s)" % (protocolString, localAddr,
                                  constants.version)

class ProxyRepositoryError(Exception):

    def __init__(self, name, args, kwArgs):
        self.name = name
        self.args = tuple(args)
        self.kwArgs = kwArgs


class ChangesetFileReader(object):
    def __init__(self, tmpDir):
        self.tmpDir = tmpDir

    @staticmethod
    def readNestedFile(name, tag, rawSize, subfile):
        """Use with ChangeSet.dumpIter to handle external file references."""
        if changeset.ChangedFileTypes.refr[4:] == tag[2:]:
            # this is a reference to a compressed file in the contents store
            path = subfile.read()
            expandedSize = os.stat(path).st_size
            tag = tag[0:2] + changeset.ChangedFileTypes.file[4:]
            fobj = open(path, 'rb')
            return tag, expandedSize, util.iterFileChunks(fobj)
        else:
            # this is data from the changeset itself
            return tag, rawSize, util.iterFileChunks(subfile)

    def getItems(self, fileName):
        localName = self.tmpDir + "/" + fileName + "-out"
        if os.path.realpath(localName) != localName:
            return None

        if localName.endswith(".cf-out"):
            try:
                f = open(localName, "r")
            except IOError:
                return None

            os.unlink(localName)

            items = []
            for l in f.readlines():
                (path, size, isChangeset, preserveFile) = l.split()
                size = int(size)
                isChangeset = int(isChangeset)
                preserveFile = int(preserveFile)
                items.append((path, size, isChangeset, preserveFile))
            f.close()
            del f
        else:
            try:
                size = os.stat(localName).st_size;
            except OSError:
                return None
            items = [ (localName, size, 0, 0) ]
        return items

    def writeItems(self, items, wfile):
        for path, size, isChangeset, preserveFile in items:
            if isChangeset:
                cs = filecontainer.FileContainer(util.ExtendedFile(path,
                                                     buffering = False))
                for data in cs.dumpIter(self.readNestedFile):
                    wfile.write(data)

                del cs
            else:
                f = open(path)
                util.copyfileobj(f, wfile)

            if not preserveFile:
                os.unlink(path)

# ewtroan: for the internal proxy, we support client version 38 but need to talk to a server which is at least version 41
# ewtroan: for external proxy, we support client version 41 and need a server which is at least 41
# ewtroan: and when I get a call, I need to know what version the server is, which I can't keep anywhere as state
# ewtroan: but I can't very well tell a client version 38 to call back with server version 41
# Gafton: hmm - is there a way to differentiate your internal/external state in the code ?
# ewtroan: I'm going to split the classes
# ***ewtroan copies some code around
# Gafton: same basic class with different dressings?
# ewtroan: I set the fullproxy to be versions 41-43
# ewtroan: while the changeset caching advertises versions 38-43
# ewtroan: it works because the internal proxy only talks to the internal repository, and those don't really need to explicitly negotiate
# ewtroan: not a perfect model, but good enough
# Gafton: okay, that makes sense
# ewtroan: and I'll make the internal one override the protocol version to call into the bottom one with for getChangeSet() and for the external one use the protocol version the client asked for
# ewtroan: which will all work fine with the autoconverstion of formats in the proxy<|MERGE_RESOLUTION|>--- conflicted
+++ resolved
@@ -1435,7 +1435,6 @@
         # 44 returns a string to avoid XML-RPC marshal limits
         sizes = [ int(x) for x in sizes ]
 
-<<<<<<< HEAD
         if hasattr(url, "read"):
             dest = url
             dest.seek(0, 2)
@@ -1447,21 +1446,10 @@
             dest = util.ExtendedFile(tmpPath, "w+", buffering = False)
             os.close(fd)
             os.unlink(tmpPath)
-            inUrl = transport.ConaryURLOpener(proxies = self.proxies).open(url)
+            inUrl = transport.ConaryURLOpener(proxyMap=self.proxyMap).open(url)
             size = util.copyfileobj(inUrl, dest)
             inUrl.close()
             dest.seek(0)
-=======
-        (fd, tmpPath) = tempfile.mkstemp(dir = self.cfg.tmpDir,
-                                         suffix = '.tmp')
-        dest = util.ExtendedFile(tmpPath, "w+", buffering = False)
-        os.close(fd)
-        os.unlink(tmpPath)
-        inUrl = transport.ConaryURLOpener(proxyMap=self.proxyMap).open(url)
-        size = util.copyfileobj(inUrl, dest)
-        inUrl.close()
-        dest.seek(0)
->>>>>>> a737c0c8
 
         totalSize = sum(sizes)
         start = 0
