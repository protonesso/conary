--- conflicted
+++ resolved
@@ -729,11 +729,7 @@
 
 class ProxyRepositoryServer(ChangesetFilter):
 
-<<<<<<< HEAD
     SERVER_VERSIONS = [ 42, 43, 44, 45, 46, 47, 48, 49, 50 ]
-=======
-    SERVER_VERSIONS = [ 41, 42, 43, 44, 45, 46, 47, 48, 49, 50, 51 ]
->>>>>>> 2e365536
     forceSingleCsJob = False
 
     def __init__(self, cfg, basicUrl):
