--- conflicted
+++ resolved
@@ -1300,115 +1300,10 @@
 
 class FileCachingChangesetFilter(BaseCachingChangesetFilter):
     def __init__(self, cfg, basicUrl):
-<<<<<<< HEAD
-        util.mkdirChain(cfg.changesetCacheDir)
-        csCache = ChangesetCache(
-                datastore.ShallowDataStore(cfg.changesetCacheDir),
-                cfg.changesetCacheLogFile)
-
-        util.mkdirChain(cfg.proxyContentsDir)
-        self.contents = datastore.DataStore(cfg.proxyContentsDir)
-
-        ChangesetFilter.__init__(self, cfg, basicUrl, csCache)
-
-        self.callFactory = ProxyCallFactory()
-
-    def setBaseUrlOverride(self, rawUrl, headers, isSecure):
-        # Setting it to None here will make urlBase() do the right thing
-        proxyHost = headers.get('X-Conary-Proxy-Host', None)
-        if not proxyHost:
-            self._baseUrlOverride = None
-            return
-        # We really don't want to use rawUrl in the proxy, that points to the
-        # server and it won't help rewriting URLs with that address
-        self._baseUrlOverride = headers.get('X-Conary-Proxy-Host', None)
-
-        proto = (isSecure and "https") or "http"
-
-        if rawUrl.startswith('/'):
-            self._baseUrlOverride = '%s://%s%s' % (proto, proxyHost, rawUrl)
-        else:
-            items = list(urlparse.urlparse(rawUrl))
-            items[0] = proto
-            items[1] = proxyHost
-            self._baseUrlOverride = urlparse.urlunparse(items)
-
-    def getFileContentsFromTrove(self, caller, authToken, clientVersion,
-                                 troveName, version, flavor, pathList):
-        (url, sizes) = caller.getFileContentsFromTrove(
-                clientVersion, troveName, version, flavor, pathList)
-
-        # insure that the size is an integer -- protocol version
-        # 44 returns a string to avoid XML-RPC marshal limits
-        sizes = [ int(x) for x in sizes ]
-
-        (fd, tmpPath) = tempfile.mkstemp(dir = self.cfg.tmpDir,
-                                         suffix = '.tmp')
-        dest = util.ExtendedFile(tmpPath, "w+", buffering = False)
-        os.close(fd)
-        os.unlink(tmpPath)
-        inUrl = transport.ConaryURLOpener(proxyMap=self.proxyMap).open(url)
-        size = util.copyfileobj(inUrl, dest)
-        inUrl.close()
-        dest.seek(0)
-
-        totalSize = sum(sizes)
-        start = 0
-
-        # We skip the integrity check here because (1) the hash we're using
-        # has '-c' applied and (2) the hash is a fileId sha1, not a file
-        # contents sha1
-        fileList = []
-        for size in sizes:
-            nestedF = util.SeekableNestedFile(dest, size, start)
-            (fd, tmpPath) = tempfile.mkstemp(dir = self.cfg.tmpDir,
-                                             suffix = '.tmp')
-            size = util.copyfileobj(nestedF, os.fdopen(fd, 'w'))
-            totalSize -= size
-            start += size
-            fileList.append(tmpPath)
-
-        assert(totalSize == 0)
-        # this closes the underlying fd opened by mkstemp for us
-        dest.close()
-
-        (fd, path) = tempfile.mkstemp(dir = self.tmpPath,
-                                      suffix = '.cf-out')
-        sizeList = []
-
-        try:
-            for filePath in fileList:
-                size = os.stat(filePath).st_size
-                sizeList.append(size)
-
-                # 0 means it's not a changeset
-                # 0 means it is not cached (erase it after sending)
-                os.write(fd, "%s %d 0 0\n" % (filePath, size))
-
-            url = os.path.join(self.urlBase(),
-                               "changeset?%s" % os.path.basename(path)[:-4])
-
-            # client versions >= 44 use strings instead of ints for size
-            # because xmlrpclib can't marshal ints > 2GiB
-            if clientVersion >= 44:
-                sizeList = [ str(x) for x in sizeList ]
-            else:
-                for size in sizeList:
-                    if size >= 0x80000000:
-                        raise errors.InvalidClientVersion(
-                             'This version of Conary does not support '
-                             'downloading file contents larger than 2 '
-                             'GiB.  Please install a new Conary client.')
-            return (url, sizeList)
-        finally:
-            os.close(fd)
-
-=======
         BaseCachingChangesetFilter.__init__(self, cfg, basicUrl)
         util.mkdirChain(cfg.proxyContentsDir)
         self.contents = datastore.DataStore(cfg.proxyContentsDir)
 
->>>>>>> c6b3d680
     def getFileContents(self, caller, authToken, clientVersion, fileList,
                         authCheckOnly = False):
         if clientVersion < 42:
@@ -1480,34 +1375,6 @@
                     clientVersion, neededFiles, False)
             self._saveFileContents(neededFiles, url, sizes)
 
-<<<<<<< HEAD
-            (fd, tmpPath) = tempfile.mkstemp(dir = self.cfg.tmpDir,
-                                             suffix = '.tmp')
-            dest = util.ExtendedFile(tmpPath, "w+", buffering = False)
-            os.close(fd)
-            os.unlink(tmpPath)
-            inUrl = transport.ConaryURLOpener(proxyMap=self.proxyMap).open(url)
-            size = util.copyfileobj(inUrl, dest)
-            inUrl.close()
-            dest.seek(0)
-
-            totalSize = sum(sizes)
-            start = 0
-
-            # We skip the integrity check here because (1) the hash we're using
-            # has '-c' applied and (2) the hash is a fileId sha1, not a file
-            # contents sha1
-            for (encFileId, envVersion), size in itertools.izip(neededFiles,
-                                                                sizes):
-                nestedF = util.SeekableNestedFile(dest, size, start)
-                self._cacheFileContents(encFileId, nestedF)
-                totalSize -= size
-                start += size
-
-            assert(totalSize == 0)
-            # this closes the underlying fd opened by mkstemp for us
-            dest.close()
-=======
         url, sizes = self._saveFileContentsChangeset(clientVersion, fileList)
         return url, sizes
 
@@ -1521,11 +1388,10 @@
         dest = util.ExtendedFile(tmpPath, "w+", buffering = False)
         os.close(fd)
         os.unlink(tmpPath)
-        inUrl = transport.ConaryURLOpener(proxies = self.proxies).open(url)
+        inUrl = transport.ConaryURLOpener(proxyMap=self.proxyMap).open(url)
         size = util.copyfileobj(inUrl, dest)
         inUrl.close()
         dest.seek(0)
->>>>>>> c6b3d680
 
         totalSize = sum(sizes)
         start = 0
@@ -1655,7 +1521,7 @@
         dest = util.ExtendedFile(tmpPath, "w+", buffering = False)
         os.close(fd)
         os.unlink(tmpPath)
-        inUrl = transport.ConaryURLOpener(proxies = self.proxies).open(url)
+        inUrl = transport.ConaryURLOpener(proxyMap=self.proxyMap).open(url)
         size = util.copyfileobj(inUrl, dest)
         inUrl.close()
         dest.seek(0)
