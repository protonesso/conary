--- conflicted
+++ resolved
@@ -118,13 +118,8 @@
         # 3. filter only the instanceIds the user has access to
         query = """
         select distinct
-<<<<<<< HEAD
-            tmpDepNum.idx as idx, tmpDepNum.depNum as depNum,
-            item, flavor, version, Nodes.timeStamps as timeStamps
-=======
             tmpDepNum.idx, tmpDepNum.depNum, Items.item, flavor, version,
             Nodes.timeStamps
->>>>>>> 99de2c51
         from tmpDepNum
         join ( 
             select 
