--- conflicted
+++ resolved
@@ -454,14 +454,10 @@
             userId          INTEGER,
             fingerprint     CHAR(40) NOT NULL,
             pgpKey          %(BLOB)s NOT NULL,
-<<<<<<< HEAD
-            changed         NUMERIC(14,0) NOT NULL DEFAULT 0
-=======
             changed         NUMERIC(14,0) NOT NULL DEFAULT 0,
             CONSTRAINT PGPKeys_userId_fk
                 FOREIGN KEY (userId) REFERENCES Users(userId)
                 ON DELETE CASCADE ON UPDATE CASCADE
->>>>>>> 9d192c1a
         )""" % db.keywords)
         db.tables["PGPKeys"] = []
         commit = True
