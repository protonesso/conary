#
# Copyright (c) 2005 rPath, Inc.
#
# This program is distributed under the terms of the Common Public License,
# version 1.0. A copy of this license should have been distributed with this
# source file in a file called LICENSE. If it is not present, the license
# is always available at http://www.opensource.org/licenses/cpl.php.
#
# This program is distributed in the hope that it will be useful, but
# without any waranty; without even the implied warranty of merchantability
# or fitness for a particular purpose. See the Common Public License for
# full details.
#

from conary.dbstore import migration, sqlerrors
from conary.lib.tracelog import logMe

<<<<<<< HEAD
TROVE_TROVES_BYDEFAULT = 1 << 0
TROVE_TROVES_WEAKREF   = 1 << 1
=======
from conary.local.schema import createDependencies, createTroveInfo, createMetadata, resetTable
>>>>>>> cccccc3e

VERSION = 7

def createTrigger(db, table, column = "changed"):
    retInsert = db.trigger(table, column, "INSERT")
    retUpdate = db.trigger(table, column, "UPDATE")
    return retInsert or retUpdate

def createInstances(db):
    cu = db.cursor()
    commit = False
    if "Instances" not in db.tables:
        cu.execute("""
        CREATE TABLE Instances(
            instanceId      %(PRIMARYKEY)s,
            itemId          INTEGER NOT NULL,
            versionId       INTEGER NOT NULL,
            flavorId        INTEGER NOT NULL,
            isRedirect      INTEGER NOT NULL DEFAULT 0,
            isPresent       INTEGER NOT NULL DEFAULT 0,
            changed         NUMERIC(14,0) NOT NULL DEFAULT 0,
            CONSTRAINT Instances_itemId_fk
                FOREIGN KEY (itemId) REFERENCES Items(itemId)
                ON DELETE CASCADE ON UPDATE CASCADE,
            CONSTRAINT Instances_versionId_fk
                FOREIGN KEY (versionId) REFERENCES Versions(versionId)
                ON DELETE CASCADE ON UPDATE CASCADE,
            CONSTRAINT Instances_flavorId_fk
                FOREIGN KEY (flavorId) REFERENCES Flavors(flavorId)
                ON DELETE RESTRICT ON UPDATE CASCADE
        )""" % db.keywords)
        cu.execute(" CREATE UNIQUE INDEX InstancesIdx ON "
                   " Instances(itemId, versionId, flavorId) ")
        commit = True

    if createTrigger(db, "Instances"):
        commit = True

    if "InstancesView" not in db.views:
        cu.execute("""
        CREATE VIEW
            InstancesView AS
        SELECT
            Instances.instanceId as instanceId,
            Items.item as item,
            Versions.version as version,
            Flavors.flavor as flavor
        FROM
            Instances
        JOIN Items on Instances.itemId = Items.itemId
        JOIN Versions on Instances.versionId = Versions.versionId
        JOIN Flavors on Instances.flavorId = Flavors.flavorId
        """)
        commit = True
    if commit:
        db.commit()
        db.loadSchema()

def createFlavors(db):
    cu = db.cursor()
    commit = False
    if "Flavors" not in db.tables:
        cu.execute("""
        CREATE TABLE Flavors(
            flavorId        %(PRIMARYKEY)s,
            flavor          VARCHAR(767)
        )""" % db.keywords)
        cu.execute("CREATE UNIQUE INDEX FlavorsFlavorIdx ON Flavors(flavor)")
        cu.execute("INSERT INTO Flavors (flavorId, flavor) VALUES (0, 'none')")
        commit = True

    if "FlavorMap" not in db.tables:
        cu.execute("""
        CREATE TABLE FlavorMap(
            flavorId        INTEGER NOT NULL,
            base            VARCHAR(254),
            sense           INTEGER,
            flag            VARCHAR(254),
            CONSTRAINT FlavorMap_flavorId_fk
                FOREIGN KEY (flavorId) REFERENCES Flavors(flavorId)
                ON DELETE CASCADE ON UPDATE CASCADE
        )""")
        cu.execute("CREATE INDEX FlavorMapIndex ON FlavorMap(flavorId)")
        commit = True

    if "FlavorScores" not in db.tables:
        from conary.deps import deps
        cu.execute("""
        CREATE TABLE FlavorScores(
            request         INTEGER,
            present         INTEGER,
            value           INTEGER NOT NULL DEFAULT -1000000
        )""")
        cu.execute("CREATE UNIQUE INDEX FlavorScoresIdx ON "
                   "FlavorScores(request, present)")

        # don't mix schema changes w/ table population
        db.commit()
        for (request, present), value in deps.flavorScores.iteritems():
            if value is None:
                value = -1000000
            cu.execute("INSERT INTO FlavorScores (request, present, value) VALUES (?,?,?)",
                       request, present, value)
        db.commit()
        commit = False

    if not resetTable(cu, 'ffFlavor'):
        db.commit()
        cu.execute("""
        CREATE TEMPORARY TABLE
        ffFlavor(
            flavorId    INTEGER,
            base        VARCHAR(254),
            sense       INTEGER,
            flag        VARCHAR(254)
        )""")
        commit = True

    if commit:
        db.commit()
        db.loadSchema()

def createNodes(db):
    cu = db.cursor()
    commit = False
    if 'Nodes' not in db.tables:
        cu.execute("""
        CREATE TABLE Nodes(
            nodeId          %(PRIMARYKEY)s,
            itemId          INTEGER NOT NULL,
            branchId        INTEGER NOT NULL,
            versionId       INTEGER NOT NULL,
            timeStamps      VARCHAR(1000),
            finalTimeStamp  NUMERIC(13,3) NOT NULL,
            changed         NUMERIC(14,0) NOT NULL DEFAULT 0,
            CONSTRAINT Nodes_itemId_fk
                FOREIGN KEY (itemId) REFERENCES Items(itemId)
                ON DELETE RESTRICT ON UPDATE CASCADE,
            CONSTRAINT Nodes_branchId_fk
                FOREIGN KEY (branchId) REFERENCES Branches(branchId)
                ON DELETE RESTRICT ON UPDATE CASCADE,
            CONSTRAINT Nodes_versionId_fk
                FOREIGN KEY (versionId) REFERENCES Versions(versionId)
                ON DELETE RESTRICT ON UPDATE CASCADE
        )""" % db.keywords)
        cu.execute("""INSERT INTO Nodes
        (nodeId, itemId, branchId, versionId, timeStamps, finalTimeStamp)
        VALUES (0, 0, 0, 0, NULL, 0.0)""")
        cu.execute("CREATE UNIQUE INDEX NodesItemBranchVersionIdx "
                   "ON Nodes(itemId, branchId, versionId)")
        cu.execute("CREATE INDEX NodesItemVersionIdx ON Nodes(itemId, versionId)")
        commit = True

    if createTrigger(db, "Nodes"):
        commit = True

    if 'NodesView' not in db.views:
        cu.execute("""
        CREATE VIEW
            NodesView AS
        SELECT
            Nodes.nodeId as nodeId,
            Items.item as item,
            Branches.branch as branch,
            Versions.version as version,
            Nodes.timestamps as timestamps,
            Nodes.finalTimestamp as finalTimestamp
        FROM
            Nodes
        JOIN Items on Nodes.itemId = Items.itemId
        JOIN Branches on Nodes.branchId = Branches.branchId
        JOIN Versions on Nodes.versionId = Versions.versionId
        """)
        commit = True
    if commit:
        db.commit()
        db.loadSchema()

def createLatest(db):
    cu = db.cursor()
    commit = False
    if 'Latest' not in db.tables:
        cu.execute("""
        CREATE TABLE Latest(
            itemId          INTEGER NOT NULL,
            branchId        INTEGER NOT NULL,
            flavorId        INTEGER NOT NULL,
            versionId       INTEGER NOT NULL,
            changed         NUMERIC(14,0) NOT NULL DEFAULT 0,
            CONSTRAINT Latest_itemId_fk
                FOREIGN KEY (itemId) REFERENCES Items(itemId)
                ON DELETE CASCADE ON UPDATE CASCADE,
            CONSTRAINT Latest_branchId_fk
                FOREIGN KEY (branchId) REFERENCES Branches(branchId)
                ON DELETE RESTRICT ON UPDATE CASCADE,
            CONSTRAINT Latest_flavorId_fk
                FOREIGN KEY (flavorId) REFERENCES Flavors(flavorId)
                ON DELETE RESTRICT ON UPDATE CASCADE,
            CONSTRAINT Latest_versionId_fk
                FOREIGN KEY (versionId) REFERENCES Versions(versionId)
                ON DELETE CASCADE ON UPDATE CASCADE
        )""")
        cu.execute("CREATE INDEX LatestItemIdx ON Latest(itemId)")
        cu.execute("CREATE UNIQUE INDEX LatestIdx ON "
                   "Latest(itemId, branchId, flavorId)")
        commit = True

    if createTrigger(db, "Latest"):
        commit = True

    if 'LatestView' not in db.views:
        cu.execute("""
        CREATE VIEW
            LatestView AS
        SELECT
            Items.item as item,
            Branches.branch as branch,
            Versions.version as version,
            Flavors.flavor as flavor
        FROM
            Latest
        JOIN Items on Latest.itemId = Items.itemId
        JOIN Branches on Latest.branchId = Branches.branchId
        JOIN Versions on Latest.versionId = Versions.versionId
        JOIN Flavors on Latest.flavorId = Flavors.flavorId
        """)
        commit = True
    if commit:
        db.commit()
        db.loadSchema()

def createUsers(db):
    cu = db.cursor()
    commit = False

    if "Users" not in db.tables:
        cu.execute("""
        CREATE TABLE Users (
            userId          %(PRIMARYKEY)s,
            userName        VARCHAR(254) NOT NULL,
            salt            %(BINARY4)s NOT NULL,
            password        %(BINARY254)s,
            changed         NUMERIC(14,0) NOT NULL DEFAULT 0
        )""" % db.keywords)
        cu.execute("CREATE UNIQUE INDEX UsersUserIdx on Users(userId)")
        commit = True

    if createTrigger(db, "Users"):
        commit = True

    if "UserGroups" not in db.tables:
        cu.execute("""
        CREATE TABLE UserGroups (
            userGroupId     %(PRIMARYKEY)s,
            userGroup       VARCHAR(254) NOT NULL,
            changed         NUMERIC(14,0) NOT NULL DEFAULT 0
        )""" % db.keywords)
        cu.execute("CREATE UNIQUE INDEX UserGroupsUserGroupIdx ON "
                   "UserGroups(userGroup)")
        commit = True

    if createTrigger(db, "UserGroups"):
        commit = True

    if "UserGroupMembers" not in db.tables:
        cu.execute("""
        CREATE TABLE UserGroupMembers (
            userGroupId     INTEGER NOT NULL,
            userId          INTEGER NOT NULL,
            CONSTRAINT UserGroupMembers_userGroupId_fk
                FOREIGN KEY (userGroupId) REFERENCES UserGroups(userGroupId)
                ON DELETE RESTRICT ON UPDATE CASCADE,
            CONSTRAINT UserGroupMembers_userId_fk
                FOREIGN KEY (userId) REFERENCES Users(userId)
                ON DELETE CASCADE ON UPDATE CASCADE
        )""")
        cu.execute("CREATE INDEX UserGroupMembersIdx ON "
                   "UserGroupMembers(userGroupId)")
        cu.execute("CREATE INDEX UserGroupMembersIdx2 ON "
                   "UserGroupMembers(userId)")
        commit = True

    if "Permissions" not in db.tables:
        assert("Items" in db.tables)
        assert("Labels" in db.tables)
        cu.execute("""
        CREATE TABLE Permissions (
            permissionId    %(PRIMARYKEY)s,
            userGroupId     INTEGER NOT NULL,
            labelId         INTEGER NOT NULL,
            itemId          INTEGER NOT NULL,
            canWrite        INTEGER NOT NULL DEFAULT 0,
            capped          INTEGER NOT NULL DEFAULT 0,
            admin           INTEGER NOT NULL DEFAULT 0,
            changed         NUMERIC(14,0) NOT NULL DEFAULT 0,
            CONSTRAINT Permissions_userGroupId_fk
                FOREIGN KEY (userGroupId) REFERENCES UserGroups(userGroupId)
                ON DELETE CASCADE ON UPDATE CASCADE,
            CONSTRAINT Permissions_labelId_fk
                FOREIGN KEY (labelId) REFERENCES Labels(labelId)
                ON DELETE CASCADE ON UPDATE CASCADE,
            CONSTRAINT Permissions_itemId_fk
                FOREIGN KEY (itemid) REFERENCES Items(itemId)
                ON DELETE CASCADE ON UPDATE CASCADE
        )""" % db.keywords)
        cu.execute("CREATE UNIQUE INDEX PermissionsIdx ON "
                   "Permissions(userGroupId, labelId, itemId)")
        commit = True

    if createTrigger(db, "Permissions"):
        commit = True

    if "UsersView" not in db.views:
        cu.execute("""
        CREATE VIEW
            UsersView AS
        SELECT
            Users.userName as userName,
            Items.item as item,
            Labels.label as label,
            Permissions.canWrite as W,
            Permissions.admin as A,
            Permissions.capped as C
        FROM
            Users
        JOIN UserGroupMembers using (userId)
        JOIN Permissions using (userGroupId)
        JOIN Items using (itemId)
        JOIN Labels on Permissions.labelId = Labels.labelId
        """)
        commit = True

    if "EntitlementGroups" not in db.tables:
        cu.execute("""
        CREATE TABLE EntitlementGroups (
            entGroupId      %(PRIMARYKEY)s,
            entGroup        VARCHAR(254) NOT NULL,
            userGroupId     INTEGER NOT NULL,
            changed         NUMERIC(14,0) NOT NULL DEFAULT 0,
            CONSTRAINT EntitlementGroups_userGroupId_fk
                FOREIGN KEY (userGroupId) REFERENCES userGroups(userGroupId)
                ON DELETE RESTRICT ON UPDATE CASCADE
        )""" % db.keywords)
        cu.execute("CREATE UNIQUE INDEX EntitlementGroupsEntGroupIdx ON "
                   "EntitlementGroups(entGroup)")
        commit = True

    if createTrigger(db, "EntitlementGroups"):
        commit = True

    if "EntitlementOwners" not in db.tables:
        cu.execute("""
        CREATE TABLE EntitlementOwners (
            entGroupId      INTEGER NOT NULL,
            ownerGroupId    INTEGER NOT NULL,
            CONSTRAINT EntitlementOwners_entGroupId_fk
                FOREIGN KEY (entGroupId) REFERENCES EntitlementGroups(entGroupId)
                ON DELETE CASCADE ON UPDATE CASCADE,
            CONSTRAINT EntitlementOwners_entOwnerId_fk
                FOREIGN KEY (ownerGroupId) REFERENCES userGroups(userGroupId)
                ON DELETE CASCADE ON UPDATE CASCADE
        )""")
        cu.execute("CREATE UNIQUE INDEX EntitlementOwnersEntOwnerIdx ON "
                   "EntitlementOwners(entGroupId, ownerGroupId)")
        cu.execute("CREATE INDEX EntitlementOwnersOwnerIdx ON "
                   "EntitlementOwners(ownerGroupId)")
        commit = True

    if "Entitlements" not in db.tables:
        cu.execute("""
        CREATE TABLE Entitlements (
            entGroupId      INTEGER NOT NULL,
            entitlement     %(BINARY255)s NOT NULL,
            changed         NUMERIC(14,0) NOT NULL DEFAULT 0,
            CONSTRAINT Entitlements_entGroupId_fk
                FOREIGN KEY (entGroupId) REFERENCES EntitlementGroups(entGroupId)
                ON DELETE RESTRICT ON UPDATE CASCADE
        )""" % db.keywords)
        cu.execute("CREATE UNIQUE INDEX EntitlementsEntGroupEntitlementIdx ON "
                   "Entitlements(entGroupId, entitlement)")
        commit = True

    if createTrigger(db, "Entitlements"):
        commit = True

    if commit:
        db.commit()
        db.loadSchema()

def createPGPKeys(db):
    cu = db.cursor()
    commit = False
    if "PGPKeys" not in db.tables:
        cu.execute("""
        CREATE TABLE PGPKeys(
            keyId           %(PRIMARYKEY)s,
            userId          INTEGER NOT NULL,
            fingerprint     CHAR(40) NOT NULL,
            pgpKey          %(BLOB)s NOT NULL,
            changed         NUMERIC(14,0) NOT NULL DEFAULT 0,
            CONSTRAINT PGPKeys_userId_fk
                FOREIGN KEY (userId) REFERENCES Users(userId)
                ON DELETE CASCADE ON UPDATE CASCADE
        )""" % db.keywords)
        cu.execute("CREATE UNIQUE INDEX PGPKeysFingerprintIdx ON "
                   "PGPKeys(fingerprint)")
        commit = True
    if createTrigger(db, "PGPKeys"):
        commit = True

    if "PGPFingerprints" not in db.tables:
        cu.execute("""
        CREATE TABLE PGPFingerprints(
            keyId           INTEGER NOT NULL,
            fingerprint     CHAR(40) PRIMARY KEY,
            changed         NUMERIC(14,0) NOT NULL DEFAULT 0,
            CONSTRAINT PGPFingerprints_keyId_fk
                FOREIGN KEY (keyId) REFERENCES PGPKeys(keyId)
                ON DELETE CASCADE ON UPDATE CASCADE
        )""" % db.keywords)
        commit = True
    if createTrigger(db, "PGPFingerprints"):
        commit = True

    if commit:
        db.commit()
        db.loadSchema()

def createTroves(db):
    cu = db.cursor()
    commit = False
    if 'FileStreams' not in db.tables:
        cu.execute("""
        CREATE TABLE FileStreams(
            streamId    %(PRIMARYKEY)s,
            fileId      %(BINARY20)s,
            stream      %(BLOB)s,
            changed     NUMERIC(14,0) NOT NULL DEFAULT 0
        )""" % db.keywords)
        # in sqlite 2.8.15, a unique here seems to cause problems
        # (as the versionId isn't unique, apparently)
        cu.execute("CREATE INDEX FileStreamsIdx ON FileStreams(fileId)")
        commit = True
    if createTrigger(db, "FileStreams"):
        commit = True

    if "TroveFiles" not in db.tables:
        cu.execute("""
        CREATE TABLE TroveFiles(
            instanceId      INTEGER NOT NULL,
            streamId        INTEGER NOT NULL,
            versionId       INTEGER NOT NULL,
            pathId          %(BINARY16)s,
            path            VARCHAR(767),
            changed         NUMERIC(14,0) NOT NULL DEFAULT 0,
            CONSTRAINT TroveFiles_instanceId_fk
                FOREIGN KEY (instanceId) REFERENCES Instances(instanceId)
                ON DELETE RESTRICT ON UPDATE CASCADE,
            CONSTRAINT TroveFiles_streamId_fk
                FOREIGN KEY (streamId) REFERENCES FileStreams(streamId)
                ON DELETE RESTRICT ON UPDATE CASCADE,
            CONSTRAINT TroveFiles_versionId_fk
                FOREIGN KEY (versionId) REFERENCES Versions(versionId)
                ON DELETE RESTRICT ON UPDATE CASCADE
        )""" % db.keywords)
        cu.execute("CREATE INDEX TroveFilesIdx ON TroveFiles(instanceId)")
        cu.execute("CREATE INDEX TroveFilesIdx2 ON TroveFiles(streamId)")
        commit = True
    if createTrigger(db, "TroveFiles"):
        commit = True

    if "TroveTroves" not in db.tables:
        cu.execute("""
        CREATE TABLE TroveTroves(
<<<<<<< HEAD
            instanceId      INTEGER,
            includedId      INTEGER,
            flags           INTEGER,
=======
            instanceId      INTEGER NOT NULL,
            includedId      INTEGER NOT NULL,
            byDefault       INTEGER NOT NULL DEFAULT 0,
            changed         NUMERIC(14,0) NOT NULL DEFAULT 0,
>>>>>>> cccccc3e
            CONSTRAINT TroveTroves_instanceId_fk
                FOREIGN KEY (instanceId) REFERENCES Instances(instanceId)
                ON DELETE RESTRICT ON UPDATE CASCADE,
            CONSTRAINT TroveTroves_includedId_fk
                FOREIGN KEY (includedId) REFERENCES Instances(instanceId)
                ON DELETE RESTRICT ON UPDATE CASCADE,
            CONSTRAINT TroveTroves_instance_included_uq
                UNIQUE(instanceId, includedId)
        )""")
        # ideally we would attempt to create a unique index on (instance, included)
        # for sqlite as well for integrity checking, but sqlite's performance will hurt
        cu.execute("CREATE INDEX TroveTrovesInstanceIdx ON TroveTroves(instanceId)")
        # this index is so we can quickly tell what troves are needed
        # by another trove
        cu.execute("CREATE INDEX TroveTrovesIncludedIdx ON TroveTroves(includedId)")
        commit = True
    if createTrigger(db, "TroveTroves"):
        commit = True

    if commit:
        db.commit()

    if not resetTable(cu, 'NewFiles'):
        db.rollback()
        cu.execute("""
        CREATE TEMPORARY TABLE NewFiles(
            pathId      %(BINARY16)s,
            versionId   INTEGER,
            fileId      %(BINARY20)s,
            stream      %(BLOB)s,
            path        VARCHAR(767)
        )""" % db.keywords)
        db.commit()

    if not resetTable(cu, 'NeededFlavors'):
        db.rollback()
        cu.execute("CREATE TEMPORARY TABLE NeededFlavors(flavor VARCHAR(767))")
        db.commit()

    if not resetTable(cu, 'gtl'):
        db.rollback()
        cu.execute("""
        CREATE TEMPORARY TABLE gtl(
        idx             %(PRIMARYKEY)s,
        name            VARCHAR(254),
        version         VARCHAR(767),
        flavor          VARCHAR(767)
        )""" % db.keywords)
        db.commit()

    if not resetTable(cu, 'gtlInst'):
        db.rollback()
        cu.execute("""
        CREATE TEMPORARY TABLE gtlInst(
        idx             %(PRIMARYKEY)s,
        instanceId      INTEGER
        )""" % db.keywords)
        db.commit()

    if not resetTable(cu, 'getFilesTbl'):
        db.rollback()
        cu.execute("""
        CREATE TEMPORARY TABLE getFilesTbl(
            itemId       INTEGER PRIMARY KEY,
            fileId      %(BINARY20)s
        )""" % db.keywords)
        db.commit()

    if not resetTable(cu, 'itf'):
        db.rollback()
        cu.execute("""
        CREATE TEMPORARY TABLE itf(
        item            VARCHAR(254),
        version         VARCHAR(767),
        fullVersion     VARCHAR(767)
        )""")
        db.commit()

    if not resetTable(cu, 'gtvlTbl'):
        db.rollback()
        cu.execute("""
        CREATE TEMPORARY TABLE
        gtvlTbl(
            item                VARCHAR(254),
            versionSpec         VARCHAR(767),
            flavorId            INTEGER
        )""")
        cu.execute("CREATE INDEX gtblIdx on gtvlTbl(item)")
        db.commit()

    db.loadSchema()

def createInstructionSets(db):
    cu = db.cursor()
    if 'InstructionSets' not in db.tables:
        cu.execute("""
        CREATE TABLE InstructionSets(
            isnSetId        %(PRIMARYKEY)s,
            base            VARCHAR(254),
            flags           VARCHAR(254)
        )""" % db.keywords)
        db.commit()
        db.loadSchema()

def createChangeLog(db):
    commit = False
    cu = db.cursor()
    if "ChangeLogs" not in db.tables:
        cu.execute("""
            CREATE TABLE ChangeLogs(
                nodeId          INTEGER NOT NULL,
                name            VARCHAR(254),
                contact         VARCHAR(254),
                message         TEXT,
                changed         NUMERIC(14,0) NOT NULL DEFAULT 0,
                CONSTRAINT ChangeLogs_nodeId_fk
                    FOREIGN KEY (nodeId) REFERENCES Nodes(nodeId)
                    ON DELETE CASCADE ON UPDATE CASCADE
            )""")
        cu.execute("CREATE UNIQUE INDEX ChangeLogsNodeIdx ON "
                   "ChangeLogs(nodeId)")
        cu.execute("INSERT INTO ChangeLogs (nodeId, name, contact, message) "
                   "VALUES(0, NULL, NULL, NULL)")
        commit = True
    if createTrigger(db, "ChangeLogs"):
        commit = True
    if commit:
        db.commit()
        db.loadSchema()

def createLabelMap(db):
    if "LabelMap" in db.tables:
        return
    cu = db.cursor()
    cu.execute("""
    CREATE TABLE LabelMap(
        itemId          INTEGER NOT NULL,
        labelId         INTEGER NOT NULL,
        branchId        INTEGER NOT NULL,
        CONSTRAINT LabelMap_itemId_fk
            FOREIGN KEY (itemId) REFERENCES Items(itemId)
            ON DELETE CASCADE ON UPDATE CASCADE,
        CONSTRAINT LabelMap_labelId_fk
            FOREIGN KEY (labelId) REFERENCES Labels(labelId)
            ON DELETE CASCADE ON UPDATE CASCADE,
        CONSTRAINT LabelMap_branchId_fk
            FOREIGN KEY (branchId) REFERENCES Branches(branchId)
            ON DELETE CASCADE ON UPDATE CASCADE
    )""")
    # FIXME: rename indexes accordingly
    cu.execute("CREATE INDEX LabelMapItemIdx  ON LabelMap(itemId)")
    cu.execute("CREATE INDEX LabelMapLabelIdx ON LabelMap(labelId)")
    db.commit()
    db.loadSchema()

# SCHEMA Migration
class SchemaMigration(migration.SchemaMigration):
    def message(self, msg = None):
        if msg is None:
            msg = self.msg
        if msg == "":
            msg = "Finished migration to schema version %d" % (self.Version,)
        logMe(1, msg)
        self.msg = msg

# This is the update from using Null as the wildcard for
# Items/Troves and Labels to using 0/ALL
class MigrateTo_2(SchemaMigration):
    Version = 2
    def migrate(self):
        ## First insert the new Item and Label keys
        self.cu.execute("INSERT INTO Items (itemId, item) VALUES(0, 'ALL')")
        self.cu.execute("INSERT INTO Labels (labelId, label) VALUES(0, 'ALL')")

        ## Now replace all Nulls in the following tables with '0'
        itemTables =   ('Permissions', 'Instances', 'Latest',
                        'Metadata', 'Nodes', 'LabelMap')
        for table in itemTables:
            self.cu.execute('UPDATE %s SET itemId=0 WHERE itemId IS NULL' %
                table)
        labelTables =  ('Permissions', 'LabelMap')
        for table in labelTables:
            self.cu.execute('UPDATE %s SET labelId=0 WHERE labelId IS NULL' %
                table)

        ## Finally fix the index
        cu.execute("DROP INDEX PermissionsIdx")
        cu.execute("CREATE UNIQUE INDEX PermissionsIdx ON "
                   "Permissions(userGroupId, labelId, itemId)")
        return self.Version

# add a smaller index for the Latest table
class MigrateTo_3(SchemaMigration):
    Version = 3
    def migrate(self):
        self.cu.execute("CREATE INDEX LatestItemIdx on Latest(itemId)")
        return self.Version

# FIXME: we should incorporate the script here
class MigrateTo_4(SchemaMigration):
    Version = 4
    def migrate(self):
        from conary.lib.tracelog import printErr
        printErr("""
        Conversion to version 4 requires script available
        from http://wiki.rpath.com/ConaryConversion
        """)
        return 0

class MigrateTo_5(SchemaMigration):
    Version = 5
    def migrate(self):
        # FlavorScoresIdx was not unique
        self.cu.execute("DROP INDEX FlavorScoresIdx")
        self.cu.execute("CREATE UNIQUE INDEX FlavorScoresIdx ON "
                        "FlavorScores(request, present)")
        # remove redundancy/rename
        self.cu.execute("DROP INDEX NodesIdx")
        self.cu.execute("DROP INDEX NodesIdx2")
        self.cu.execute("CREATE UNIQUE INDEX NodesItemBranchVersionIdx ON "
                        "Nodes(itemId, branchId, versionId)")
        self.cu.execute("CREATE INDEX NodesItemVersionIdx ON "
                        "Nodes(itemId, versionId)")
        # the views are added by the __init__ methods of their
        # respective classes
        return self.Version

class MigrateTo_6(SchemaMigration):
    Version = 6
    def migrate(self):
        # calculate path hashes for every trove
        instanceIds = [ x[0] for x in self.cu.execute(
                "select instanceId from instances") ]
        for i, instanceId in enumerate(instanceIds):
            ph = trove.PathHashes()
            for path, in self.cu.execute(
                "select path from trovefiles where instanceid=?",
                instanceId):
                ph.addPath(path)
            self.cu.execute("""
            INSERT INTO TroveInfo(instanceId, infoType, data)
            VALUES (?, ?, ?)""", instanceId,
                            trove._TROVEINFO_TAG_PATH_HASHES, ph.freeze())

        # add a hasTrove flag to the Items table for various
        # optimizations update the Items table
        self.cu.execute(" ALTER TABLE Items ADD COLUMN "
                        " hasTrove INTEGER NOT NULL DEFAULT 0 ")
        self.cu.execute("""
        UPDATE Items SET hasTrove = 1
        WHERE Items.itemId IN (
            SELECT Instances.itemId FROM Instances
            WHERE Instances.isPresent = 1 ) """)
        return self.Version

class MigrateTo_7(SchemaMigration):
    Version = 7
    def migrate(self):
        from conary import trove

        # erase signatures due to troveInfo storage changes
        self.cu.execute("DELETE FROM TroveInfo WHERE infoType=?",
                   trove._TROVEINFO_TAG_SIGS)
        # erase what used to be isCollection, to be replaced
        # with flags stream
        self.cu.execute("DELETE FROM TroveInfo WHERE infoType=?",
                   trove._TROVEINFO_TAG_FLAGS)
        # get rid of install buckets
        self.cu.execute("DELETE FROM TroveInfo WHERE infoType=?",
                   trove._TROVEINFO_TAG_INSTALLBUCKET)

        flags = trove.TroveFlagsStream()
        flags.isCollection(set = True)
        collectionStream = flags.freeze()
        flags.isCollection(set = False)
        notCollectionStream = flags.freeze()

        self.cu.execute("""
            INSERT INTO TroveInfo (instanceId, infoType, data)
            SELECT instanceId, ?, ?
            FROM Items JOIN Instances USING(itemId)
            WHERE NOT (item LIKE '%:%' OR item LIKE 'fileset-%')
            """, (trove._TROVEINFO_TAG_FLAGS, collectionStream))
        self.cu.execute("""
            INSERT INTO TroveInfo (instanceId, infoType, data)
            SELECT instanceId, ?, ?
            FROM Items JOIN Instances USING(itemId)
            WHERE (item LIKE '%:%' OR item LIKE 'fileset-%')
            """, (trove._TROVEINFO_TAG_FLAGS, notCollectionStream))
        return self.Version

class MigrateTo_8(SchemaMigration):
    Version = 8
    def migrate(self):
        # Permissions.write -> Permissions.canWrite
        for idx in self.db.tables["Permissions"]:
            self.cu.execute("DROP INDEX %s" % (idx,))
        self.cu.execute("ALTER TABLE Permissions RENAME TO oldPermissions")
        createUsers(db)
        self.cu.execute("""
        INSERT INTO Permissions
        (userGroupId, labelId, itemId, canWrite, admin)
        SELECT userGroupId, labelId, itemId, write, admin
        FROM oldPermissions
        """)
        self.cu.execute("DROP TABLE oldPermissions")
        # drop oldLatest
        if "oldLatest" in self.db.tables:
            self.cu.execute("DROP TABLE oldLatest")
        # add the changed columns to the important tables
        for table in ["Instances", "Nodes", "ChangeLogs", "Latest",
                      "Users", "UserGroups", "Permissions",
                      "EntitlementGroups", "Entitlements",
                      "PGPKeys", "PGPFingerprints",
                      "TroveFiles", "TroveTroves",
                      "TroveInfo", "Metadata", "MetadataItems"]:
            self.cu.execute("ALTER TABLE %s ADD COLUMN "
                            "changed NUMERIC(14,0) NOT NULL DEFAULT 0" % table)
            createTrigger(self.db, table)
        self.db.loadSchema()
        return self.Version

# create the server repository schema
def createSchema(db):
    # FIXME: find a better way to create the tables made by the __init__
    # methods of some of the classes used here
    from conary.repository.netrepos import items, versionops
    from conary.local import versiontable
    items.Items(db)
    versionops.BranchTable(db)
    versionops.LabelTable(db)
    versiontable.VersionTable(db)

    createLabelMap(db)

    createUsers(db)
    createPGPKeys(db)

    createFlavors(db)
    createInstances(db)
    createNodes(db)
    createChangeLog(db)
    createLatest(db)
    createInstructionSets(db)

    createTroves(db)

    createDependencies(db)
    createTroveInfo(db)
    createTrigger(db, "TroveInfo")
    createMetadata(db)
    createTrigger(db, "Metadata")
    createTrigger(db, "MetadataItems")

# schema creation/migration/maintenance entry point
def checkVersion(db):
    global VERSION
    version = db.getVersion()
    logMe(3, VERSION, version)
    if version == VERSION:
        return version

    # figure out if we're initializing a brand new database
    if version == 0:
        # assume we are setting up a brand new one
        if "DatabaseVersion" not in db.tables:
            # if DatabaseVersion does not exist, but any other tables do exist,
            # then the database version is too old to deal with it
            if len(db.tables) > 0:
                raise sqlerrors.SchemaVersionError(
                    "Can not migrate from this schema version")
        createSchema(db)
        version = db.setVersion(VERSION)

    # surely there is a more better way of handling this...
    if version == 1: MigrateTo_2(db)()
    if version == 2: MigrateTo_3(db)()
    if version == 3: MigrateTo_4(db)()
    if version == 4: MigrateTo_5(db)()
    if version == 5: MigrateTo_6(db)()
    if version == 6: MigrateTo_7(db)()

    return version
<|MERGE_RESOLUTION|>--- conflicted
+++ resolved
@@ -14,13 +14,11 @@
 
 from conary.dbstore import migration, sqlerrors
 from conary.lib.tracelog import logMe
-
-<<<<<<< HEAD
+from conary.local.schema import createDependencies, createTroveInfo
+from conary.local.schema import createMetadata, resetTable
+
 TROVE_TROVES_BYDEFAULT = 1 << 0
 TROVE_TROVES_WEAKREF   = 1 << 1
-=======
-from conary.local.schema import createDependencies, createTroveInfo, createMetadata, resetTable
->>>>>>> cccccc3e
 
 VERSION = 7
 
@@ -495,16 +493,10 @@
     if "TroveTroves" not in db.tables:
         cu.execute("""
         CREATE TABLE TroveTroves(
-<<<<<<< HEAD
-            instanceId      INTEGER,
-            includedId      INTEGER,
-            flags           INTEGER,
-=======
             instanceId      INTEGER NOT NULL,
             includedId      INTEGER NOT NULL,
-            byDefault       INTEGER NOT NULL DEFAULT 0,
-            changed         NUMERIC(14,0) NOT NULL DEFAULT 0,
->>>>>>> cccccc3e
+            flags           INTEGER NOT NULL DEFAULT 0,
+            changed         NUMERIC(14,0) NOT NULL DEFAULT 0,
             CONSTRAINT TroveTroves_instanceId_fk
                 FOREIGN KEY (instanceId) REFERENCES Instances(instanceId)
                 ON DELETE RESTRICT ON UPDATE CASCADE,
