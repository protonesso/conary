#
# Copyright (c) 2005 rPath, Inc.
#
# This program is distributed under the terms of the Common Public License,
# version 1.0. A copy of this license should have been distributed with this
# source file in a file called LICENSE. If it is not present, the license
# is always available at http://www.opensource.org/licenses/cpl.php.
#
# This program is distributed in the hope that it will be useful, but
# without any waranty; without even the implied warranty of merchantability
# or fitness for a particular purpose. See the Common Public License for
# full details.
#

from conary.dbstore import migration, sqlerrors
from conary.lib.tracelog import logMe

VERSION = 7

def createInstances(db):
    cu = db.cursor()
    commit = False
    if "Instances" not in db.tables:
        cu.execute("""
        CREATE TABLE Instances(
            instanceId      INTEGER PRIMARY KEY,
            itemId          INTEGER,
            versionId       INTEGER,
            flavorId        INTEGER,
            isRedirect      INTEGER NOT NULL DEFAULT 0,
            isPresent       INTEGER NOT NULL DEFAULT 0,
            CONSTRAINT Instances_itemId_fk
                FOREIGN KEY (itemId) REFERENCES Items(itemId)
                ON DELETE CASCADE ON UPDATE CASCADE,
            CONSTRAINT Instances_versionId_fk
                FOREIGN KEY (versionId) REFERENCES Versions(versionId)
                ON DELETE CASCADE ON UPDATE CASCADE,
            CONSTRAINT Instances_flavorId_fk
                FOREIGN KEY (flavorId) REFERENCES Flavors(flavorId)
                ON DELETE RESTRICT ON UPDATE CASCADE
        )""")
        cu.execute(" CREATE UNIQUE INDEX InstancesIdx ON "
                   " Instances(itemId, versionId, flavorId) ")
        commit = True

    if "InstancesView" not in db.views:
        cu.execute("""
        CREATE VIEW
            InstancesView AS
        SELECT
            Instances.instanceId as instanceId,
            Items.item as item,
            Versions.version as version,
            Flavors.flavor as flavor
        FROM
            Instances
        JOIN Items on Instances.itemId = Items.itemId
        JOIN Versions on Instances.versionId = Versions.versionId
        JOIN Flavors on Instances.flavorId = Flavors.flavorId
        """)
        commit = True
    if commit:
        db.commit()
        db.loadSchema()

def createFlavors(db):
    cu = db.cursor()
    commit = False
    if "Flavors" not in db.tables:
        cu.execute("""
        CREATE TABLE Flavors(
            flavorId        INTEGER PRIMARY KEY,
            flavor          STRING,
            CONSTRAINT Flavors_flavor_uq
                UNIQUE(flavor)
        )""")
        cu.execute("""INSERT INTO Flavors VALUES (0, 'none')""")
        commit = True

    if "FlavorMap" not in db.tables:
        cu.execute("""
        CREATE TABLE FlavorMap(
            flavorId        INTEGER,
            base            STRING,
            sense           INTEGER,
            flag            STRING,
            CONSTRAINT FlavorMap_flavorId_fk
                FOREIGN KEY (flavorId) REFERENCES Flavors(flavorId)
                ON DELETE CASCADE ON UPDATE CASCADE
        )""")
        cu.execute("""CREATE INDEX FlavorMapIndex ON FlavorMap(flavorId)""")
        commit = True

    if "FlavorScores" not in db.tables:
        from conary.deps import deps
        cu.execute("""
        CREATE TABLE FlavorScores(
            request         INTEGER,
            present         INTEGER,
            value           INTEGER NOT NULL DEFAULT -1000000,
            CONSTRAINT FlavorScores_request_fk
                    FOREIGN KEY (request) REFERENCES Flavors(flavorId)
                    ON DELETE CASCADE ON UPDATE CASCADE,
            CONSTRAINT FlavorScores_present_fk
                    FOREIGN KEY (request) REFERENCES Flavors(flavorId)
                    ON DELETE CASCADE ON UPDATE CASCADE
        )""")
        cu.execute("""CREATE UNIQUE INDEX FlavorScoresIdx ON
                          FlavorScores(request, present)""")
        for (request, present), value in deps.flavorScores.iteritems():
            if value is None:
                value = -1000000
            cu.execute("INSERT INTO FlavorScores VALUES(?,?,?)",
                       request, present, value)
        commit = True
    if commit:
        db.commit()
        db.loadSchema()
        
def createNodes(db):
    cu = db.cursor()
    commit = False
    if 'Nodes' not in db.tables:
        cu.execute("""
        CREATE TABLE Nodes(
            nodeId          INTEGER PRIMARY KEY,
            itemId          INTEGER,
            branchId        INTEGER,
            versionId       INTEGER,
            timeStamps      STRING,
            finalTimeStamp  FLOAT,
            CONSTRAINT Nodes_itemId_fk
                FOREIGN KEY (itemId) REFERENCES Items(itemId)
                ON DELETE RESTRICT ON UPDATE CASCADE,
            CONSTRAINT Nodes_branchId_fk
                FOREIGN KEY (branchId) REFERENCES Branches(branchId)
                ON DELETE RESTRICT ON UPDATE CASCADE,
            CONSTRAINT Nodes_versionId_fk
                FOREIGN KEY (versionId) REFERENCES Versions(versionId)
                ON DELETE RESTRICT ON UPDATE CASCADE,
            CONSTRAINT Nodes_item_branch_version_uq
                UNIQUE(itemId, branchId, versionId)
        )""")
        cu.execute("""CREATE UNIQUE INDEX NodesItemBranchVersionIdx
                           ON Nodes(itemId, branchId, versionId)""")
        cu.execute("""CREATE INDEX NodesItemVersionIdx
                           ON Nodes(itemId, versionId)""")
        commit = True

    if 'NodesView' not in db.views:
        cu.execute("""
        CREATE VIEW
            NodesView AS
        SELECT
            Nodes.nodeId as nodeId,
            Items.item as item,
            Branches.branch as branch,
            Versions.version as version,
            Nodes.timestamps as timestamps,
            Nodes.finalTimestamp as finalTimestamp
        FROM
            Nodes
        JOIN Items on Nodes.itemId = Items.itemId
        JOIN Branches on Nodes.branchId = Branches.branchId
        JOIN Versions on Nodes.versionId = Versions.versionId
        """)
        commit = True
    if commit:
        db.commit()
        db.loadSchema()
        
def createLatest(db):
    cu = db.cursor()
    commit = False
    if 'Latest' not in db.tables:
        cu.execute("""
        CREATE TABLE Latest(
            itemId          INTEGER,
            branchId        INTEGER,
            flavorId        INTEGER,
            versionId       INTEGER,
            CONSTRAINT Latest_itemId_fk
                FOREIGN KEY (itemId) REFERENCES Items(itemId)
                ON DELETE CASCADE ON UPDATE CASCADE,
            CONSTRAINT Latest_branchId_fk
                FOREIGN KEY (branchId) REFERENCES Branches(branchId)
                ON DELETE RESTRICT ON UPDATE CASCADE,
            CONSTRAINT Latest_flavorId_fk
                FOREIGN KEY (flavorId) REFERENCES Flavors(flavorId)
                ON DELETE RESTRICT ON UPDATE CASCADE,
            CONSTRAINT Latest_versionId_fk
                FOREIGN KEY (versionId) REFERENCES Versions(versionId)
                ON DELETE CASCADE ON UPDATE CASCADE,
            CONSTRAINT Latest_item_branch_flavor_uq
                UNIQUE(itemId, branchId, flavorId)
        )""")
        cu.execute("CREATE INDEX LatestItemIdx ON Latest(itemId)")
        cu.execute("CREATE UNIQUE INDEX LatestIdx ON "
                   "Latest(itemId, branchId, flavorId)")
        commit = True

    if 'LatestView' not in db.views:
        cu.execute("""
        CREATE VIEW
            LatestView AS
        SELECT
            Items.item as item,
            Branches.branch as branch,
            Versions.version as version,
            Flavors.flavor as flavor
        FROM
            Latest
        JOIN Items on Latest.itemId = Items.itemId
        JOIN Branches on Latest.branchId = Branches.branchId
        JOIN Versions on Latest.versionId = Versions.versionId
        JOIN Flavors on Latest.flavorId = Flavors.flavorId
        """)
        commit = True
    if commit:
        db.commit()
        db.loadSchema()
        
def createUsers(db):
    cu = db.cursor()
    commit = False

    if "Users" not in db.tables:
        cu.execute("""
        CREATE TABLE Users (
            userId          INTEGER PRIMARY KEY,
            user            STRING,
            salt            BINARY,
            password        STRING,
            CONSTRAINT Users_userId_uq
                UNIQUE(user)
        )""")
        commit = True

    if "UserGroups" not in db.tables:
        cu.execute("""
        CREATE TABLE UserGroups (
            userGroupId     INTEGER PRIMARY KEY,
            userGroup       STRING,
            CONSTRAINT UserGroups_userGroup_uq
                UNIQUE(userGroup)
        )""")
        commit = True

    if "UserGroupMembers" not in db.tables:
        cu.execute("""
        CREATE TABLE UserGroupMembers (
            userGroupId     INTEGER,
            userId          INTEGER,
            CONSTRAINT UserGroupMembers_userGroupId_fk
                FOREIGN KEY (userGroupId) REFERENCES UserGroups(userGroupId)
                ON DELETE RESTRICT ON UPDATE CASCADE,
            CONSTRAINT UserGroupMembers_userId_fk
                FOREIGN KEY (userId) REFERENCES Users(userId)
                ON DELETE CASCADE ON UPDATE CASCADE
        )""")
        cu.execute("""CREATE INDEX UserGroupMembersIdx ON
                                        UserGroupMembers(userGroupId)""")
        cu.execute("""CREATE INDEX UserGroupMembersIdx2 ON
                                        UserGroupMembers(userId)""")
        commit = True

    if "Permissions" not in db.tables:
        cu.execute("""
        CREATE TABLE Permissions (
            userGroupId     INTEGER,
            labelId         INTEGER NOT NULL,
            itemId          INTEGER NOT NULL,
            write           INTEGER,
            capped          INTEGER,
            admin           INTEGER,
            CONSTRAINT Permissions_userGroupId_fk
                FOREIGN KEY (userGroupId) REFERENCES UserGroups(userGroupId)
                ON DELETE CASCADE ON UPDATE CASCADE,
            CONSTRAINT Permissions_labelId_fk
                FOREIGN KEY (labelId) REFERENCES Labels(labelId)
                ON DELETE CASCADE ON UPDATE CASCADE,
            CONSTRAINT Permissions_itemId_fk
                FOREIGN KEY (itemid) REFERENCES Items(itemId)
                ON DELETE CASCADE ON UPDATE CASCADE,
            CONSTRAINT Permissions_ug_l_i_uq
                UNIQUE(userGroupId, labelId, itemId)
        )""")
        cu.execute("""CREATE UNIQUE INDEX PermissionsIdx
                      ON Permissions(userGroupId, labelId, itemId)""")

        logMe(1, "CREATE USERS...")
        if "Items" in db.tables:
            cu.execute("INSERT INTO Items (itemId, item) VALUES (0, 'ALL')")
        if "Labels" in db.tables:
            cu.execute("INSERT INTO Labels VALUES (0, 'ALL')")
        commit = True

    if "UsersView" not in db.views:
        cu.execute("""
        CREATE VIEW
            UsersView AS
        SELECT
            Users.user as user,
            Items.item as item,
            Labels.label as label,
            Permissions.write as W,
            Permissions.admin as A,
            Permissions.capped as C
        FROM
            Users
        JOIN UserGroupMembers using (userId)
        JOIN Permissions using (userGroupId)
        JOIN Items using (itemId)
        JOIN Labels on Permissions.labelId = Labels.labelId
        """)
        commit = True

    if "EntitlementGroups" not in db.tables:
        cu.execute("""
        CREATE TABLE EntitlementGroups (
            entGroupId      INTEGER PRIMARY KEY,
            entGroup        STRING,
            userGroupId     INTEGER,
            CONSTRAINT EntitlementClasses_entitlementGroup_uq
                UNIQUE(entGroup),
            CONSTRAINT EntitlementGroups_userGroupId_fk
                FOREIGN KEY (userGroupId) REFERENCES userGroups(userGroupId)
                ON DELETE RESTRICT ON UPDATE CASCADE
        )""")
        commit = True

<<<<<<< HEAD
    if "Entitlements" not in db.tables:
=======
    if "EntitlementOwners" not in tables:
        cu.execute("""
        CREATE TABLE EntitlementOwners (
            entGroupId      INTEGER,
            ownerGroupId    INTEGER,
            CONSTRAINT EntitlementOwners_entGroupId_fk
                FOREIGN KEY (entGroupId) REFERENCES 
                                EntitlementGroups(entGroupId)
                ON DELETE CASCADE ON UPDATE CASCADE,
            CONSTRAINT EntitlementOwners_entOwnerId_fk
                FOREIGN KEY (ownerGroupId) REFERENCES 
                                userGroups(groupId)
                ON DELETE CASCADE ON UPDATE CASCADE,
            CONSTRAINT EntitlementOwners_entGroupId_ownerGroupId_uq
                UNIQUE(entGroupId, ownerGroupId)
        )""")
        commit = True

    if "Entitlements" not in tables:
>>>>>>> d8f74319
        cu.execute("""
        CREATE TABLE Entitlements (
            entGroupId      INTEGER,
            entitlement     BLOB,
            CONSTRAINT Entitlements_entGroupId_fk
                FOREIGN KEY (entGroupId) REFERENCES Flavors(entitlementGroups)
                ON DELETE RESTRICT ON UPDATE CASCADE,
            CONSTRAINT EntitlementClasses_entitlement_uq
                UNIQUE(entGroupId, entitlement)
        )""")
        commit = True

    if commit:
        db.commit()
        db.loadSchema()
        
def createPGPKeys(db):
    cu = db.cursor()
    commit = False
    if "PGPKeys" not in db.tables:
        cu.execute("""
        CREATE TABLE PGPKeys(
            keyId           INTEGER PRIMARY KEY,
            userId          INTEGER,
            fingerprint     STRING(40),
            pgpKey          BINARY,
            CONSTRAINT PGPKeys_userId_fk
                FOREIGN KEY (userId) REFERENCES Users(userId)
                ON DELETE CASCADE ON UPDATE CASCADE,
            CONSTRAINT PGPKeys_fingerprint_uq
                UNIQUE(fingerprint)
        )""")
        commit = True
    if "PGPFingerprints" not in db.tables:
        cu.execute("""
        CREATE TABLE PGPFingerprints(
            keyId           INTEGER,
            fingerprint     STRING(40) PRIMARY KEY,
            CONSTRAINT PGPFingerprints_keyId_fk
                FOREIGN KEY (keyId) REFERENCES PGPKeys(keyId)
                ON DELETE CASCADE ON UPDATE CASCADE
        )""")
        commit = True
    if commit:
        db.commit()
        db.loadSchema()
        
def createTroves(db):
    cu = db.cursor()
    commit = False
    if 'FileStreams' not in db.tables:
        cu.execute("""
        CREATE TABLE FileStreams(
            streamId    INTEGER PRIMARY KEY,
            fileId      BINARY,
            stream      BINARY
        )""")
        # in sqlite 2.8.15, a unique here seems to cause problems
        # (as the versionId isn't unique, apparently)
        cu.execute("""CREATE INDEX FileStreamsIdx ON FileStreams(fileId)""")
        commit = True

    if "TroveFiles" not in db.tables:
        cu.execute("""
        CREATE TABLE TroveFiles(
            instanceId      INTEGER,
            streamId        INTEGER,
            versionId       BINARY,
            pathId          BINARY,
            path            STRING,
            CONSTRAINT TroveFiles_instanceId_fk
                FOREIGN KEY (instanceId) REFERENCES Instances(instanceId)
                ON DELETE RESTRICT ON UPDATE CASCADE,
            CONSTRAINT TroveFiles_streamId_fk
                FOREIGN KEY (streamId) REFERENCES FileStreams(streamId)
                ON DELETE RESTRICT ON UPDATE CASCADE
        )""")
        cu.execute("CREATE INDEX TroveFilesIdx ON TroveFiles(instanceId)")
        cu.execute("CREATE INDEX TroveFilesIdx2 ON TroveFiles(streamId)")
        commit = True

    if "TroveTroves" not in db.tables:
        cu.execute("""
        CREATE TABLE TroveTroves(
            instanceId      INTEGER,
            includedId      INTEGER,
            byDefault       BOOLEAN,
            CONSTRAINT TroveTroves_instanceId_fk
                FOREIGN KEY (instanceId) REFERENCES Instances(instanceId)
                ON DELETE RESTRICT ON UPDATE CASCADE,
            CONSTRAINT TroveTroves_includedId_fk
                FOREIGN KEY (includedId) REFERENCES Instances(instanceId)
                ON DELETE RESTRICT ON UPDATE CASCADE,
            CONSTRAINT TroveTroves_instance_included_uq
                UNIQUE(instanceId, includedId)
        )""")
        # ideally we would attempt to create a unique index on (instance, included)
        # for sqlite as well for integrity checking, but sqlite's performance will hurt
        cu.execute("CREATE INDEX TroveTrovesInstanceIdx ON TroveTroves(instanceId)")
        # this index is so we can quickly tell what troves are needed
        # by another trove
        cu.execute("CREATE INDEX TroveTrovesIncludedIdx ON TroveTroves(includedId)")
        commit = True

    if commit:
        db.commit()
        db.loadSchema()

def createInstructionSets(db):
    cu = db.cursor()
    if 'InstructionSets' not in db.tables:
        cu.execute("""
        CREATE TABLE InstructionSets(
            isnSetId        INTEGER PRIMARY KEY,
            base            STRING,
            flags           STRING
        )""")
        db.commit()
        db.loadSchema()

def createChangeLog(db):
    cu = db.cursor()
    if "ChangeLogs" not in db.tables:
        cu.execute("""
        CREATE TABLE ChangeLogs(
            nodeId          INTEGER,
            name            STRING,
            contact         STRING,
            message         STRING,
            CONSTRAINT ChangeLogs_nodeId_uq
                UNIQUE(nodeId)
        )""")
        cu.execute("INSERT INTO ChangeLogs values(0, NULL, NULL, NULL)")
        db.commit()
        db.loadSchema()

# SCHEMA Migration
class SchemaMigration(migration.SchemaMigration):
    def message(self, msg = None):
        if msg is None:
            msg = self.msg
        if msg == "":
            msg = "Finished migration to schema version %d" % (self.Version,)
        logMe(1, msg)
        self.msg = msg

# This is the update from using Null as the wildcard for
# Items/Troves and Labels to using 0/ALL
class MigrateTo_2(SchemaMigration):
    Version = 2
    def migrate(self):
        ## First insert the new Item and Label keys
        self.cu.execute("INSERT INTO Items VALUES(0, 'ALL')")
        self.cu.execute("INSERT INTO Labels VALUES(0, 'ALL')")

        ## Now replace all Nulls in the following tables with '0'
        itemTables =   ('Permissions', 'Instances', 'Latest',
                        'Metadata', 'Nodes', 'LabelMap')
        for table in itemTables:
            self.cu.execute('UPDATE %s SET itemId=0 WHERE itemId IS NULL' %
                table)
        labelTables =  ('Permissions', 'LabelMap')
        for table in labelTables:
            self.cu.execute('UPDATE %s SET labelId=0 WHERE labelId IS NULL' %
                table)

        ## Finally fix the index
        cu.execute("DROP INDEX PermissionsIdx")
        cu.execute("""CREATE UNIQUE INDEX PermissionsIdx ON
            Permissions(userGroupId, labelId, itemId)""")
        return self.Version

# add a smaller index for the Latest table
class MigrateTo_3(SchemaMigration):
    Version = 3
    def migrate(self):
        self.cu.execute("CREATE INDEX LatestItemIdx on Latest(itemId)")
        return self.Version

# FIXME: we should incorporate the script here
class MigrateTo_4(SchemaMigration):
    Version = 4
    def migrate(self):
        from conary.lib.tracelog import printErr
        printErr("""
        Conversion to version 4 requires script available
        from http://wiki.rpath.com/ConaryConversion
        """)
        return 0

class MigrateTo_5(SchemaMigration):
    Version = 5
    def migrate(self):
        # FlavorScoresIdx was not unique
        self.cu.execute("DROP INDEX FlavorScoresIdx")
        self.cu.execute("CREATE UNIQUE INDEX FlavorScoresIdx "
                   "    on FlavorScores(request, present)")
        # remove redundancy/rename
        self.cu.execute("DROP INDEX NodesIdx")
        self.cu.execute("DROP INDEX NodesIdx2")
        self.cu.execute("""CREATE UNIQUE INDEX NodesItemBranchVersionIdx
                          ON Nodes(itemId, branchId, versionId)""")
        self.cu.execute("""CREATE INDEX NodesItemVersionIdx
                          ON Nodes(itemId, versionId)""")
        # the views are added by the __init__ methods of their
        # respective classes
        return self.Version

class MigrateTo_6(SchemaMigration):
    Version = 6
    def migrate(self):
        # calculate path hashes for every trove
        instanceIds = [ x[0] for x in self.cu.execute(
                "select instanceId from instances") ]
        for i, instanceId in enumerate(instanceIds):
            ph = trove.PathHashes()
            for path, in self.cu.execute(
                "select path from trovefiles where instanceid=?",
                instanceId):
                ph.addPath(path)
            self.cu.execute("""
            insert into troveinfo(instanceId, infoType, data)
            values(?, ?, ?)""", instanceId,
                       trove._TROVEINFO_TAG_PATH_HASHES, ph.freeze())

        # add a hasTrove flag to the Items table for various
        # optimizations update the Items table
        self.cu.execute(" ALTER TABLE Items ADD COLUMN "
                        " hasTrove INTEGER NOT NULL DEFAULT 0 ")
        self.cu.execute("""
        UPDATE Items SET hasTrove = 1
        WHERE Items.itemId IN (
            SELECT Instances.itemId FROM Instances
            WHERE Instances.isPresent = 1 ) """)
        return self.Version

class MigrateTo_7(SchemaMigration):
    Version = 7
    def migrate(self):
        from conary import trove

        # erase signatures due to troveInfo storage changes
        self.cu.execute("DELETE FROM TroveInfo WHERE infoType=?",
                   trove._TROVEINFO_TAG_SIGS)
        # erase what used to be isCollection, to be replaced
        # with flags stream
        self.cu.execute("DELETE FROM TroveInfo WHERE infoType=?",
                   trove._TROVEINFO_TAG_FLAGS)
        # get rid of install buckets
        self.cu.execute("DELETE FROM TroveInfo WHERE infoType=?",
                   trove._TROVEINFO_TAG_INSTALLBUCKET)

        flags = trove.TroveFlagsStream()
        flags.isCollection(set = True)
        collectionStream = flags.freeze()
        flags.isCollection(set = False)
        notCollectionStream = flags.freeze()

        self.cu.execute("""
            INSERT INTO TroveInfo (instanceId, infoType, data)
            SELECT instanceId, ?, ?
            FROM Items JOIN Instances USING(itemId)
            WHERE NOT (item LIKE '%:%' OR item LIKE 'fileset-%')
            """, (trove._TROVEINFO_TAG_FLAGS, collectionStream))
        self.cu.execute("""
            INSERT INTO TroveInfo (instanceId, infoType, data)
            SELECT instanceId, ?, ?
            FROM Items JOIN Instances USING(itemId)
            WHERE (item LIKE '%:%' OR item LIKE 'fileset-%')
            """, (trove._TROVEINFO_TAG_FLAGS, notCollectionStream))
        return self.Version

# schema creation/migration/maintenance entry point
def checkVersion(db):
    global VERSION
    version = db.getVersion()
    logMe(3, VERSION, version)
    if version == VERSION:
        return version

    # figure out if we're initializing a brand new database
    if version == 0:
        # assume we are setting up a brand new one
        cu = db.cursor()
        if "DatabaseVersion" not in db.tables:
            # if DatabaseVersion does not exist, but any other tables do exist,
            # then the database version is too old to deal with it
            if len(db.tables) > 0:
                raise sqlerrors.SchemaVersionError(
                    "Can not migrate from this schema version")
        # XXX: relocate the schema creation/initialization from trovestore to here
        version = db.setVersion(VERSION)

    # surely there is a more better way of handling this...
    if version == 1: MigrateTo_2(db)()
    if version == 2: MigrateTo_3(db)()
    if version == 3: MigrateTo_4(db)()
    if version == 4: MigrateTo_5(db)()
    if version == 5: MigrateTo_6(db)()
    if version == 6: MigrateTo_7(db)()

    return version
<|MERGE_RESOLUTION|>--- conflicted
+++ resolved
@@ -329,10 +329,7 @@
         )""")
         commit = True
 
-<<<<<<< HEAD
-    if "Entitlements" not in db.tables:
-=======
-    if "EntitlementOwners" not in tables:
+    if "EntitlementOwners" not in db.tables:
         cu.execute("""
         CREATE TABLE EntitlementOwners (
             entGroupId      INTEGER,
@@ -350,8 +347,7 @@
         )""")
         commit = True
 
-    if "Entitlements" not in tables:
->>>>>>> d8f74319
+    if "Entitlements" not in db.tables:
         cu.execute("""
         CREATE TABLE Entitlements (
             entGroupId      INTEGER,
