--- conflicted
+++ resolved
@@ -382,7 +382,6 @@
     @accessReadWrite
     def setRoleCanMirror(self, authToken, clientVersion, role, canMirror):
         if not self.auth.authCheck(authToken, admin = True):
-<<<<<<< HEAD
             raise errors.InsufficientPermission
         self.log(2, authToken[0], role, canMirror)
         self.auth.setMirror(role, canMirror)
@@ -405,30 +404,6 @@
     def listAcls(self, authToken, clientVersion, role):
         if not self.auth.authCheck(authToken, admin = True):
             raise errors.InsufficientPermission
-=======
-            raise errors.InsufficientPermission
-        self.log(2, authToken[0], role, canMirror)
-        self.auth.setMirror(role, canMirror)
-        return True
-
-    @accessReadWrite
-    @deprecatedPermissionCall
-    def setUserGroupIsAdmin(self, authToken, clientVersion, userGroup, admin):
-        pass
-
-    @accessReadWrite
-    def setRoleIsAdmin(self, authToken, clientVersion, role, admin):
-        if not self.auth.authCheck(authToken, admin = True):
-            raise errors.InsufficientPermission
-        self.log(2, authToken[0], role, admin)
-        self.auth.setAdmin(role, admin)
-        return True
-
-    @accessReadOnly
-    def listAcls(self, authToken, clientVersion, role):
-        if not self.auth.authCheck(authToken, admin = True):
-            raise errors.InsufficientPermission
->>>>>>> 7eeb2b68
         self.log(2, authToken[0], role)
         returner = list()
         for acl in self.auth.getPermsByRole(role):
