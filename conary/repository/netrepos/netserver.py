--- conflicted
+++ resolved
@@ -1,7 +1,4 @@
-<<<<<<< HEAD
-=======
 #
->>>>>>> d4392755
 # Copyright (c) 2004-2008 rPath, Inc.
 #
 # This program is distributed under the terms of the Common Public License,
