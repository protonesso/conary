--- conflicted
+++ resolved
@@ -1440,35 +1440,25 @@
     def _commitChangeSet(self, authToken, cs, mirror = False):
 	# walk through all of the branches this change set commits to
 	# and make sure the user has enough permissions for the operation
-<<<<<<< HEAD
+
+        verList = ((x.getName(), x.getOldVersion(), x.getNewVersion())
+                    for x in cs.iterNewTroveList())
+        self._checkCommitPermissions(authToken, verList, mirror)
+
         items = {}
+        # check removed permissions; _checkCommitPermissions can't do
+        # this for us since it's based on the trove type
         for troveCs in cs.iterNewTroveList():
-            name = troveCs.getName()
-            version = troveCs.getNewVersion()
-            flavor = troveCs.getNewFlavor()
-
-            if troveCs.troveType() == trove.TROVE_TYPE_REMOVED:
-                needRemove = True
-                needWrite = False
-            else:
-                needRemove = False
-                needWrite = True
-
-            if not self.auth.check(authToken, write = needWrite,
-                                   mirror = mirror, remove = needRemove,
+            if troveCs.troveType() != trove.TROVE_TYPE_REMOVED:
+                continue
+
+            (name, version, flavor) = troveCs.getNewNameVersionFlavor()
+
+            if not self.auth.check(authToken, mirror = mirror, remove = True,
                                    label = version.branch().label(),
                                    trove = name):
                 raise errors.InsufficientPermission
-=======
->>>>>>> 6cf638f3
-
-        verList = ((x.getName(), x.getOldVersion(), x.getNewVersion())
-                    for x in cs.iterNewTroveList())
-        self._checkCommitPermissions(authToken, verList, mirror)
-
-        items = {}
-        for troveCs in cs.iterNewTroveList():
-            (name, version, flavor) = troveCs.getNewNameVersionFlavor()
+
             items.setdefault((version, flavor), []).append(name)
 
         self.log(2, authToken[0], 'mirror=%s' % (mirror,),
