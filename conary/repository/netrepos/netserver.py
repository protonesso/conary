#
# Copyright (c) 2004-2006 rPath, Inc.
#
# This program is distributed under the terms of the Common Public License,
# version 1.0. A copy of this license should have been distributed with this
# source file in a file called LICENSE. If it is not present, the license
# is always available at http://www.opensource.org/licenses/cpl.php.
#
# This program is distributed in the hope that it will be useful, but
# without any warranty; without even the implied warranty of merchantability
# or fitness for a particular purpose. See the Common Public License for
# full details.
#

import base64
import itertools
import os
import re
import sys
import tempfile
import time

from conary import files, trove, versions
from conary.conarycfg import CfgRepoMap
from conary.deps import deps
from conary.lib import log, tracelog, sha1helper, util
from conary.lib.cfg import *
from conary.repository import changeset, errors, xmlshims, filecontainer
from conary.repository.netrepos import fsrepos, trovestore
from conary.lib.openpgpfile import KeyNotFound
from conary.repository.netrepos.netauth import NetworkAuthorization
from conary.trove import DigitalSignature
from conary.repository.netclient import TROVE_QUERY_ALL, TROVE_QUERY_PRESENT, \
                                        TROVE_QUERY_NORMAL
from conary.repository.netrepos import cacheset, calllog
from conary import dbstore
from conary.dbstore import idtable, sqlerrors
from conary.server import schema
from conary.local import schema as depSchema
from conary.errors import InvalidRegex

# a list of the protocol versions we understand. Make sure the first
# one in the list is the lowest protocol version we support and th
# last one is the current server protocol version
SERVER_VERSIONS = [ 36, 37, 38, 39, 40, 41 ]

# A list of changeset versions we support
# These are just shortcuts
_CSVER0 = filecontainer.FILE_CONTAINER_VERSION
_CSVER1 = filecontainer.FILE_CONTAINER_VERSION_WITH_REMOVES
# The first in the list is the one the current generation clients understand
CHANGESET_VERSIONS = [ _CSVER1, _CSVER0 ]
# Precedence list of versions - the version specified as key can be generated
# from the version specified as value
CHANGESET_VERSIONS_PRECEDENCE = {
    _CSVER0 : _CSVER1,
}
# We need to provide transitions from VALUE to KEY, we cache them as we go

# Decorators for method access
def accessReadOnly(f):
    f._accessType = 'readOnly'
    return f

def accessReadWrite(f):
    f._accessType = 'readWrite'
    return f

class NetworkRepositoryServer(xmlshims.NetworkConvertors):

    # lets the following exceptions pass:
    #
    # 1. Internal server error (unknown exception)
    # 2. netserver.InsufficientPermission

    # version filtering happens first. that's important for these flags
    # to make sense. it means that:
    #
    # _GET_TROVE_VERY_LATEST/_GET_TROVE_ALLOWED_FLAVOR
    #      returns all allowed flavors for the latest version of the trove
    #      which has any allowed flavor
    # _GET_TROVE_VERY_LATEST/_GET_TROVE_ALL_FLAVORS
    #      returns all flavors available for the latest version of the
    #      trove which has an allowed flavor
    # _GET_TROVE_VERY_LATEST/_GET_TROVE_BEST_FLAVOR
    #      returns the best flavor for the latest version of the trove
    #      which has at least one allowed flavor
    _GET_TROVE_ALL_VERSIONS = 1
    _GET_TROVE_VERY_LATEST  = 2         # latest of any flavor

    _GET_TROVE_NO_FLAVOR        = 1     # no flavor info is returned
    _GET_TROVE_ALL_FLAVORS      = 2     # all flavors (no scoring)
    _GET_TROVE_BEST_FLAVOR      = 3     # the best flavor for flavorFilter
    _GET_TROVE_ALLOWED_FLAVOR   = 4     # all flavors which are legal

    publicCalls = set([ 'addUser',
                        'addUserByMD5',
                        'deleteUserByName',
                        'addAccessGroup',
                        'deleteAccessGroup',
                        'listAccessGroups',
                        'updateAccessGroupMembers',
                        'setUserGroupCanMirror',
                        'listAcls',
                        'addAcl',
                        'editAcl',
                        'deleteAcl',
                        'changePassword',
                        'getUserGroups',
                        'addEntitlement',
                        'addEntitlements',
                        'addEntitlementGroup',
                        'deleteEntitlementGroup',
                        'addEntitlementOwnerAcl',
                        'deleteEntitlementOwnerAcl',
                        'deleteEntitlement',
                        'deleteEntitlements',
                        'listEntitlements',
                        'listEntitlementGroups',
                        'getEntitlementClassAccessGroup',
                        'setEntitlementClassAccessGroup',
                        'updateMetadata',
                        'getMetadata',
                        'troveNames',
                        'getTroveVersionList',
                        'getTroveVersionFlavors',
                        'getAllTroveLeaves',
                        'getTroveVersionsByBranch',
                        'getTroveLeavesByBranch',
                        'getTroveLeavesByLabel',
                        'getTroveVersionsByLabel',
                        'getTrovesByPaths',
                        'getFileContents',
                        'getTroveLatestVersion',
                        'getChangeSet',
                        'getDepSuggestions',
                        'getDepSuggestionsByTroves',
                        'prepareChangeSet',
                        'commitChangeSet',
                        'getFileVersions',
                        'getFileVersion',
                        'getPackageBranchPathIds',
                        'hasTroves',
                        'getCollectionMembers',
                        'getTrovesBySource',
                        'addDigitalSignature',
                        'addNewAsciiPGPKey',
                        'addNewPGPKey',
                        'changePGPKeyOwner',
                        'getAsciiOpenPGPKey',
                        'listUsersMainKeys',
                        'listSubkeys',
                        'getOpenPGPKeyUserIds',
                        'getConaryUrl',
                        'getMirrorMark',
                        'setMirrorMark',
                        'getNewSigList',
                        'getTroveSigs',
                        'setTroveSigs',
                        'getNewPGPKeys',
                        'addPGPKeyList',
                        'getNewTroveList',
                        'getTroveInfo',
                        'checkVersion' ])


    def __init__(self, cfg, basicUrl, db = None):
	self.map = cfg.repositoryMap
	self.tmpPath = cfg.tmpDir
	self.basicUrl = basicUrl
        if isinstance(cfg.serverName, str):
            self.serverNameList = [ cfg.serverName ]
        else:
            self.serverNameList = cfg.serverName
	self.commitAction = cfg.commitAction
        self.troveStore = None
        self.logFile = cfg.logFile
        self.callLog = None
        self.requireSigs = cfg.requireSigs
        self.deadlockRetry = cfg.deadlockRetry
        self.repDB = cfg.repositoryDB
        self.contentsDir = cfg.contentsDir.split(" ")
        self.authCacheTimeout = cfg.authCacheTimeout
        self.externalPasswordURL = cfg.externalPasswordURL
        self.entitlementCheckURL = cfg.entitlementCheckURL
        self.readOnlyRepository = cfg.readOnlyRepository

        if cfg.cacheDB:
            self.cache = cacheset.CacheSet(cfg.cacheDB, self.tmpPath,
                                           self.deadlockRetry)
        else:
            self.cache = cacheset.NullCacheSet(self.tmpPath)

        self.__delDB = False
        self.log = tracelog.getLog(None)
        if cfg.traceLog:
            (l, f) = cfg.traceLog
            self.log = tracelog.getLog(filename=f, level=l, trace=l>2)

        if self.logFile:
            self.callLog = calllog.CallLogger(self.logFile, self.serverNameList)

        if not db:
            self.open()
        else:
            self.db = db
            self.open(connect = False)

        self.log(1, "url=%s" % basicUrl, "name=%s" % self.serverNameList,
              self.repDB, self.contentsDir)

    def __del__(self):
        # this is ugly, but for now it is the only way to break the
        # circular dep created by self.repos back to us
        self.repos.troveStore = self.repos.reposSet = None
        self.cache = self.auth = None
        try:
            if self.__delDB: self.db.close()
        except:
            pass
        self.troveStore = self.repos = self.db = None

    def open(self, connect = True):
        self.log(3, "connect=", connect)
        if connect:
            self.db = dbstore.connect(self.repDB[1], driver = self.repDB[0])
            self.__delDB = True
        schema.checkVersion(self.db)
        schema.setupTempTables(self.db)
        depSchema.setupTempDepTables(self.db)
	self.troveStore = trovestore.TroveStore(self.db, self.log)
        self.repos = fsrepos.FilesystemRepository(
            self.serverNameList, self.troveStore, self.contentsDir,
            self.map, requireSigs = self.requireSigs)
	self.auth = NetworkAuthorization(
            self.db, self.serverNameList, log = self.log,
            cacheTimeout = self.authCacheTimeout,
            passwordURL = self.externalPasswordURL,
            entCheckURL = self.entitlementCheckURL)
        self.log.reset()

    def reopen(self):
        self.log.reset()
        self.log(3)
        if self.db.reopen():
            # help the garbage collector with the magic from __del__
            self.repos.troveStore = self.repos.reposSet = None
	    self.troveStore = self.repos = self.auth = None
            self.open(connect=False)

    def callWrapper(self, protocol, port, methodname, authToken, args,
                    remoteIp = None, rawUrl = None):
        """
        Returns a tuple of (usedAnonymous, Exception, result). usedAnonymous
        is a Boolean stating whether the operation was performed as the
        anonymous user (due to a failure w/ the passed authToken). Exception
        is a Boolean stating whether an error occurred.
        """
	# reopens the sqlite db if it's changed
	self.reopen()
        self._port = port
        self._protocol = protocol

        if methodname not in self.publicCalls:
            return (False, True, ("MethodNotSupported", methodname, ""))
        method = self.__getattribute__(methodname)

        # Repository in read-only mode?
        assert(hasattr(method, '_accessType'))
        if method._accessType == 'readWrite' and self.readOnlyRepository:
            return (False, True,
                ('ReadOnlyRepositoryError', "Repository is read only"))

        attempt = 1
        # nested try:...except statements.... Yeeee-haaa!
        while True:
            try:
                # the first argument is a version number
                try:
                    r = method(authToken, *args)
                except sqlerrors.DatabaseLocked:
                    raise
                except errors.InsufficientPermission, e:
                    if authToken[0] is not None:
                        # When we get InsufficientPermission w/ a user/password, retry
                        # the operation as anonymous
                        r = method(('anonymous', 'anonymous', None, None), *args)
                        self.db.commit()
                        if self.callLog:
                            self.callLog.log(remoteIp, authToken, methodname, 
                                             args)

                        return (True, False, r)
                    raise
                else:
                    self.db.commit()

                    if self.callLog:
                        self.callLog.log(remoteIp, authToken, methodname, args)

                    return (False, False, r)
            except sqlerrors.DatabaseLocked, e:
                # deadlock occurred; we rollback and try again
                log.error("Deadlock id %d while calling %s: %s",
                          attempt, methodname, str(e.args))
                self.log(1, "Deadlock id %d while calling %s: %s" %(
                    attempt, methodname, str(e.args)))
                if attempt < self.deadlockRetry:
                    self.db.rollback()
                    attempt += 1
                    continue
                # else fall through
            except Exception, e:
                pass
            # fall through for processing below
            break

        # if there wasn't an exception, we would've returned before now.
        # This means if we reach here, we have an exception in e
        self.db.rollback()

        if self.callLog:
            if isinstance(e, HiddenException):
                self.callLog.log(remoteIp, authToken, methodname, args,
                                 exception = e.forLog)
                e = e.forReturn
            else:
                self.callLog.log(remoteIp, authToken, methodname, args,
                                 exception = e)

        if isinstance(e, errors.TroveMissing):
	    if not e.troveName:
		return (False, True, ("TroveMissing", "", ""))
	    elif not e.version:
		return (False, True, ("TroveMissing", e.troveName, ""))
	    else:
                if isinstance(e.version, str):
                    return (False, True,
                            ("TroveMissing", e.troveName, e.version))
		return (False, True, ("TroveMissing", e.troveName,
			self.fromVersion(e.version)))
        elif isinstance(e, errors.FileContentsNotFound):
            return (False, True, ('FileContentsNotFound',
                           self.fromFileId(e.fileId),
                           self.fromVersion(e.fileVer)))
        elif isinstance(e, errors.FileStreamNotFound):
            return (False, True, ('FileStreamNotFound',
                           self.fromFileId(e.fileId),
                           self.fromVersion(e.fileVer)))
        elif isinstance(e, errors.FileHasNoContents):
            return (False, True, ('FileHasNoContents',
                           self.fromFileId(e.fileId),
                           self.fromVersion(e.fileVer)))
        elif isinstance(e, errors.FileStreamMissing):
            return (False, True, ('FileStreamMissing',
                           self.fromFileId(e.fileId)))
        elif isinstance(e, sqlerrors.DatabaseLocked):
            return (False, True, ('RepositoryLocked',))
        elif isinstance(e, errors.TroveIntegrityError):
            return (False, True, (e.__class__.__name__, str(e),
                                  self.fromTroveTup(e.nvf)))
        elif isinstance(e, errors.TroveChecksumMissing):
            return (False, True, (e.__class__.__name__, str(e),
                                  self.fromTroveTup(e.nvf)))
        elif isinstance(e, errors.RepositoryMismatch):
            return (False, True, (e.__class__.__name__,
                                  e.right, e.wrong))
        elif isinstance(e, errors.TroveSchemaError):
            return (False, True, (errors.TroveSchemaError.__name__, str(e),
                                  self.fromTroveTup(e.nvf),
                                  e.troveSchema,
                                  e.supportedSchema))
	else:
            for klass, marshall in errors.simpleExceptions:
                if isinstance(e, klass):
                    return (False, True, (marshall, str(e)))
            # this exception is not marshalled back to the client.
            # re-raise it now.  comment the next line out to fall into
            # the debugger
            raise

            # uncomment the next line to translate exceptions into
            # nicer errors for the client.
            #return (True, ("Unknown Exception", str(e)))

            # fall-through to debug this exception - this code should
            # not run on production servers
            import traceback
            from conary.lib import debugger
            debugger.st()
            excInfo = sys.exc_info()
            lines = traceback.format_exception(*excInfo)
            print "".joinfields(lines)
            if 1 or sys.stdout.isatty() and sys.stdin.isatty():
		debugger.post_mortem(excInfo[2])
            raise

    def urlBase(self):
        return self.basicUrl % { 'port' : self._port,
                                 'protocol' : self._protocol }

    @accessReadWrite
    def addUser(self, authToken, clientVersion, user, newPassword):
        # adds a new user, with no acls. for now it requires full admin
        # rights
        if not self.auth.check(authToken, admin = True):
            raise errors.InsufficientPermission
        self.log(2, authToken[0], user)
        self.auth.addUser(user, newPassword)
        return True

    @accessReadWrite
    def addUserByMD5(self, authToken, clientVersion, user, salt, newPassword):
        # adds a new user, with no acls. for now it requires full admin
        # rights
        if not self.auth.check(authToken, admin = True):
            raise errors.InsufficientPermission
        self.log(2, authToken[0], user)
        #Base64 decode salt
        self.auth.addUserByMD5(user, base64.decodestring(salt), newPassword)
        return True

    @accessReadWrite
    def addAccessGroup(self, authToken, clientVersion, groupName):
        if not self.auth.check(authToken, admin=True):
            raise errors.InsufficientPermission
        self.log(2, authToken[0], groupName)
        return self.auth.addGroup(groupName)

    @accessReadWrite
    def deleteAccessGroup(self, authToken, clientVersion, groupName):
        if not self.auth.check(authToken, admin=True):
            raise errors.InsufficientPermission
        self.log(2, authToken[0], groupName)
        self.auth.deleteGroup(groupName)
        return True

    @accessReadOnly
    def listAccessGroups(self, authToken, clientVersion):
        if not self.auth.check(authToken, admin=True):
            raise errors.InsufficientPermission
        self.log(2, authToken[0], 'listAccessGroups')
        return self.auth.getGroupList()

    @accessReadWrite
    def updateAccessGroupMembers(self, authToken, clientVersion, groupName, members):
        if not self.auth.check(authToken, admin=True):
            raise errors.InsufficientPermission
        self.log(2, authToken[0], 'updateAccessGroupMembers')
        self.auth.updateGroupMembers(groupName, members)
        return True

    @accessReadWrite
    def deleteUserByName(self, authToken, clientVersion, user):
        if not self.auth.check(authToken, admin = True):
            raise errors.InsufficientPermission
        self.log(2, authToken[0], user)
        self.auth.deleteUserByName(user)
        return True

    @accessReadWrite
    def setUserGroupCanMirror(self, authToken, clientVersion, userGroup,
                              canMirror):
        if not self.auth.check(authToken, admin = True):
            raise errors.InsufficientPermission
        self.log(2, authToken[0], userGroup, canMirror)
        self.auth.setMirror(userGroup, canMirror)
        return True

    @accessReadOnly
    def listAcls(self, authToken, clientVersion, userGroup):
        if not self.auth.check(authToken, admin = True):
            raise errors.InsufficientPermission
        self.log(2, authToken[0], userGroup)

        returner = list()
        for acl in self.auth.getPermsByGroup(userGroup):
            if acl['label'] is None:
                acl['label'] = ""
            if acl['item'] is None:
                acl['item'] = ""
            returner.append(acl)
        return returner

    @accessReadWrite
    def addAcl(self, authToken, clientVersion, userGroup, trovePattern,
               label, write, capped, admin, remove = False):
        if not self.auth.check(authToken, admin = True):
            raise errors.InsufficientPermission
        self.log(2, authToken[0], userGroup, trovePattern, label,
                 "write=%s admin=%s remove=%s" % (write, admin, remove))
        if trovePattern == "":
            trovePattern = None
        if trovePattern:
            try:
                re.compile(trovePattern)
            except:
                raise InvalidRegex(trovePattern)

        if label == "":
            label = None

        self.auth.addAcl(userGroup, trovePattern, label, write, capped,
                         admin, remove = remove)

        return True

    @accessReadWrite
    def deleteAcl(self, authToken, clientVersion, userGroup, trovePattern,
               label):
        if not self.auth.check(authToken, admin = True):
            raise errors.InsufficientPermission
        self.log(2, authToken[0], userGroup, trovePattern, label)
        if trovePattern == "":
            trovePattern = None

        if label == "":
            label = None

        self.auth.deleteAcl(userGroup, label, trovePattern)

        return True

    @accessReadWrite
    def editAcl(self, authToken, clientVersion, userGroup, oldTrovePattern,
                oldLabel, trovePattern, label, write, capped, admin,
                canRemove = False):
        if not self.auth.check(authToken, admin = True):
            raise errors.InsufficientPermission
        self.log(2, authToken[0], userGroup,
                 "old=%s new=%s" % ((oldTrovePattern, oldLabel),
                                    (trovePattern, label)),
                 "write=%s admin=%s" % (write, admin))
        if trovePattern == "":
            trovePattern = "ALL"
        if trovePattern:
            try:
                re.compile(trovePattern)
            except:
                raise InvalidRegex(trovePattern)

        if label == "":
            label = "ALL"

        #Get the Ids
        troveId = self.troveStore.getItemId(trovePattern)
        oldTroveId = self.troveStore.items.get(oldTrovePattern, None)

        labelId = idtable.IdTable.get(self.troveStore.versionOps.labels, label, None)
        oldLabelId = idtable.IdTable.get(self.troveStore.versionOps.labels, oldLabel, None)

        self.auth.editAcl(userGroup, oldTroveId, oldLabelId, troveId, labelId,
            write, capped, admin, canRemove = canRemove)

        return True

    @accessReadWrite
    def changePassword(self, authToken, clientVersion, user, newPassword):
        if (not self.auth.check(authToken, admin = True)
            and not self.auth.check(authToken)):
            raise errors.InsufficientPermission
        self.log(2, authToken[0], user)
        self.auth.changePassword(user, newPassword)
        return True

    @accessReadOnly
    def getUserGroups(self, authToken, clientVersion):
        if (not self.auth.check(authToken, admin = True)
            and not self.auth.check(authToken)):
            raise errors.InsufficientPermission
        self.log(2)
        r = self.auth.getUserGroups(authToken[0])
        return r

    @accessReadWrite
    def addEntitlement(self, authToken, clientVersion, *args):
        raise errors.InvalidClientVersion(
            'conary 1.1.x is required to manipulate entitlements in '
            'this repository server')

    @accessReadWrite
    def addEntitlements(self, authToken, clientVersion, entGroup, 
                        entitlements):
        # self.auth does its own authentication check
        for entitlement in entitlements:
            entitlement = self.toEntitlement(entitlement)
            self.auth.addEntitlement(authToken, entGroup, entitlement)

        return True

    @accessReadWrite
    def deleteEntitlement(self, authToken, clientVersion, *args):
        raise errors.InvalidClientVersion(
            'conary 1.1.x is required to manipulate entitlements in '
            'this repository server')

    @accessReadWrite
    def deleteEntitlements(self, authToken, clientVersion, entGroup, 
                           entitlements):
        # self.auth does its own authentication check
        for entitlement in entitlements:
            entitlement = self.toEntitlement(entitlement)
            self.auth.deleteEntitlement(authToken, entGroup, entitlement)

        return True

    @accessReadWrite
    def addEntitlementGroup(self, authToken, clientVersion, entGroup,
                            userGroup):
        # self.auth does its own authentication check
        self.auth.addEntitlementGroup(authToken, entGroup, userGroup)
        return True

    @accessReadWrite
    def deleteEntitlementGroup(self, authToken, clientVersion, entGroup):
        # self.auth does its own authentication check
        self.auth.deleteEntitlementGroup(authToken, entGroup)
        return True

    @accessReadWrite
    def addEntitlementOwnerAcl(self, authToken, clientVersion, userGroup,
                               entGroup):
        # self.auth does its own authentication check
        self.auth.addEntitlementOwnerAcl(authToken, userGroup, entGroup)
        return True

    @accessReadWrite
    def deleteEntitlementOwnerAcl(self, authToken, clientVersion, userGroup,
                                  entGroup):
        # self.auth does its own authentication check
        self.auth.deleteEntitlementOwnerAcl(authToken, userGroup, entGroup)
        return True

    @accessReadOnly
    def listEntitlements(self, authToken, clientVersion, entGroup):
        # self.auth does its own authentication check
        return [ self.fromEntitlement(x) for x in
                        self.auth.iterEntitlements(authToken, entGroup) ]

    @accessReadOnly
    def listEntitlementGroups(self, authToken, clientVersion):
        # self.auth does its own authentication check and restricts the
        # list of entitlements being displayed to those the user has
        # permissions to manage
        return self.auth.listEntitlementGroups(authToken)

    @accessReadOnly
    def getEntitlementClassAccessGroup(self, authToken, clientVersion,
                                         classList):
        # self.auth does its own authentication check and restricts the
        # list of entitlements being displayed to the admin user
        return self.auth.getEntitlementClassAccessGroup(authToken, classList)

    @accessReadWrite
    def setEntitlementClassAccessGroup(self, authToken, clientVersion,
                                         classInfo):
        # self.auth does its own authentication check and restricts the
        # list of entitlements being displayed to the admin user
        self.auth.setEntitlementClassAccessGroup(authToken, classInfo)
        return ""

    @accessReadWrite
    def updateMetadata(self, authToken, clientVersion,
                       troveName, branch, shortDesc, longDesc,
                       urls, categories, licenses, source, language):
        branch = self.toBranch(branch)
        if not self.auth.check(authToken, write = True,
                               label = branch.label(),
                               trove = troveName):
            raise errors.InsufficientPermission
        self.log(2, troveName, branch)
        retval = self.troveStore.updateMetadata(
            troveName, branch, shortDesc, longDesc,
            urls, categories, licenses, source, language)
        return retval

    @accessReadOnly
    def getMetadata(self, authToken, clientVersion, troveList, language):
        self.log(2, "language=%s" % language, troveList)
        metadata = {}
        # XXX optimize this to one SQL query downstream
        for troveName, branch, version in troveList:
            branch = self.toBranch(branch)
            if not self.auth.check(authToken, write = False,
                                   label = branch.label(),
                                   trove = troveName):
                raise errors.InsufficientPermission
            if version:
                version = self.toVersion(version)
            else:
                version = None
            md = self.troveStore.getMetadata(troveName, branch, version, language)
            if md:
                metadata[troveName] = md.freeze()
        return metadata

    def _setupFlavorFilter(self, cu, flavorSet):
        self.log(3, flavorSet)
        schema.resetTable(cu, 'ffFlavor')
        for i, flavor in enumerate(flavorSet.iterkeys()):
            flavorId = i + 1
            flavorSet[flavor] = flavorId
            for depClass in self.toFlavor(flavor).getDepClasses().itervalues():
                for dep in depClass.getDeps():
                    cu.execute("INSERT INTO ffFlavor VALUES (?, ?, ?, NULL)",
                               flavorId, dep.name, deps.FLAG_SENSE_REQUIRED,
                               start_transaction = False)
                    for (flag, sense) in dep.flags.iteritems():
                        cu.execute("INSERT INTO ffFlavor VALUES (?, ?, ?, ?)",
                                   flavorId, dep.name, sense, flag,
                                   start_transaction = False)
        cu.execute("select count(*) from ffFlavor")
        entries = cu.next()[0]
        self.log(4, "created temporary table ffFlavor", entries)

    def _setupTroveFilter(self, cu, troveSpecs, flavorIndices):
        self.log(3, troveSpecs, flavorIndices)
        schema.resetTable(cu, 'gtvlTbl')
        for troveName, versionDict in troveSpecs.iteritems():
            if type(versionDict) is list:
                versionDict = dict.fromkeys(versionDict, [ None ])

            for versionSpec, flavorList in versionDict.iteritems():
                if flavorList is None:
                    cu.execute("INSERT INTO gtvlTbl VALUES (?, ?, NULL)",
                               troveName, versionSpec,
                               start_transaction = False)
                else:
                    for flavorSpec in flavorList:
                        if flavorSpec:
                            flavorId = flavorIndices[flavorSpec]
                        else:
                            flavorId = None
                        cu.execute("INSERT INTO gtvlTbl VALUES (?, ?, ?)",
                                   troveName, versionSpec, flavorId,
                                   start_transaction = False)
        cu.execute("select count(*) from gtvlTbl")
        entries = cu.next()[0]
        self.log(4, "created temporary table gtvlTbl", entries)

    def _latestType(self, queryType):
        return queryType

    _GTL_VERSION_TYPE_NONE = 0
    _GTL_VERSION_TYPE_LABEL = 1
    _GTL_VERSION_TYPE_VERSION = 2
    _GTL_VERSION_TYPE_BRANCH = 3

    def _getTroveList(self, authToken, clientVersion, troveSpecs,
                      versionType = _GTL_VERSION_TYPE_NONE,
                      latestFilter = _GET_TROVE_ALL_VERSIONS,
                      flavorFilter = _GET_TROVE_ALL_FLAVORS,
                      withFlavors = False,
                      troveTypes = TROVE_QUERY_PRESENT):
        self.log(3, versionType, latestFilter, flavorFilter)
        cu = self.db.cursor()
        singleVersionSpec = None
        dropTroveTable = False

        assert(versionType == self._GTL_VERSION_TYPE_NONE or
               versionType == self._GTL_VERSION_TYPE_BRANCH or
               versionType == self._GTL_VERSION_TYPE_VERSION or
               versionType == self._GTL_VERSION_TYPE_LABEL)

        # permission check first
        userGroupIds = self.auth.getAuthGroups(cu, authToken)
        if not userGroupIds:
            return {}

        flavorIndices = {}
        if troveSpecs:
            # populate flavorIndices with all of the flavor lookups we
            # need. a flavor of 0 (numeric) means "None"
            for versionDict in troveSpecs.itervalues():
                for flavorList in versionDict.itervalues():
                    if flavorList is not None:
                        flavorIndices.update({}.fromkeys(flavorList))
            if flavorIndices.has_key(0):
                del flavorIndices[0]
        if flavorIndices:
            self._setupFlavorFilter(cu, flavorIndices)

        coreQdict = {}
        coreQdict["localFlavor"] = "0"
        if not troveSpecs or (len(troveSpecs) == 1 and
                                 troveSpecs.has_key(None) and
                                 len(troveSpecs[None]) == 1 and
                                 troveSpecs[None].has_key(None)):
            # None or { None:None} case
            coreQdict["trove"] = "Items"
            assert(versionType == self._GTL_VERSION_TYPE_NONE)
        elif len(troveSpecs) == 1 and troveSpecs.has_key(None):
            # no trove names, and a single version spec (multiple ones
            # are disallowed)
            assert(len(troveSpecs[None]) == 1)
            coreQdict["trove"] = "Items"
            singleVersionSpec = troveSpecs[None].keys()[0]
        else:
            dropTroveTable = True
            self._setupTroveFilter(cu, troveSpecs, flavorIndices)
            coreQdict["trove"] = "gtvlTbl JOIN Items USING (item)"
            coreQdict["localFlavor"] = "gtvlTbl.flavorId"

        # FIXME: the '%s' in the next lines are wreaking havoc through
        # cached execution plans
        argDict = {}
        if singleVersionSpec:
            spec = ":spec"
            argDict["spec"] = singleVersionSpec
        else:
            spec = "gtvlTbl.versionSpec"
        if versionType == self._GTL_VERSION_TYPE_LABEL:
            coreQdict["spec"] = """JOIN Labels ON
            Labels.labelId = LabelMap.labelId
            AND Labels.label = %s""" % spec
        elif versionType == self._GTL_VERSION_TYPE_BRANCH:
            coreQdict["spec"] = """JOIN Branches ON
            Branches.branchId = LabelMap.branchId
            AND Branches.branch = %s""" % spec
        elif versionType == self._GTL_VERSION_TYPE_VERSION:
            coreQdict["spec"] = """JOIN Versions ON
            Nodes.versionId = Versions.versionId
            AND Versions.version = %s""" % spec
        else:
            assert(versionType == self._GTL_VERSION_TYPE_NONE)
            coreQdict["spec"] = ""

        # we establish the execution domain out into the Nodes table
        # keep in mind: "leaves" == Latest ; "all" == Instances
        if latestFilter != self._GET_TROVE_ALL_VERSIONS:
            coreQdict["domain"] = """
            JOIN Latest AS Domain ON
                Items.itemId = Domain.itemId AND
                Domain.latestType = :ltype
            JOIN Nodes ON
                Domain.itemId = Nodes.itemId AND
                Domain.branchId = Nodes.branchId AND
                Domain.versionId = Nodes.versionId """
            argDict["ltype"] = self._latestType(troveTypes)
        else:
            if troveTypes == TROVE_QUERY_ALL:
                coreQdict["domain"] = """
                JOIN Instances AS Domain USING (itemId)"""
            else:
                if troveTypes == TROVE_QUERY_PRESENT:
                    s = "!= :ttype"
                    argDict["ttype"] = trove.TROVE_TYPE_REMOVED
                else:
                    assert(troveTypes == TROVE_QUERY_NORMAL)
                    s = "= :ttype"
                    argDict["ttype"] = trove.TROVE_TYPE_NORMAL
                coreQdict["domain"] = """
                JOIN Instances AS Domain ON
                    Items.itemId = Domain.itemId AND
                    Domain.troveType %s AND
                    Domain.isPresent=1""" % s
            coreQdict["domain"] += """
            JOIN Nodes ON
                Domain.itemId = Nodes.itemId AND
                Domain.versionId = Nodes.versionId """

        coreQdict["ugid"] = ", ".join("%d" % x for x in userGroupIds)
        coreQuery = """
        SELECT DISTINCT
            Nodes.nodeId as nodeId,
            Domain.flavorId as flavorId,
            %(localFlavor)s as localFlavorId,
            UP.acl as acl
        FROM %(trove)s
        %(domain)s
        JOIN LabelMap ON
            Nodes.itemId = LabelMap.itemId AND
            Nodes.branchId = LabelMap.branchId
        JOIN ( SELECT
                   Permissions.labelId as labelId,
                   PerItems.item as acl,
                   Permissions.permissionId as aclId
               FROM
                   Permissions JOIN Items as PerItems ON
                       Permissions.itemId = PerItems.itemId
               WHERE
                   Permissions.userGroupId IN (%(ugid)s)
            ) as UP ON ( UP.labelId = 0 or UP.labelId = LabelMap.labelId )
        %(spec)s
        """ % coreQdict

        # build the outer query around the coreQuery
        mainQdict = {}

        if flavorIndices:
            assert(withFlavors)
            extraJoin = localGroup = ""
            localFlavor = "0"
            if len(flavorIndices) > 1:
                # if there is only one flavor we don't need to join based on
                # the gtvlTbl.flavorId (which is good, since it may not exist)
                extraJoin = "ffFlavor.flavorId = gtlTmp.localFlavorId AND"
            if dropTroveTable:
                localFlavor = "gtlTmp.localFlavorId"
                localGroup = ", " + localFlavor

            # take the core query and compute flavor scoring
            mainQdict["core"] = """
            SELECT
                gtlTmp.nodeId as nodeId,
                gtlTmp.flavorId as flavorId,
                %(flavor)s as localFlavorId,
                gtlTmp.acl as acl,
                SUM(coalesce(FlavorScores.value, 0)) as flavorScore
            FROM ( %(core)s ) as gtlTmp
            LEFT OUTER JOIN FlavorMap ON
                FlavorMap.flavorId = gtlTmp.flavorId
            LEFT OUTER JOIN ffFlavor ON
                %(extra)s ffFlavor.base = FlavorMap.base
                AND ( ffFlavor.flag = FlavorMap.flag OR
                      (ffFlavor.flag is NULL AND FlavorMap.flag is NULL) )
            LEFT OUTER JOIN FlavorScores ON
                FlavorScores.present = FlavorMap.sense
                AND FlavorScores.request = coalesce(ffFlavor.sense, 0)
            GROUP BY gtlTmp.nodeId, gtlTmp.flavorId, gtlTmp.acl %(group)s
            HAVING SUM(coalesce(FlavorScores.value, 0)) > -500000
            """ % { "core" : coreQuery,
                    "extra" : extraJoin,
                    "flavor" : localFlavor,
                    "group" : localGroup}
            mainQdict["score"] = "tmpQ.flavorScore"
        else:
            assert(flavorFilter == self._GET_TROVE_ALL_FLAVORS)
            mainQdict["core"] = coreQuery
            mainQdict["score"] = "NULL"

        mainQdict["select"] = """I.item as trove,
            tmpQ.acl as acl,
            tmpQ.localFlavorId as localFlavorId,
            V.version as version,
            N.timeStamps as timeStamps,
            N.branchId as branchId,
            N.finalTimestamp as finalTimestamp"""
        mainQdict["flavor"] = ""
        mainQdict["joinFlavor"] = ""
        if withFlavors:
            mainQdict["joinFlavor"] = "JOIN Flavors AS F ON F.flavorId = tmpQ.flavorId"
            mainQdict["flavor"] = "F.flavor"

        # this is the Query we execute. Executing the core query as a
        # subquery forces better execution plans and reduces the
        # overall number of rows traversed.
        fullQuery = """
        SELECT
            %(select)s,
            %(flavor)s as flavor,
            %(score)s as flavorScore
        FROM ( %(core)s ) AS tmpQ
        JOIN Nodes AS N on tmpQ.nodeId = N.nodeId
        JOIN Items AS I on N.itemId = I.itemId
        JOIN Versions AS V on N.versionId = V.versionId
        %(joinFlavor)s
        ORDER BY I.item, N.finalTimestamp
        """ % mainQdict

        self.log(4, "execute query", fullQuery, argDict)
        cu.execute(fullQuery, argDict)
        self.log(3, "executed query")

        # this prevents dups that could otherwise arise from multiple
        # acl's allowing access to the same information
        allowed = set()

        troveVersions = {}

        # FIXME: Remove the ORDER BY in the sql statement above and watch it
        # CRASH and BURN. Put a "DESC" in there to return some really wrong data
        #
        # That is because the loop below is dependent on the order in
        # which this data is provided, even though it is the same
        # dataset with and without "ORDER BY" -- gafton
        for (troveName, troveNamePattern, localFlavorId, versionStr,
             timeStamps, branchId, finalTimestamp, flavor, flavorScore) in cu:
            if flavorScore is None:
                flavorScore = 0

            #self.log(4, troveName, versionStr, flavor, flavorScore, finalTimestamp)
            if (troveName, versionStr, flavor, localFlavorId) in allowed:
                continue

            if not self.auth.checkTrove(troveNamePattern, troveName):
                continue

            allowed.add((troveName, versionStr, flavor, localFlavorId))

            # FIXME: since troveNames is no longer traveling through
            # here, this withVersions check has become superfluous.
            # Now we're always dealing with versions -- gafton
            if latestFilter == self._GET_TROVE_VERY_LATEST:
                d = troveVersions.setdefault(troveName, {})

                if flavorFilter == self._GET_TROVE_BEST_FLAVOR:
                    flavorIdentifier = localFlavorId
                else:
                    flavorIdentifier = flavor

                lastTimestamp, lastFlavorScore = d.get(
                        (branchId, flavorIdentifier), (0, -500000))[0:2]
                # this rule implements "later is better"; we've already
                # thrown out incompatible troves, so whatever is left
                # is at least compatible; within compatible, newer
                # wins (even if it isn't as "good" as something older)

                # FIXME: this OR-based serialization sucks.
                # if the following pairs of (score, timestamp) come in the
                # order showed, we end up picking different results.
                #  (assume GET_TROVE_BEST_FLAVOR here)
                # (1, 3), (3, 2), (2, 1)  -> (3, 2)  [WRONG]
                # (2, 1) , (3, 2), (1, 3) -> (1, 3)  [RIGHT]
                #
                # XXX: this is why the row order of the SQL result matters.
                #      We ain't doing the right thing here.
                if (flavorFilter == self._GET_TROVE_BEST_FLAVOR and
                    flavorScore > lastFlavorScore) or \
                    finalTimestamp > lastTimestamp:
                    d[(branchId, flavorIdentifier)] = \
                        (finalTimestamp, flavorScore, versionStr,
                         timeStamps, flavor)
                    #self.log(4, lastTimestamp, lastFlavorScore, d)

            elif flavorFilter == self._GET_TROVE_BEST_FLAVOR:
                assert(latestFilter == self._GET_TROVE_ALL_VERSIONS)
                assert(withFlavors)

                d = troveVersions.get(troveName, None)
                if d is None:
                    d = {}
                    troveVersions[troveName] = d

                lastTimestamp, lastFlavorScore = d.get(
                        (versionStr, localFlavorId), (0, -500000))[0:2]

                if (flavorScore > lastFlavorScore):
                    d[(versionStr, localFlavorId)] = \
                        (finalTimestamp, flavorScore, versionStr,
                         timeStamps, flavor)
            else:
                # if _GET_TROVE_ALL_VERSIONS is used, withFlavors must
                # be specified (or the various latest versions can't
                # be differentiated)
                assert(latestFilter == self._GET_TROVE_ALL_VERSIONS)
                assert(withFlavors)

                ts = [float(x) for x in timeStamps.split(":")]
                version = versions.VersionFromString(versionStr, timeStamps=ts)

                d = troveVersions.get(troveName, None)
                if d is None:
                    d = {}
                    troveVersions[troveName] = d

                version = version.freeze()
                l = d.get(version, None)
                if l is None:
                    l = []
                    d[version] = l
                l.append(flavor)
        self.log(4, "extracted query results")

        if latestFilter == self._GET_TROVE_VERY_LATEST or \
                    flavorFilter == self._GET_TROVE_BEST_FLAVOR:
            newTroveVersions = {}
            for troveName, versionDict in troveVersions.iteritems():
                if withFlavors:
                    l = {}
                else:
                    l = []

                for (finalTimestamp, flavorScore, versionStr, timeStamps,
                     flavor) in versionDict.itervalues():
                    ts = [float(x) for x in timeStamps.split(":")]
                    version = versions.VersionFromString(versionStr, timeStamps=ts)
                    version = self.freezeVersion(version)

                    if withFlavors:
                        flist = l.setdefault(version, [])
                        flist.append(flavor or '')
                    else:
                        l.append(version)

                newTroveVersions[troveName] = l

            troveVersions = newTroveVersions

        self.log(4, "processed troveVersions")
        return troveVersions

    @accessReadOnly
    def troveNames(self, authToken, clientVersion, labelStr):
        cu = self.db.cursor()
        groupIds = self.auth.getAuthGroups(cu, authToken)
        if not groupIds:
            return {}
        self.log(2, labelStr)
        # now get them troves
        args = [ ]
        query = """
        select distinct
            Items.Item as trove, UP.pattern as pattern
        from
	    ( select
	        Permissions.labelId as labelId,
	        PerItems.item as pattern
	      from
                Permissions
                join Items as PerItems using (itemId)
	      where
	            Permissions.userGroupId in (%s)
	    ) as UP
            join LabelMap on ( UP.labelId = 0 or UP.labelId = LabelMap.labelId )
            join Items using (itemId) """ % \
                (",".join("%d" % x for x in groupIds))
        where = [ "Items.hasTrove = 1" ]
        if labelStr:
            query = query + """
            join Labels on LabelMap.labelId = Labels.labelId """
            where.append("Labels.label = ?")
            args.append(labelStr)
        query = """%s
        where %s
        """ % (query, " AND ".join(where))
        self.log(4, "query", query, args)
        cu.execute(query, args)
        names = set()
        for (trove, pattern) in cu:
            if not self.auth.checkTrove(pattern, trove):
                continue
            names.add(trove)
        return list(names)

    @accessReadOnly
    def getTroveVersionList(self, authToken, clientVersion, troveSpecs,
                            troveTypes = TROVE_QUERY_PRESENT):
        self.log(2, troveSpecs)
        troveFilter = {}
        for name, flavors in troveSpecs.iteritems():
            if len(name) == 0:
                name = None

            if type(flavors) is list:
                troveFilter[name] = { None : flavors }
            else:
                troveFilter[name] = { None : None }
        return self._getTroveList(authToken, clientVersion, troveFilter,
                                  withFlavors = True,
                                  troveTypes = troveTypes)

    @accessReadOnly
    def getTroveVersionFlavors(self, authToken, clientVersion, troveSpecs,
                               bestFlavor, troveTypes = TROVE_QUERY_PRESENT):
        self.log(2, troveSpecs)
        return self._getTroveVerInfoByVer(authToken, clientVersion, troveSpecs,
                              bestFlavor, self._GTL_VERSION_TYPE_VERSION,
                              latestFilter = self._GET_TROVE_ALL_VERSIONS,
                              troveTypes = troveTypes)

    @accessReadOnly
    def getAllTroveLeaves(self, authToken, clientVersion, troveSpecs,
                          troveTypes = TROVE_QUERY_PRESENT):
        self.log(2, troveSpecs)
        troveFilter = {}
        for name, flavors in troveSpecs.iteritems():
            if len(name) == 0:
                name = None
            if type(flavors) is list:
                troveFilter[name] = { None : flavors }
            else:
                troveFilter[name] = { None : None }
        # dispatch the more complex version to the old getTroveList
        if not troveSpecs == { '' : True }:
            return self._getTroveList(authToken, clientVersion, troveFilter,
                                  latestFilter = self._GET_TROVE_VERY_LATEST,
                                  withFlavors = True, troveTypes = troveTypes)

        cu = self.db.cursor()

        # faster version for the "get-all" case
        # authenticate this user first
        groupIds = self.auth.getAuthGroups(cu, authToken)
        if not groupIds:
            return {}

        latestType = self._latestType(troveTypes)

        query = """
        select
            Items.item as trove,
            Versions.version as version,
            Flavors.flavor as flavor,
            Nodes.timeStamps as timeStamps,
            UP.pattern as pattern
        from Latest
        join Nodes using (itemId, branchId, versionId)
        join LabelMap using (itemId, branchId)
        join ( select
                Permissions.labelId as labelId,
                PerItems.item as pattern
            from
                Permissions
                join Items as PerItems using (itemId)
            where
                Permissions.userGroupId in (%s)
            ) as UP on ( UP.labelId = 0 or UP.labelId = LabelMap.labelId )
        join Items on Latest.itemId = Items.itemId
        join Flavors on Latest.flavorId = Flavors.flavorId
        join Versions on Latest.versionId = Versions.versionId
        where
            Latest.latestType = %d
        """ % (",".join("%d" % x for x in groupIds), latestType)
        self.log(4, "executing query", query)
        cu.execute(query)
        ret = {}
        for (trove, version, flavor, timeStamps, pattern) in cu:
            if not self.auth.checkTrove(pattern, trove):
                continue
            # NOTE: this is the "safe' way of doing it. It is very, very slow.
            # version = versions.VersionFromString(version)
            # version.setTimeStamps([float(x) for x in timeStamps.split(":")])
            # version = self.freezeVersion(version)

            # FIXME: prolly should use some standard thaw/freeze calls instead of
            # hardcoding the "%.3f" format. One day I'll learn about all these calls.
            version = versions.strToFrozen(version, [ "%.3f" % (float(x),)
                                                      for x in timeStamps.split(":") ])
            retname = ret.setdefault(trove, {})
            flist = retname.setdefault(version, [])
            flist.append(flavor or '')
        return ret

    def _getTroveVerInfoByVer(self, authToken, clientVersion, troveSpecs,
                              bestFlavor, versionType, latestFilter,
                              troveTypes = TROVE_QUERY_PRESENT):
        self.log(3, troveSpecs)
        hasFlavors = False
        d = {}
        for (name, labels) in troveSpecs.iteritems():
            if not name:
                name = None

            d[name] = {}
            for label, flavors in labels.iteritems():
                if type(flavors) == list:
                    d[name][label] = flavors
                    hasFlavors = True
                else:
                    d[name][label] = None

        # FIXME: Usually when we want the very latest we don't want to be
        # constrained by the "best flavor". But just testing for
        # 'latestFilter!=self._GET_TROVE_VERY_LATEST' to avoid asking for
        # BEST_FLAVOR doesn't work because there are other things being keyed
        # on this in the _getTroveList function
        #
        # some MAJOR logic rework needed here...
        if bestFlavor and hasFlavors:
            flavorFilter = self._GET_TROVE_BEST_FLAVOR
        else:
            flavorFilter = self._GET_TROVE_ALL_FLAVORS
        return self._getTroveList(authToken, clientVersion, d,
                                  flavorFilter = flavorFilter,
                                  versionType = versionType,
                                  latestFilter = latestFilter,
                                  withFlavors = True, troveTypes = troveTypes)

    @accessReadOnly
    def getTroveVersionsByBranch(self, authToken, clientVersion, troveSpecs,
                                 bestFlavor, troveTypes = TROVE_QUERY_PRESENT):
        self.log(2, troveSpecs)
        return self._getTroveVerInfoByVer(authToken, clientVersion,
                                          troveSpecs, bestFlavor,
                                          self._GTL_VERSION_TYPE_BRANCH,
                                          self._GET_TROVE_ALL_VERSIONS,
                                          troveTypes = troveTypes)

    @accessReadOnly
    def getTroveLeavesByBranch(self, authToken, clientVersion, troveSpecs,
                               bestFlavor, troveTypes = TROVE_QUERY_PRESENT):
        self.log(2, troveSpecs)
        return self._getTroveVerInfoByVer(authToken, clientVersion,
                                          troveSpecs, bestFlavor,
                                          self._GTL_VERSION_TYPE_BRANCH,
                                          self._GET_TROVE_VERY_LATEST,
                                          troveTypes = troveTypes)

    @accessReadOnly
    def getTroveLeavesByLabel(self, authToken, clientVersion, troveSpecs,
                              bestFlavor, troveTypes = TROVE_QUERY_PRESENT):
        self.log(2, troveSpecs)
        return self._getTroveVerInfoByVer(authToken, clientVersion,
                                          troveSpecs, bestFlavor,
                                          self._GTL_VERSION_TYPE_LABEL,
                                          self._GET_TROVE_VERY_LATEST,
                                          troveTypes = troveTypes)

    @accessReadOnly
    def getTroveVersionsByLabel(self, authToken, clientVersion, troveNameList,
                                bestFlavor, troveTypes = TROVE_QUERY_PRESENT):
        troveSpecs = troveNameList
        self.log(2, troveSpecs)
        return self._getTroveVerInfoByVer(authToken, clientVersion,
                                          troveSpecs, bestFlavor,
                                          self._GTL_VERSION_TYPE_LABEL,
                                          self._GET_TROVE_ALL_VERSIONS,
                                          troveTypes = troveTypes)

    @accessReadOnly
    def getFileContents(self, authToken, clientVersion, fileList):
        self.log(2, "fileList", fileList)

        # We use _getFileStreams here for the permission checks.
        fileIdGen = (self.toFileId(x[0]) for x in fileList)
        rawStreams = self._getFileStreams(authToken, fileIdGen)
        try:
            (fd, path) = tempfile.mkstemp(dir = self.tmpPath,
                                          suffix = '.cf-out')

            sizeList = []
            exception = None

            for stream, (encFileId, encVersion) in \
                                itertools.izip(rawStreams, fileList):
                if stream is None:
                    # return an exception if we couldn't find one of
                    # the streams
                    exception = errors.FileStreamNotFound
                elif not files.frozenFileHasContents(stream):
                    exception = errors.FileHasNoContents
                else:
                    contents = files.frozenFileContentInfo(stream)
                    filePath = self.repos.contentsStore.hashToPath(
                        sha1helper.sha1ToString(contents.sha1()))
                    try:
                        size = os.stat(filePath).st_size
                        sizeList.append(size)
                        os.write(fd, "%s %d\n" % (filePath, size))
                    except OSError, e:
                        if e.errno != errno.ENOENT:
                            raise
                        exception = errors.FileContentsNotFound

                if exception:
                    raise exception((self.toFileId(encFileId),
                                     self.toVersion(encVersion)))

            url = os.path.join(self.urlBase(),
                               "changeset?%s" % os.path.basename(path)[:-4])
            return url, sizeList
        finally:
            os.close(fd)

    @accessReadOnly
    def getTroveLatestVersion(self, authToken, clientVersion, pkgName,
                              branchStr, troveTypes = TROVE_QUERY_PRESENT):
        self.log(2, pkgName, branchStr)
        r = self.getTroveLeavesByBranch(authToken, clientVersion,
                                { pkgName : { branchStr : None } },
                                True, troveTypes = troveTypes)
        if pkgName not in r:
            return 0
        elif len(r[pkgName]) != 1:
            return 0

        return r[pkgName].keys()[0]

    def _cvtJobEntry(self, authToken, jobEntry):
        (name, (old, oldFlavor), (new, newFlavor), absolute) = jobEntry

        newVer = self.toVersion(new)

        if not self.auth.check(authToken, write = False, trove = name,
                               label = newVer.branch().label()):
            raise errors.InsufficientPermission

        if old == 0:
            l = (name, (None, None),
                       (self.toVersion(new), self.toFlavor(newFlavor)),
                       absolute)
        else:
            l = (name, (self.toVersion(old), self.toFlavor(oldFlavor)),
                       (self.toVersion(new), self.toFlavor(newFlavor)),
                       absolute)
        return l

    def _getChangeSetObj(self, authToken, chgSetList, recurse,
                         withFiles, withFileContents, excludeAutoSource):
        # return a changeset object that has all the changesets
        # requested in chgSetList.  Also returns a list of extra
        # troves needed and files needed.
        cs = changeset.ReadOnlyChangeSet()
        l = [ self._cvtJobEntry(authToken, x) for x in chgSetList ]
        ret = self.repos.createChangeSet(l,
                                         recurse = recurse,
                                         withFiles = withFiles,
                                         withFileContents = withFileContents,
                                         excludeAutoSource = excludeAutoSource)
        (newCs, trovesNeeded, filesNeeded, removedTroves) = ret
        cs.merge(newCs)

        return (cs, trovesNeeded, filesNeeded, removedTroves)

    def _getChangeSetVersion(self, clientVersion):
        # Determine the changeset version based on the client version
        # Add more params if necessary
        if clientVersion < 38:
            return CHANGESET_VERSIONS[-1]
        # Add more changeset versions here as the currently newest client is
        # replaced by a newer one
        return CHANGESET_VERSIONS[0]

    def _convertChangeSet(self, csPath, size, destCsVersion, **key):
        # Changeset is in the file csPath
        # Changeset was fetched from the cache using key
        # Convert it to destCsVersion
        csVersion = key['csVersion']
        if (csVersion, destCsVersion) == (_CSVER1, _CSVER0):
            return self._convertChangeSetV1V0(csPath, size, destCsVersion,
                                              **key)
        assert False, "Unknown versions"

    def _convertChangeSetV1V0(self, cspath, size, destCsVersion, **key):
        recurse = key.get('recurse', False)
        if not recurse:
            return cspath, size

        # check to make sure that this user has access to see all
        # the troves included in a recursive changeset.
        cs = changeset.ChangeSetFromFile(cspath)
        newCs = changeset.ChangeSet()
        rewrite = False

        for tcs in cs.iterNewTroveList():
            if tcs.troveType() != trove.TROVE_TYPE_REMOVED:
                continue

            # Even though it's possible for (old) clients to request
            # removed relative changesets recursively, the update
            # code never does that. Raising an exception to make
            # sure we know how the code behaves.
            if not tcs.isAbsolute():
                raise errors.InternalServerError(
                    "Relative recursive changesets not supported "
                    "for removed troves")
            ti = trove.TroveInfo(tcs.troveInfoDiff.freeze())
            trvName = tcs.getName()
            trvNewVersion = tcs.getNewVersion()
            trvNewFlavor = tcs.getNewFlavor()
            if ti.flags.isMissing():
                # this was a missing trove for which we
                # synthesized a removed trove object. 
                # The client would have a much easier time
                # updating if we just made it a regular trove.
                missingOldVersion = tcs.getOldVersion()
                missingOldFlavor = tcs.getOldFlavor()
                oldTrove = trove.Trove(trvName,
                                       missingOldVersion,
                                       missingOldFlavor)
                newTrove = trove.Trove(trvName,
                                       trvNewVersion,
                                       trvNewFlavor)
                diff = newTrove.diff(oldTrove)[0]
                newCs.newTrove(diff)
                rewrite = True
            else:
                # this really was marked as a removed trove.
                # raise a TroveMissing exception
                raise errors.TroveMissing(trvName,
                                          version=trvNewVersion)
        if not rewrite:
            # No change
            return cspath, size

        # we need to re-write the munged changeset for an
        # old client
        cs.merge(newCs)
        # create a new temporary file for the munged changeset
        (fd, cspath) = tempfile.mkstemp(dir = self.cache.tmpDir,
                                        suffix = '.tmp')
        os.close(fd)
        # now make absolutely sure that the changeset file
        # will be compatible with conary-1.0.  We know
        # that there are no removed trove changesets becase
        # we re-wrote them all.
        cs.hasRemoved = False
        # now write out the munged changeset
        size = cs.writeToFile(cspath)
        return cspath, size

    def _createChangeSet(self, jobEntry, **kwargs):
        ret = self.repos.createChangeSet([ jobEntry ], **kwargs)
        (cs, trovesNeeded, filesNeeded, removedTroves) = ret

        # look up the version w/ timestamps
        primary = (jobEntry[0], jobEntry[2][0], jobEntry[2][1])
        try:
            trvCs = cs.getNewTroveVersion(*primary)
            primary = (jobEntry[0], trvCs.getNewVersion(), jobEntry[2][1])
            cs.addPrimaryTrove(*primary)
        except KeyError:
            # primary troves could be in the externalTroveList, in
            # which case they aren't primries
            pass

        (fd, tmpPath) = tempfile.mkstemp(dir = self.cache.tmpDir,
                                         suffix = '.tmp')
        os.close(fd)

        size = cs.writeToFile(tmpPath, withReferences = True)
        return tmpPath, (trovesNeeded, filesNeeded, removedTroves), size

    @accessReadOnly
    def getChangeSet(self, authToken, clientVersion, chgSetList, recurse,
                     withFiles, withFileContents, excludeAutoSource):

        def _cvtTroveList(l):
            new = []
            for (name, (oldV, oldF), (newV, newF), absolute) in l:
                if oldV:
                    oldV = self.fromVersion(oldV)
                    oldF = self.fromFlavor(oldF)
                else:
                    oldV = 0
                    oldF = 0

                if newV:
                    newV = self.fromVersion(newV)
                    newF = self.fromFlavor(newF)
                else:
                    # this happens when a distributed group has a trove
                    # on a remote repository disappear
                    newV = 0
                    newF = 0

                new.append((name, (oldV, oldF), (newV, newF), absolute))

            return new

        def _cvtFileList(l):
            new = []
            for (pathId, troveName, (oldTroveV, oldTroveF, oldFileId, oldFileV),
                                    (newTroveV, newTroveF, newFileId, newFileV)) in l:
                if oldFileV:
                    oldTroveV = self.fromVersion(oldTroveV)
                    oldFileV = self.fromVersion(oldFileV)
                    oldFileId = self.fromFileId(oldFileId)
                    oldTroveF = self.fromFlavor(oldTroveF)
                else:
                    oldTroveV = 0
                    oldFileV = 0
                    oldFileId = 0
                    oldTroveF = 0

                newTroveV = self.fromVersion(newTroveV)
                newFileV = self.fromVersion(newFileV)
                newFileId = self.fromFileId(newFileId)
                newTroveF = self.fromFlavor(newTroveF)

                pathId = self.fromPathId(pathId)

                new.append((pathId, troveName,
                               (oldTroveV, oldTroveF, oldFileId, oldFileV),
                               (newTroveV, newTroveF, newFileId, newFileV)))

            return new

        sizes = []
        newChgSetList = []
        allFilesNeeded = []
        allRemovedTroves = []
        (fd, retpath) = tempfile.mkstemp(dir = self.tmpPath, suffix = '.cf-out')
        url = os.path.join(self.urlBase(),
                           "changeset?%s" % os.path.basename(retpath[:-4]))
        fout = os.fdopen(fd, 'w')

        # try to log more information about these requests
        self.log(2, [x[0] for x in chgSetList],
                 list(set([x[2][0] for x in chgSetList])),
                 "recurse=%s withFiles=%s withFileContents=%s" % (
            recurse, withFiles, withFileContents))
        # XXX all of these cache lookups should be a single operation through a
        # temporary table
        key = {
            'recurse'   : recurse,
            'withFiles' : withFiles,
            'withFileContents' : withFileContents,
            'excludeAutoSource' : excludeAutoSource,
        }
        # Big try-except to clean up files
        try:
            for jobEntry in chgSetList:
                l = self._cvtJobEntry(authToken, jobEntry)

                # Get the desired changeset version for this client
                csVersion = self._getChangeSetVersion(clientVersion)
                iterV = csVersion
                verPath = [iterV]
                while 1:
                    key['csVersion'] = iterV
                    cacheEntry = self.cache.getEntry(l, **key)
                    if cacheEntry is not None:
                        # We found a cached version
                        break
                    if iterV not in CHANGESET_VERSIONS_PRECEDENCE:
                        # No way to move forward
                        break
                    # Move one edge in the DAG, try again
                    iterV = CHANGESET_VERSIONS_PRECEDENCE[iterV]
                    verPath.append(iterV)

                # At the end of the loop, either cacheEntry is None, which
                # means no version is cached, or cacheEntry is not None and
                # iterV points to the version of the cached entry. Either way,
                # iterV is the last entry in verPath
                if cacheEntry is None:
                    # No entry was found. Produce it
                    iterV = CHANGESET_VERSIONS[0]
                    cspath, otherDetails, size = self._createChangeSet(l,
                                            recurse = recurse,
                                            withFiles = withFiles,
                                            withFileContents = withFileContents,
                                            excludeAutoSource = excludeAutoSource)
                else:
                    cspath, otherDetails, size = cacheEntry

                (trovesNeeded, filesNeeded, removedTroves) = otherDetails

                # Now walk the precedence list backwards
                oldV = None
                while verPath:
                    iterV = verPath.pop()
                    if oldV:
                        # Convert the changeset - not the first time around
                        key['csVersion'] = oldV
                        cspath, size = self._convertChangeSet(cspath, size,
                                                              iterV, **key)

                    oldV = iterV

                    if cacheEntry:
                        # First entry already cached
                        cacheEntry = None
                        continue

                    # Cache it
                    (k, chpath) = self.cache.addEntry(l, recurse, withFiles,
                                                      withFileContents,
                                                      excludeAutoSource,
                                                      (trovesNeeded,
                                                       filesNeeded,
                                                       removedTroves),
                                                      size = size,
                                                      csVersion = iterV)
                    # Rename the changeset file to the cache file
                    os.rename(cspath, chpath)
                    # Next reference changeset file is the cached one
                    cspath = chpath

                if recurse:
                    # check to make sure that this user has access to see all
                    # the troves included in a recursive changeset.
                    cs = changeset.ChangeSetFromFile(cspath)
                    for tcs in cs.iterNewTroveList():
                        if not self.auth.check(authToken, write = False,
                                               trove = tcs.getName(),
                                               label = tcs.getNewVersion().trailingLabel()):
                            raise errors.InsufficientPermission

                newChgSetList.extend(_cvtTroveList(trovesNeeded))
                allFilesNeeded.extend(_cvtFileList(filesNeeded))
                allRemovedTroves.extend(removedTroves)
                sizes.append(size)
                fout.write("%s %d\n" % (cspath, size))
        except:
            fout.close()
            os.unlink(retpath)
            raise
        fout.close()

        if clientVersion < 38:
            return url, sizes, newChgSetList, allFilesNeeded

        return url, sizes, newChgSetList, allFilesNeeded, \
               _cvtTroveList(allRemovedTroves)


    @accessReadOnly
    def getDepSuggestions(self, authToken, clientVersion, label, requiresList):
	if not self.auth.check(authToken, write = False,
			       label = self.toLabel(label)):
	    raise errors.InsufficientPermission
        self.log(2, label, requiresList)
	requires = {}
	for dep in requiresList:
	    requires[self.toDepSet(dep)] = dep

        label = self.toLabel(label)

	sugDict = self.troveStore.resolveRequirements(label, requires.keys())

        result = {}
        for (key, val) in sugDict.iteritems():
            result[requires[key]] = val

        return result

    @accessReadOnly
    def getDepSuggestionsByTroves(self, authToken, clientVersion, requiresList,
                                  troveList):
        troveList = [ self.toTroveTup(x) for x in troveList ]

        if not self.auth.batchCheck(authToken, [(x[0], x[1]) for x in troveList]):
            raise errors.InsufficientPermission
        self.log(2, troveList, requiresList)
        requires = {}
        for dep in requiresList:
            requires[self.toDepSet(dep)] = dep

        sugDict = self.troveStore.resolveRequirements(None, requires.keys(),
                                                      troveList)

        result = {}
        for (key, val) in sugDict.iteritems():
            result[requires[key]] = val

        return result

    def _checkCommitPermissions(self, authToken, verList, mirror):
        if mirror and not self.auth.check(authToken, mirror=mirror):
            raise errors.InsufficientPermission
        # verList items are (name, oldVer, newVer). e check both
        # combinations in one step
        def _fullVerList(verList):
            for name, oldVer, newVer in verList:
                assert(newVer)
                yield (name, newVer)
                if oldVer:
                    yield (name, oldVer)
        # check newVer
        if not self.auth.batchCheck(authToken, _fullVerList(verList),
                                    write=True):
            raise errors.InsufficientPermission

    @accessReadOnly
    def prepareChangeSet(self, authToken, clientVersion, jobList=None,
                         mirror=False):
        def _convertJobList(jobList):
            for name, oldInfo, newInfo, absolute in jobList:
                oldVer = oldInfo[0]
                newVer = newInfo[0]
                if oldVer:
                    oldVer = self.toVersion(oldVer)
                if newVer:
                    newVer = self.toVersion(newVer)
                yield name, oldVer, newVer

        if jobList:
            self._checkCommitPermissions(authToken, _convertJobList(jobList),
                                         mirror)

        self.log(2, authToken[0])
  	(fd, path) = tempfile.mkstemp(dir = self.tmpPath, suffix = '.ccs-in')
  	os.close(fd)
	fileName = os.path.basename(path)

        return os.path.join(self.urlBase(), "?%s" % fileName[:-3])

    @accessReadWrite
    def commitChangeSet(self, authToken, clientVersion, url, mirror = False):
        base = util.normurl(self.urlBase())
        url = util.normurl(url)
        if not url.startswith(base):
            raise errors.RepositoryError(
                'The changeset that is being committed was not '
                'uploaded to a URL on this server.  The url is "%s", this '
                'server is "%s".'
                %(url, base))
	# +1 strips off the ? from the query url
	fileName = url[len(self.urlBase()) + 1:] + "-in"
	path = "%s/%s" % (self.tmpPath, fileName)
        self.log(2, authToken[0], url, 'mirror=%s' % (mirror,))
        attempt = 1
        while True:
            # raise InsufficientPermission if we can't read the changeset
            try:
                cs = changeset.ChangeSetFromFile(path)
            except Exception, e:
                raise HiddenException(e, errors.CommitError(
                                "server cannot open change set to commit"))
            # because we have a temporary file we need to delete, we
            # need to catch the DatabaseLocked errors here and retry
            # the commit ourselves
            try:
                ret = self._commitChangeSet(authToken, cs, mirror)
            except sqlerrors.DatabaseLocked, e:
                # deadlock occurred; we rollback and try again
                log.error("Deadlock id %d: %s", attempt, str(e.args))
                self.log(1, "Deadlock id %d: %s" %(attempt, str(e.args)))
                if attempt < self.deadlockRetry:
                    self.db.rollback()
                    attempt += 1
                    continue
                break
            except Exception, e:
                break
            else: # all went well
                util.removeIfExists(path)
                return ret
        # we only reach here if we could not handle the exception above
        util.removeIfExists(path)
        # Figure out what to return back
        if isinstance(e, sqlerrors.DatabaseLocked):
            # too many retries
            raise errors.CommitError("DeadlockError", e.args)
        raise

    def _commitChangeSet(self, authToken, cs, mirror = False):
	# walk through all of the branches this change set commits to
	# and make sure the user has enough permissions for the operation

        verList = ((x.getName(), x.getOldVersion(), x.getNewVersion())
                    for x in cs.iterNewTroveList())
        self._checkCommitPermissions(authToken, verList, mirror)

        items = {}
        removedList = []
        # check removed permissions; _checkCommitPermissions can't do
        # this for us since it's based on the trove type
        for troveCs in cs.iterNewTroveList():
            if troveCs.troveType() != trove.TROVE_TYPE_REMOVED:
                continue

            removedList.append(troveCs.getNewNameVersionFlavor())
            (name, version, flavor) = troveCs.getNewNameVersionFlavor()

            if not self.auth.check(authToken, mirror = mirror, remove = True,
                                   label = version.branch().label(),
                                   trove = name):
                raise errors.InsufficientPermission

            items.setdefault((version, flavor), []).append(name)

        self.log(2, authToken[0], 'mirror=%s' % (mirror,),
                 [ (x[1], x[0][0].asString(), x[0][1]) for x in items.iteritems() ])
	self.repos.commitChangeSet(cs, mirror = mirror)

        for info in removedList:
            self.cache.invalidateEntry(self.repos, *info)

	if not self.commitAction:
	    return True

        d = { 'reppath' : self.urlBase(), 'user' : authToken[0], }
        cmd = self.commitAction % d
        p = util.popen(cmd, "w")
        try:
            for troveCs in cs.iterNewTroveList():
                p.write("%s\n%s\n%s\n" %(troveCs.getName(),
                                         troveCs.getNewVersion().asString(),
                                         deps.formatFlavor(troveCs.getNewFlavor())))
            p.close()
        except (IOError, RuntimeError), e:
            # util.popen raises RuntimeError on error.  p.write() raises
            # IOError on error (broken pipe, etc)
            # FIXME: use a logger for this
            sys.stderr.write('commitaction failed: %s\n' %e)
            sys.stderr.flush()
        except Exception, e:
            sys.stderr.write('unexpected exception occurred when running '
                             'commitaction: %s\n' %e)
            sys.stderr.flush()

	return True

    # retrieve the raw streams for a fileId list passed in as a generator
    def _getFileStreams(self, authToken, fileIdGen):
        self.log(3)
        cu = self.db.cursor()

        userGroupIds = self.auth.getAuthGroups(cu, authToken)
        if not userGroupIds:
            return {}
        schema.resetTable(cu, 'gfsTable')

        # we need to make sure we don't look up the same fileId multiple
        # times to avoid asking the sql server to do busy work
        fileIdMap = {}
        for i, fileId in enumerate(fileIdGen):
            fileIdMap.setdefault(fileId, []).append(i)
        uniqIdList = fileIdMap.keys()

        # now i+1 is how many items we shall return
        # None in streams means the stream wasn't found.
        streams = [ None ] * (i+1)

        # use the list of uniquified fileIds to look up streams in the repo
        for i, fileId in enumerate(uniqIdList):
            cu.execute("INSERT INTO gfsTable (idx, fileId) VALUES (?, ?)",
                       (i, cu.binary(fileId)))

        q = """
        SELECT DISTINCT
            gfsTable.idx, FileStreams.stream, UP.permittedTrove, Items.item
        FROM gfsTable
        JOIN FileStreams USING (fileId)
        JOIN TroveFiles USING (streamId)
        JOIN Instances USING (instanceId)
        JOIN Items USING (itemId)
        JOIN Nodes ON
            Instances.itemId = Nodes.ItemId AND
            Instances.versionId = Nodes.versionId
        JOIN LabelMap ON
            Nodes.itemId = LabelMap.itemId AND
            Nodes.branchId = LabelMap.branchId
        JOIN ( SELECT
                   Permissions.labelId as labelId,
                   PerItems.item as permittedTrove,
                   Permissions.permissionId as aclId
               FROM Permissions
               JOIN Items as PerItems USING (itemId)
               WHERE Permissions.userGroupId IN (%(ugid)s)
             ) as UP
                 ON ( UP.labelId = 0 or UP.labelId = LabelMap.labelId )
        WHERE FileStreams.stream IS NOT NULL
        """ % { 'ugid' : ", ".join("%d" % x for x in userGroupIds) }
        cu.execute(q)

        for (i, stream, troveNamePattern, troveName) in cu:
            fileId = uniqIdList[i]
            if fileId is None:
                 # we've already found this one
                 continue
            if not self.auth.checkTrove(troveNamePattern, troveName):
                # Insufficient permission to see a stream looks just
                # like a missing stream (as missing items do in most
                # of Conary)
                continue
            if stream is None:
                continue
            for streamIdx in fileIdMap[fileId]:
                streams[streamIdx] = stream
            # mark as processed
            uniqIdList[i] = None
        # FIXME: the fact that we're not extracting the list ordered
        # makes it very hard to return an iterator out of this
        # function - for now, returning a list will do...
        return streams

    @accessReadOnly
    def getFileVersions(self, authToken, clientVersion, fileList):
        self.log(2, "fileList", fileList)

        # build the list of fileIds for query
        fileIdGen = (self.toFileId(fileId) for (pathId, fileId) in fileList)

        # we rely on _getFileStreams to do the auth for us
        rawStreams = self._getFileStreams(authToken, fileIdGen)
        # return an exception if we couldn't find one of the streams
        if None in rawStreams:
            fileId = self.toFileId(fileList[rawStreams.index(None)][1])
            raise errors.FileStreamMissing(fileId)

        streams = [ None ] * len(fileList)
        for i,  (stream, (pathId, fileId)) in enumerate(itertools.izip(rawStreams, fileList)):
            # XXX the only thing we use the pathId for is to set it in
            # the file object; we should just pass the stream back and
            # let the client set it to avoid sending it back and forth
            # for no particularly good reason
            streams[i] = self.fromFileAsStream(pathId, stream, rawPathId = True)
        return streams

    @accessReadOnly
    def getFileVersion(self, authToken, clientVersion, pathId, fileId,
                       withContents = 0):
        # withContents is legacy; it was never used in conary 1.0.x
        assert(not withContents)
        self.log(2, pathId, fileId, "withContents=%s" % (withContents,))
        # getFileVersions is responsible for authenticating this call
        l = self.getFileVersions(authToken, SERVER_VERSIONS[-1],
                                 [ (pathId, fileId) ])
        assert(len(l) == 1)
        return l[0]

    @accessReadOnly
    def getPackageBranchPathIds(self, authToken, clientVersion, sourceName,
                                branch, filePrefixes=None):
        # filePrefixes should be a list of prefixes to look for
        # It tries to limit the number of results for things that generate
        # unique paths with each build (e.g. the kernel).
        # Added as part of protocol version 39
	if not self.auth.check(authToken, write = False,
                               trove = sourceName,
			       label = self.toBranch(branch).label()):
	    raise errors.InsufficientPermission
        self.log(2, sourceName, branch)
        cu = self.db.cursor()
        query = """
        SELECT DISTINCT
            TroveFiles.pathId, TroveFiles.path, Versions.version,
            FileStreams.fileId, Nodes.finalTimestamp
        FROM Instances
        JOIN Nodes ON
            Instances.itemid = Nodes.itemId AND
            Instances.versionId = Nodes.versionId
        JOIN Branches using (branchId)
        JOIN Items ON
            Nodes.sourceItemId = Items.itemId
        JOIN TroveFiles ON
            Instances.instanceId = TroveFiles.instanceId
        JOIN Versions ON
            TroveFiles.versionId = Versions.versionId
        INNER JOIN FileStreams ON
            TroveFiles.streamId = FileStreams.streamId
        WHERE
            Items.item = ? AND
            Branches.branch = ?%s
        ORDER BY
            Nodes.finalTimestamp DESC
        """

        if filePrefixes is None:
            query = query % ''
        else:
            # Add the filtering by path prefix
            query = query % " AND\n            TroveFiles.path LIKE ?"

        def executeIterArgs(cursor, query, argsList):
            # Execute query by iterating over the list of arguments
            # Result set is the union of the result sets on each argument list
            for args in argsList:
                cursor.execute(query, args)
                self.log(4, "execute query", query, args)
                for tup in cursor:
                    yield tup

        def genArgsList():
            if filePrefixes is None:
                yield (sourceName, branch)
            else:
                for f in filePrefixes:
                    yield (sourceName, branch, f + '%')

        rsIter = executeIterArgs(cu, query, genArgsList())
        ids = {}
        for (pathId, path, version, fileId, timeStamp) in rsIter:
            encodedPath = self.fromPath(path)
            if not encodedPath in ids:
                ids[encodedPath] = (self.fromPathId(pathId),
                                   version,
                                   self.fromFileId(fileId))
        return ids

    @accessReadOnly
    def hasTroves(self, authToken, clientVersion, troveList):
        # returns False for troves the user doesn't have permission to view
        cu = self.db.cursor()
        schema.resetTable(cu, 'hasTrovesTmp')
        userGroupIds = self.auth.getAuthGroups(cu, authToken)
        if not userGroupIds:
            return {}
        self.log(2, troveList)
        for row, item in enumerate(troveList):
            flavor = item[2]
            cu.execute("INSERT INTO hasTrovesTmp (row, item, version, flavor) "
                       "VALUES (?, ?, ?, ?)", row, item[0], item[1], flavor)

        results = [ False ] * len(troveList)

        query = """SELECT row, item, UP.permittedTrove FROM hasTrovesTmp
                        JOIN Items USING (item)
                        JOIN Versions ON
                            hasTrovesTmp.version = Versions.version
                        JOIN Flavors ON
                            (hasTrovesTmp.flavor = Flavors.flavor) OR
                            (hasTrovesTmp.flavor is NULL AND
                             Flavors.flavor is NULL)
                        JOIN Instances ON
                            Instances.itemId = Items.itemId AND
                            Instances.versionId = Versions.versionId AND
                            Instances.flavorId = Flavors.flavorId
                        JOIN Nodes ON
                            Nodes.itemId = Instances.itemId AND
                            Nodes.versionId = Instances.versionId
                        JOIN LabelMap ON
                            Nodes.itemId = LabelMap.itemId AND
                            Nodes.branchId = LabelMap.branchId
                        JOIN (SELECT
                               Permissions.labelId as labelId,
                               PerItems.item as permittedTrove,
                               Permissions.permissionId as aclId
                           FROM
                               Permissions
                               join Items as PerItems using (itemId)
                           WHERE
                               Permissions.userGroupId in (%s)
                           ) as UP ON
                           ( UP.labelId = 0 or UP.labelId = LabelMap.labelId )
                        WHERE
                            Instances.isPresent = 1
                    """ % ",".join("%d" % x for x in userGroupIds)
        cu.execute(query)

        for row, name, pattern in cu:
            if results[row]: continue
            results[row]= self.auth.checkTrove(pattern, name)

        return results

    @accessReadOnly
    def getTrovesByPaths(self, authToken, clientVersion, pathList, label,
                         all=False):
        self.log(2, pathList, label, all)
        cu = self.db.cursor()
        schema.resetTable(cu, 'trovesByPathTmp')

        userGroupIds = self.auth.getAuthGroups(cu, authToken)
        if not userGroupIds:
            return {}

        for row, path in enumerate(pathList):
            cu.execute("INSERT INTO trovesByPathTmp (row, path) "
                       "VALUES (?, ?)", row, path)


        # FIXME: MySQL 5.0.18 does not like "SELECT row, ..." so we are
        # explicit
        query = """SELECT Matches.row, item, version, flavor,
                          timeStamps, UP.permittedTrove 
                        FROM Instances
                        -- # Do the actual matching in a subselect
                        -- # to prevent MySQL from doing a full join
                        -- # between TroveFiles and Instances
                        JOIN (SELECT trovesByPathTmp.row AS row, instanceId
			      FROM trovesByPathTmp JOIN TroveFiles ON
                                  TroveFiles.path = trovesByPathTmp.path)
                              AS Matches ON
                            Instances.instanceId = Matches.instanceId
                        JOIN Nodes ON
                            Nodes.itemId = Instances.itemId AND
                            Nodes.versionId = Instances.versionId
                        JOIN LabelMap ON
                            Nodes.itemId = LabelMap.itemId AND
                            Nodes.branchId = LabelMap.branchId
                        JOIN Labels ON
                            Labels.labelId = LabelMap.labelId
                        JOIN (SELECT
                               Permissions.labelId as labelId,
                               PerItems.item as permittedTrove,
                               Permissions.permissionId as aclId
                           FROM
                               Permissions
                               join Items as PerItems using (itemId)
                           WHERE
                               Permissions.userGroupId in (%s)
                           ) as UP ON
                           ( UP.labelId = 0 or UP.labelId = LabelMap.labelId )
                        JOIN Items ON 
                            (Instances.itemId = Items.itemId)
                        JOIN Versions ON 
                            (Instances.versionId = Versions.versionId)
                        JOIN Flavors ON
                            (Instances.flavorId = Flavors.flavorId)
                        WHERE
                            Instances.isPresent = 1 
                            AND Labels.label = ?
                        ORDER BY
                            Nodes.finalTimestamp DESC
                    """ % ",".join("%d" % x for x in userGroupIds)
        cu.execute(query, label)

        if all:
            results = [[] for x in pathList]
            for idx, name, versionStr, flavor, timeStamps, pattern in cu:
                if not self.auth.checkTrove(pattern, name):
                    continue
                version = versions.VersionFromString(versionStr, 
                        timeStamps=[float(x) for x in timeStamps.split(':')])
                branch = version.branch()
                results[idx].append((name, self.freezeVersion(version), flavor))
            return results

        results = [ {} for x in pathList ]
        for idx, name, versionStr, flavor, timeStamps, pattern in cu:
            if not self.auth.checkTrove(pattern, name):
                continue

            version = versions.VersionFromString(versionStr, 
                        timeStamps=[float(x) for x in timeStamps.split(':')])
            branch = version.branch()
            results[idx].setdefault((name, branch, flavor), 
                                    self.freezeVersion(version))
        return [ [ (y[0][0], y[1], y[0][2]) for y in x.iteritems()] 
                                                            for x in results ]

    @accessReadOnly
    def getCollectionMembers(self, authToken, clientVersion, troveName,
                             branch):
	if not self.auth.check(authToken, write = False,
                               trove = troveName,
			       label = self.toBranch(branch).label()):
	    raise errors.InsufficientPermission
        self.log(2, troveName, branch)
        cu = self.db.cursor()
        query = """
            SELECT DISTINCT IncludedItems.item FROM
                Items, Nodes, Branches, Instances, TroveTroves,
                Instances AS IncludedInstances,
                Items AS IncludedItems
            WHERE
                Items.item = ? AND
                Items.itemId = Nodes.itemId AND
                Nodes.branchId = Branches.branchId AND
                Branches.branch = ? AND
                Instances.itemId = Nodes.itemId AND
                Instances.versionId = Nodes.versionId AND
                TroveTroves.instanceId = Instances.instanceId AND
                IncludedInstances.instanceId = TroveTroves.includedId AND
                IncludedItems.itemId = IncludedInstances.itemId
            """
        args = [troveName, branch]
        cu.execute(query, args)
        self.log(4, "execute query", query, args)
        ret = [ x[0] for x in cu ]
        return ret

    @accessReadOnly
    def getTrovesBySource(self, authToken, clientVersion, sourceName,
                          sourceVersion):
	if not self.auth.check(authToken, write = False, trove = sourceName,
                   label = self.toVersion(sourceVersion).branch().label()):
	    raise errors.InsufficientPermission
        self.log(2, sourceName, sourceVersion)
        versionMatch = sourceVersion + '-%'
        cu = self.db.cursor()
        query = """
        SELECT Items.item, Versions.version, Flavors.flavor
        FROM Instances
        JOIN Nodes ON
            Instances.itemId = Nodes.itemId AND
            Instances.versionId = Nodes.versionId
        JOIN Items AS SourceItems ON
            Nodes.sourceItemId = SourceItems.itemId
        JOIN Items ON
            Instances.itemId = Items.itemId
        JOIN Versions ON
            Instances.versionId = Versions.versionId
        JOIN Flavors ON
            Instances.flavorId = Flavors.flavorId
        WHERE
            SourceItems.item = ? AND
            Versions.version LIKE ?
        """
        args = [sourceName, versionMatch]
        cu.execute(query, args)
        self.log(4, "execute query", query, args)
        matches = [ tuple(x) for x in cu ]
        return matches

    @accessReadWrite
    def addDigitalSignature(self, authToken, clientVersion, name, version,
                            flavor, encSig):
        version = self.toVersion(version)
	if not self.auth.check(authToken, write = True, trove = name,
                               label = version.branch().label()):
	    raise errors.InsufficientPermission
        flavor = self.toFlavor(flavor)
        self.log(2, name, version, flavor)

        signature = DigitalSignature()
        signature.thaw(base64.b64decode(encSig))
        sig = signature.get()
        # ensure repo knows this key
        keyCache = self.repos.troveStore.keyTable.keyCache
        pubKey = keyCache.getPublicKey(sig[0])

        if pubKey.isRevoked():
            raise errors.IncompatibleKey('Key %s has been revoked. '
                                  'Signature rejected' %sig[0])
        if (pubKey.getTimestamp()) and (pubKey.getTimestamp() < time.time()):
            raise errors.IncompatibleKey('Key %s has expired. '
                                  'Signature rejected' %sig[0])

        # start a transaction now as a means of protecting against
        # simultaneous signing by different clients. The real fix
        # would need "SELECT ... FOR UPDATE" support in the SQL
        # engine, which is not universally available
        cu = self.db.transaction()

        # get the instanceId that corresponds to this trove.
        cu.execute("""
        SELECT instanceId FROM Instances
        JOIN Items ON Instances.itemId = Items.itemId
        JOIN Versions ON Instances.versionId = Versions.versionId
        JOIN Flavors ON Instances.flavorId = Flavors.flavorId
        WHERE Items.item = ?
          AND Versions.version = ?
          AND Flavors.flavor = ?
        """, (name, version.asString(), flavor.freeze()))
        instanceId = cu.fetchone()[0]
        # try to create a row lock for the signature record if needed
        cu.execute("UPDATE TroveInfo SET changed = changed "
                   "WHERE instanceId = ? AND infoType = ?",
                   (instanceId, trove._TROVEINFO_TAG_SIGS))

        # now we should have the proper locks
        trv = self.repos.getTrove(name, version, flavor)
        #need to verify this key hasn't signed this trove already
        try:
            trv.getDigitalSignature(sig[0])
            foundSig = 1
        except KeyNotFound:
            foundSig = 0
        if foundSig:
            raise errors.AlreadySignedError("Trove already signed by key")

        trv.addPrecomputedDigitalSignature(sig)
        # verify the new signature is actually good
        trv.verifyDigitalSignatures(keyCache = keyCache)

        # see if there's currently any troveinfo in the database
        cu.execute("""
        SELECT COUNT(*) FROM TroveInfo WHERE instanceId=? AND infoType=?
        """, (instanceId, trove._TROVEINFO_TAG_SIGS))
        trvInfo = cu.fetchone()[0]
        if trvInfo:
            # we have TroveInfo, so update it
            cu.execute("""
            UPDATE TroveInfo SET data = ?
            WHERE instanceId = ? AND infoType = ?
            """, (cu.binary(trv.troveInfo.sigs.freeze()), instanceId,
                  trove._TROVEINFO_TAG_SIGS))
        else:
            # otherwise we need to create a new row with the signatures
            cu.execute("""
            INSERT INTO TroveInfo (instanceId, infoType, data)
            VALUES (?, ?, ?)
            """, (instanceId, trove._TROVEINFO_TAG_SIGS,
                  cu.binary(trv.troveInfo.sigs.freeze())))
        self.cache.invalidateEntry(self.repos, trv.getName(), trv.getVersion(),
                                   trv.getFlavor())
        return True

    @accessReadWrite
    def addNewAsciiPGPKey(self, authToken, label, user, keyData):
        if (not self.auth.check(authToken, admin = True)
            and (not self.auth.check(authToken) or
                     authToken[0] != user)):
            raise errors.InsufficientPermission
        self.log(2, authToken[0], label, user)
        uid = self.auth.userAuth.getUserIdByName(user)
        self.repos.troveStore.keyTable.addNewAsciiKey(uid, keyData)
        return True

    @accessReadWrite
    def addNewPGPKey(self, authToken, label, user, encKeyData):
        if (not self.auth.check(authToken, admin = True)
            and (not self.auth.check(authToken) or
                     authToken[0] != user)):
            raise errors.InsufficientPermission
        self.log(2, authToken[0], label, user)
        uid = self.auth.userAuth.getUserIdByName(user)
        keyData = base64.b64decode(encKeyData)
        self.repos.troveStore.keyTable.addNewKey(uid, keyData)
        return True

    @accessReadWrite
    def changePGPKeyOwner(self, authToken, label, user, key):
        if not self.auth.check(authToken, admin = True):
            raise errors.InsufficientPermission
        if user:
            uid = self.auth.userAuth.getUserIdByName(user)
        else:
            uid = None
        self.log(2, authToken[0], label, user, str(key))
        self.repos.troveStore.keyTable.updateOwner(uid, key)
        return True

    @accessReadOnly
    def getAsciiOpenPGPKey(self, authToken, label, keyId):
        # don't check auth. this is a public function
        return self.repos.troveStore.keyTable.getAsciiPGPKeyData(keyId)

    @accessReadOnly
    def listUsersMainKeys(self, authToken, label, user = None):
        # the only reason to lock this fuction down is because it correlates
        # a valid user to valid fingerprints. neither of these pieces of
        # information is sensitive separately.
        if (not self.auth.check(authToken, admin = True)
            and (user != authToken[0]) or not self.auth.check(authToken)):
            raise errors.InsufficientPermission
        self.log(2, authToken[0], label, user)
        return self.repos.troveStore.keyTable.getUsersMainKeys(user)

    @accessReadOnly
    def listSubkeys(self, authToken, label, fingerprint):
        self.log(2, authToken[0], label, fingerprint)
        return self.repos.troveStore.keyTable.getSubkeys(fingerprint)

    @accessReadOnly
    def getOpenPGPKeyUserIds(self, authToken, label, keyId):
        return self.repos.troveStore.keyTable.getUserIds(keyId)

    @accessReadOnly
    def getConaryUrl(self, authtoken, clientVersion, \
                     revStr, flavorStr):
        """
        Returns a url to a downloadable changeset for the conary
        client that is guaranteed to work with this server's version.
        """
        # adjust accordingly.... all urls returned are relative to this
        _baseUrl = "ftp://download.rpath.com/conary/"
        # Note: if this hash is getting too big, we will switch to a
        # database table. The "default" entry is a last resort.
        _clientUrls = {
            # revision { flavor : relative path }
            ## "default" : { "is: x86"    : "conary.x86.ccs",
            ##               "is: x86_64" : "conary.x86_64.ccs", }
            }
        self.log(2, revStr, flavorStr)
        rev = versions.Revision(revStr)
        revision = rev.getVersion()
        flavor = self.toFlavor(flavorStr)
        ret = ""
        bestMatch = -1000000
        match = _clientUrls.get("default", {})
        if _clientUrls.has_key(revision):
            match = _clientUrls[revision]
        for mStr in match.keys():
            mFlavor = deps.parseFlavor(mStr)
            score = mFlavor.score(flavor)
            if score is False:
                continue
            if score > bestMatch:
                ret = match[mStr]
        if len(ret):
            return "%s/%s" % (_baseUrl, ret)
        return ""

    @accessReadOnly
    def getMirrorMark(self, authToken, clientVersion, host):
	if not self.auth.check(authToken, write = False, mirror = True):
	    raise errors.InsufficientPermission
        self.log(2, host)
        cu = self.db.cursor()
        cu.execute("select mark from LatestMirror where host=?", host)
        result = cu.fetchall()
        if not result or result[0][0] == None:
            return -1
        return result[0][0]

    @accessReadWrite
    def setMirrorMark(self, authToken, clientVersion, host, mark):
        # need to treat the mark as long
        try:
            mark = long(mark)
        except: # deny invalid marks
            raise errors.InsufficientPermission
	if not self.auth.check(authToken, write = False, mirror = True):
	    raise errors.InsufficientPermission
        self.log(2, authToken[0], host, mark)
        cu = self.db.cursor()
        cu.execute("select mark from LatestMirror where host=?", host)
        result = cu.fetchall()
        if not result:
            cu.execute("insert into LatestMirror (host, mark) "
                       "values (?, ?)", (host, mark))
        else:
            cu.execute("update LatestMirror set mark=? where host=?",
                       (mark, host))
        return ""

    @accessReadOnly
    def getNewSigList(self, authToken, clientVersion, mark):
        # only show troves the user is allowed to see
        cu = self.db.cursor()
        self.log(2, mark)
        userGroupIds = self.auth.getAuthGroups(cu, authToken)

        # Since signatures are small blobs, it doesn't make a lot
        # of sense to use a LIMIT on this query...
        query = """
        SELECT UP.permittedTrove, item, version, flavor, Instances.changed
        FROM Instances
        JOIN TroveInfo USING (instanceId)
        JOIN Nodes ON
             Instances.itemId = Nodes.itemId AND
             Instances.versionId = Nodes.versionId
        JOIN LabelMap ON
             Nodes.itemId = LabelMap.itemId AND
             Nodes.branchId = LabelMap.branchId
        JOIN (SELECT
                  Permissions.labelId as labelId,
                  PerItems.item as permittedTrove,
                  Permissions.permissionId as aclId
              FROM Permissions
              JOIN UserGroups ON Permissions.userGroupId = userGroups.userGroupId
              JOIN Items AS PerItems ON Permissions.itemId = PerItems.itemId
              WHERE Permissions.userGroupId in (%s)
                AND UserGroups.canMirror = 1
             ) as UP ON ( UP.labelId = 0 or UP.labelId = LabelMap.labelId )
        JOIN Items ON Instances.itemId = Items.itemId
        JOIN Versions ON Instances.versionId = Versions.versionId
        JOIN Flavors ON Instances.flavorId = flavors.flavorId
        WHERE Instances.changed <= ?
          AND Instances.isPresent = 1
          AND TroveInfo.changed >= ?
          AND TroveInfo.infoType = ?
        ORDER BY TroveInfo.changed
        """ % (",".join("%d" % x for x in userGroupIds), )
        cu.execute(query, (mark, mark, trove._TROVEINFO_TAG_SIGS))

        l = set()
        for pattern, name, version, flavor, mark in cu:
            if self.auth.checkTrove(pattern, name):
                l.add((mark, (name, version, flavor)))
        return list(l)

    @accessReadOnly
    def getTroveSigs(self, authToken, clientVersion, infoList):
        self.log(2, infoList)
        # process the results of the more generic call
        ret = self.getTroveInfo(authToken, clientVersion,
                                trove._TROVEINFO_TAG_SIGS, infoList)
        try:
            midx = [x[0] for x in ret].index(-1)
        except ValueError:
            pass
        else:
            raise errors.TroveMissing(infoList[midx][0], infoList[midx][1])
        return [ x[1] for x in ret ]

    @accessReadWrite
    def setTroveSigs(self, authToken, clientVersion, infoList):
        # return the number of signatures which have changed

        self.log(2, infoList)
        # this requires mirror access and write access for that trove
        if not self.auth.check(authToken, mirror=True):
            raise errors.InsufficientPermission
        # batch permission check for writing
        if not self.auth.batchCheck(authToken, [(n,self.toVersion(v))
                                                for (n,v,f), s in infoList],
                                    write=True):
            raise errors.InsufficientPermission

        cu = self.db.cursor()
        updateCount = 0

        # look up if we have all the troves we're asked
        schema.resetTable(cu, "gtl")
        schema.resetTable(cu, "gtlInst")
        for (n,v,f), sig in infoList:
            cu.execute("insert into gtl(name,version,flavor) values (?,?,?)",
                       (n,v,f))
        # we'll need the min idx to account for differences in SQL backends
        cu.execute("SELECT MIN(idx) from gtl")
        minIdx = cu.fetchone()[0]

        cu.execute("""
        insert into gtlInst(idx, instanceId)
        select idx, Instances.instanceId
        from gtl
        join Items on gtl.name = Items.item
        join Versions on gtl.version = Versions.version
        join Flavors on gtl.flavor = Flavors.flavor
        join Instances on
            Items.itemId = Instances.itemId AND
            Versions.versionId = Instances.versionId AND
            Flavors.flavorId = Instances.flavorId
        """)
        # see what troves are missing, if any
        cu.execute("""
        select gtl.idx
        from gtl left join gtlInst on gtl.idx = gtlInst.idx
        where gtlInst.instanceId is NULL
        """)
        ret = cu.fetchall()
        if len(ret):
            # we'll report the first one
            i = ret[0][0] - minIdx
            raise errors.TroveMissing(infoList[i][0][0], infoList[i][0][1])

        # we have now obtained the instanceIds of all the troves we're
        # about to set sigs for. we look over the signatures we need
        # to update and perform the updates
        cu.execute("""
        select gtl.idx, gtlInst.instanceId, TroveInfo.data
        from gtl
        join gtlInst on gtl.idx = gtlInst.idx
        left join TroveInfo on
            gtlInst.instanceId = TroveInfo.instanceId and
            TroveInfo.infoType = ?
        """, trove._TROVEINFO_TAG_SIGS)
        inserts = []
        updates = []
        sigList = [base64.decodestring(s) for (n,v,f),s in infoList]
        for i, instanceId, sig in cu:
            sig = cu.frombinary(sig)
            i -= minIdx
            if sig is None:
                # don't have a sig yet
                inserts.append((i, instanceId, sig))
            elif sig != sigList[i]:
                # it has changed
                updates.append((i, instanceId, sigList[i]))
        if len(inserts):
            cu.executemany("insert into TroveInfo (instanceId, infoType, data) "
                           "values (?,?,?) ",
                           [(instanceId, trove._TROVEINFO_TAG_SIGS, cu.binary(sig))
                            for i, instanceId, sig in inserts])
            for i, instanceId, sig in inserts:
                (n,v,f),s = infoList[i]
                self.cache.invalidateEntry(
                    self.repos, n, self.toVersion(v), self.toFlavor(f))
        if len(updates):
            # SQL update does not executemany() very well
            for i, instanceId, sig in updates:
                cu.execute("""
                UPDATE TroveInfo SET data = ?
                WHERE infoType = ? AND instanceId = ?
                """, (cu.binary(sig), trove._TROVEINFO_TAG_SIGS, instanceId))
                (n,v,f),s = infoList[i]
                self.cache.invalidateEntry(
                    self.repos, n, self.toVersion(v), self.toFlavor(f))
        return len(inserts) + len(updates)

    @accessReadOnly
    def getNewPGPKeys(self, authToken, clientVersion, mark):
	if not self.auth.check(authToken, write = False, mirror = True):
	    raise errors.InsufficientPermission
        self.log(2, authToken[0], mark)
        cu = self.db.cursor()

        cu.execute("select pgpKey from PGPKeys where changed >= ?", mark)
        return [ base64.encodestring(x[0]) for x in cu ]

    @accessReadWrite
    def addPGPKeyList(self, authToken, clientVersion, keyList):
	if not self.auth.check(authToken, write = False, mirror = True):
	    raise errors.InsufficientPermission

        for encKey in keyList:
            key = base64.decodestring(encKey)
            # this ignores duplicate keys
            self.repos.troveStore.keyTable.addNewKey(None, key)

        return ""

    @accessReadOnly
    def getNewTroveList(self, authToken, clientVersion, mark):
	if not self.auth.check(authToken, write = False, mirror = True):
	    raise errors.InsufficientPermission
        self.log(2, authToken[0], mark)
        # only show troves the user is allowed to see
        cu = self.db.cursor()

        userGroupIds = self.auth.getAuthGroups(cu, authToken)

        # compute the max number of troves with the same mark for
        # dynamic sizing; the client can get stuck if we keep
        # returning the same subset because of a LIMIT too low
        cu.execute("""
        SELECT MAX(c) + 1 AS lim
        FROM (
           SELECT COUNT(instanceId) AS c
           FROM Instances
           WHERE Instances.isPresent = 1
             AND Instances.changed >= ?
           GROUP BY changed
           HAVING COUNT(instanceId) > 1
        ) AS lims""", mark)
        lim = cu.fetchall()[0][0]
        if lim is None or lim < 1000:
            lim = 1000 # for safety and efficiency

        # To avoid using a LIMIT value too low on the big query below,
        # we need to find out how many distinct permissions will
        # likely grant access to a trove for this user
        cu.execute("""
        SELECT COUNT(*) AS perms
        FROM Permissions
        JOIN UserGroups USING(userGroupId)
        WHERE UserGroups.canMirror = 1
          AND UserGroups.userGroupId in (%s)
        """ % (",".join("%d" % x for x in userGroupIds),))
        permCount = cu.fetchall()[0][0]
        if permCount == 0:
	    raise errors.InsufficientPermission
        if permCount is None:
            permCount = 1

        # multiply LIMIT by permCount so that after duplicate
        # elimination we are sure to return at least 'lim' troves
        # back to the client
        query = """
        SELECT DISTINCT UP.permittedTrove, item, version, flavor,
            timeStamps, Instances.changed, Instances.troveType
        FROM Instances
        JOIN Nodes USING (itemId, versionId)
        JOIN LabelMap USING (itemId, branchId)
        JOIN (SELECT
                  Permissions.labelId as labelId,
                  PerItems.item as permittedTrove,
                  Permissions.permissionId as aclId
              FROM Permissions
              JOIN UserGroups ON Permissions.userGroupId = UserGroups.userGroupId
              JOIN Items as PerItems ON Permissions.itemId = PerItems.itemId
              WHERE Permissions.userGroupId in (%s)
                AND UserGroups.canMirror = 1
              ) as UP ON ( UP.labelId = 0 or UP.labelId = LabelMap.labelId )
        JOIN Items ON Items.itemId = Instances.itemId
        JOIN Versions ON Versions.versionId = Instances.versionId
        JOIN Flavors ON Flavors.flavorId = Instances.flavorId
        WHERE Instances.changed >= ?
          AND Instances.isPresent = 1
        ORDER BY Instances.changed
        LIMIT %d
        """ % (",".join("%d" % x for x in userGroupIds), lim * permCount)

        cu.execute(query, mark)
        self.log(4, "executing query", query, mark)
        l = set()

        for pattern, name, version, flavor, timeStamps, mark, troveType in cu:
            if self.auth.checkTrove(pattern, name):
                version = versions.strToFrozen(version,
                    [ "%.3f" % (float(x),) for x in timeStamps.split(":") ])
                l.add((mark, (name, version, flavor), troveType))
            if len(l) >= lim:
                # we need to flush the cursor to stop a backend from complaining
                junk = cu.fetchall()
                break
        # older mirror clients do not support getting the troveType values
        if clientVersion < 40:
            return [ (x[0], x[1]) for x in list(l) ]
        return list(l)

    @accessReadOnly
    def getTroveInfo(self, authToken, clientVersion, infoType, troveList):
        # infoType should be valid
        if infoType not in trove.TroveInfo.streamDict.keys():
<<<<<<< HEAD
            raise errors.RepositoryError("Unknown trove infoType requested",
                                         infoType)

=======
            raise RepositoryError("Unknown trove infoType requested", infoType)
>>>>>>> f0f70130
        self.log(2, infoType, troveList)

        # check permissions using the batch interface
        if not self.auth.batchCheck(authToken, (
            (x[0],self.toVersion(x[1])) for x in troveList)):
            raise errors.InsufficientPermission
        cu = self.db.cursor()
        schema.resetTable(cu, "gtl")
        for n, v, f in troveList:
            cu.execute("insert into gtl(name,version,flavor) values (?,?,?)",
                       (n, v, f))
        # we'll need the min idx to account for differences in SQL backends
        cu.execute("SELECT MIN(idx) from gtl")
        minIdx = cu.fetchone()[0]
        # get the data doing a full scan of gtl
        cu.execute("""
        SELECT gtl.idx, TroveInfo.data
        FROM gtl
        JOIN Items ON gtl.name = Items.item
        JOIN Versions ON gtl.version = Versions.version
        JOIN Flavors ON gtl.flavor = Flavors.flavor
        JOIN Instances ON
            Items.itemId = Instances.itemId AND
            Versions.versionId = Instances.versionId AND
            Flavors.flavorId = Instances.flavorId
        LEFT JOIN TroveInfo ON
            Instances.instanceId = TroveInfo.instanceId
            AND TroveInfo.infoType = ?
        """, infoType)
        # by default we mark all troves as missing. The ones that are
        # not missing will return a row in the above query
        ret = [ (-1, '') ] * len(troveList)
        # we return tuples (present, data) to aid netclient in making its decoding decisions
        # present values are: -1=trovemissing, 0=valuemissing, 1=valueattached
        for idx, data in cu:
            i = idx - minIdx
            if data is None:
                ret[i] = (0, '')
                continue
            ret[i] = (1, base64.encodestring(cu.frombinary(data)))
        return ret

    @accessReadOnly
    def checkVersion(self, authToken, clientVersion):
	if not self.auth.check(authToken, write = False):
	    raise errors.InsufficientPermission
        self.log(2, authToken[0], "clientVersion=%s" % clientVersion)
        # cut off older clients entirely, no negotiation
        if clientVersion < SERVER_VERSIONS[0]:
            raise errors.InvalidClientVersion(
               'Invalid client version %s.  Server accepts client versions %s '
               '- read http://wiki.rpath.com/wiki/Conary:Conversion' %
               (clientVersion, ', '.join(str(x) for x in SERVER_VERSIONS)))
        return SERVER_VERSIONS

    def cacheChangeSets(self):
        return isinstance(self.cache, cacheset.CacheSet)

class ClosedRepositoryServer(xmlshims.NetworkConvertors):
    def callWrapper(self, *args):
        return (False, True, ("RepositoryClosed", self.cfg.closed))

    def __init__(self, cfg):
        self.log = tracelog.getLog(None)
        self.cfg = cfg

class HiddenException(Exception):

    def __init__(self, forLog, forReturn):
        self.forLog = forLog
        self.forReturn = forReturn

class ServerConfig(ConfigFile):
    authCacheTimeout        = CfgInt
    bugsToEmail             = CfgString
    bugsFromEmail           = CfgString
    bugsEmailName           = (CfgString, 'Conary Repository Bugs')
    bugsEmailSubject        = (CfgString,
                               'Conary Repository Error Message')
    cacheDB                 = dbstore.CfgDriver
    closed                  = CfgString
    commitAction            = CfgString
    contentsDir             = CfgPath
    entitlementCheckURL     = CfgString
    externalPasswordURL     = CfgString
    forceSSL                = CfgBool
    logFile                 = CfgPath
    proxyDB                 = dbstore.CfgDriver
    readOnlyRepository      = CfgBool
    repositoryDB            = dbstore.CfgDriver
    repositoryMap           = CfgRepoMap
    requireSigs             = CfgBool
    serverName              = CfgLineList(CfgString)
    staticPath              = (CfgPath, '/conary-static')
    tmpDir                  = (CfgPath, '/var/tmp')
    traceLog                = tracelog.CfgTraceLog
    deadlockRetry           = (CfgInt, 5)<|MERGE_RESOLUTION|>--- conflicted
+++ resolved
@@ -2742,13 +2742,7 @@
     def getTroveInfo(self, authToken, clientVersion, infoType, troveList):
         # infoType should be valid
         if infoType not in trove.TroveInfo.streamDict.keys():
-<<<<<<< HEAD
-            raise errors.RepositoryError("Unknown trove infoType requested",
-                                         infoType)
-
-=======
             raise RepositoryError("Unknown trove infoType requested", infoType)
->>>>>>> f0f70130
         self.log(2, infoType, troveList)
 
         # check permissions using the batch interface
