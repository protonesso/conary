#
# Copyright (c) 2004-2006 rPath, Inc.
#
# This program is distributed under the terms of the Common Public License,
# version 1.0. A copy of this license should have been distributed with this
# source file in a file called LICENSE. If it is not present, the license
# is always available at http://www.opensource.org/licenses/cpl.php.
#
# This program is distributed in the hope that it will be useful, but
# without any warranty; without even the implied warranty of merchantability
# or fitness for a particular purpose. See the Common Public License for
# full details.
#

import base64
import itertools
import os
import re
import sys
import tempfile
import time

from conary import files, trove, versions
from conary.conarycfg import CfgRepoMap
from conary.deps import deps
from conary.lib import log, tracelog, sha1helper, util
from conary.lib.cfg import *
from conary.repository import changeset, errors, xmlshims
from conary.repository.netrepos import fsrepos, trovestore
from conary.lib.openpgpfile import KeyNotFound
from conary.repository.netrepos.netauth import NetworkAuthorization
from conary.trove import DigitalSignature
from conary.repository.netclient import TROVE_QUERY_ALL, TROVE_QUERY_PRESENT, \
                                        TROVE_QUERY_NORMAL
from conary.repository.netrepos import cacheset, calllog
from conary import dbstore
from conary.dbstore import idtable, sqlerrors
from conary.server import schema
from conary.local import schema as depSchema
from conary.errors import InvalidRegex

# a list of the protocol versions we understand. Make sure the first
# one in the list is the lowest protocol version we support and th
# last one is the current server protocol version
SERVER_VERSIONS = [ 36, 37, 38 ]

class NetworkRepositoryServer(xmlshims.NetworkConvertors):

    # lets the following exceptions pass:
    #
    # 1. Internal server error (unknown exception)
    # 2. netserver.InsufficientPermission

    # version filtering happens first. that's important for these flags
    # to make sense. it means that:
    #
    # _GET_TROVE_VERY_LATEST/_GET_TROVE_ALLOWED_FLAVOR
    #      returns all allowed flavors for the latest version of the trove
    #      which has any allowed flavor
    # _GET_TROVE_VERY_LATEST/_GET_TROVE_ALL_FLAVORS
    #      returns all flavors available for the latest version of the
    #      trove which has an allowed flavor
    # _GET_TROVE_VERY_LATEST/_GET_TROVE_BEST_FLAVOR
    #      returns the best flavor for the latest version of the trove
    #      which has at least one allowed flavor
    _GET_TROVE_ALL_VERSIONS = 1
    _GET_TROVE_VERY_LATEST  = 2         # latest of any flavor

    _GET_TROVE_NO_FLAVOR        = 1     # no flavor info is returned
    _GET_TROVE_ALL_FLAVORS      = 2     # all flavors (no scoring)
    _GET_TROVE_BEST_FLAVOR      = 3     # the best flavor for flavorFilter
    _GET_TROVE_ALLOWED_FLAVOR   = 4     # all flavors which are legal

    publicCalls = set([ 'addUser',
                        'addUserByMD5',
                        'deleteUserByName',
                        'addAccessGroup',
                        'deleteAccessGroup',
                        'listAccessGroups',
                        'updateAccessGroupMembers',
                        'setUserGroupCanMirror',
                        'listAcls',
                        'addAcl',
                        'editAcl',
                        'deleteAcl',
                        'changePassword',
                        'getUserGroups',
                        'addEntitlement',
                        'addEntitlements',
                        'addEntitlementGroup',
                        'deleteEntitlementGroup',
                        'addEntitlementOwnerAcl',
                        'deleteEntitlementOwnerAcl',
                        'deleteEntitlement',
                        'deleteEntitlements',
                        'listEntitlements',
                        'listEntitlementGroups',
                        'getEntitlementClassAccessGroup',
                        'setEntitlementClassAccessGroup',
                        'updateMetadata',
                        'getMetadata',
                        'troveNames',
                        'getTroveVersionList',
                        'getTroveVersionFlavors',
                        'getAllTroveLeaves',
                        'getTroveVersionsByBranch',
                        'getTroveLeavesByBranch',
                        'getTroveLeavesByLabel',
                        'getTroveVersionsByLabel',
                        'getTrovesByPaths',
                        'getFileContents',
                        'getTroveLatestVersion',
                        'getChangeSet',
                        'getDepSuggestions',
                        'getDepSuggestionsByTroves',
                        'prepareChangeSet',
                        'commitChangeSet',
                        'getFileVersions',
                        'getFileVersion',
                        'getPackageBranchPathIds',
                        'hasTroves',
                        'getCollectionMembers',
                        'getTrovesBySource',
                        'addDigitalSignature',
                        'addNewAsciiPGPKey',
                        'addNewPGPKey',
                        'changePGPKeyOwner',
                        'getAsciiOpenPGPKey',
                        'listUsersMainKeys',
                        'listSubkeys',
                        'getOpenPGPKeyUserIds',
                        'getConaryUrl',
                        'getMirrorMark',
                        'setMirrorMark',
                        'getNewSigList',
                        'getTroveSigs',
                        'setTroveSigs',
                        'getNewPGPKeys',
                        'addPGPKeyList',
                        'getNewTroveList',
                        'checkVersion' ])


    def __init__(self, cfg, basicUrl, db = None):
	self.map = cfg.repositoryMap
	self.tmpPath = cfg.tmpDir
	self.basicUrl = basicUrl
        if isinstance(cfg.serverName, str):
            self.serverNameList = [ cfg.serverName ]
        else:
            self.serverNameList = cfg.serverName
	self.commitAction = cfg.commitAction
        self.troveStore = None
        self.logFile = cfg.logFile
        self.callLog = None
        self.requireSigs = cfg.requireSigs
        self.deadlockRetry = cfg.deadlockRetry
        self.repDB = cfg.repositoryDB
        self.contentsDir = cfg.contentsDir.split(" ")
        self.authCacheTimeout = cfg.authCacheTimeout
        self.externalPasswordURL = cfg.externalPasswordURL
        self.entitlementCheckURL = cfg.entitlementCheckURL

        if cfg.cacheDB:
            self.cache = cacheset.CacheSet(cfg.cacheDB, self.tmpPath)
        else:
            self.cache = cacheset.NullCacheSet(self.tmpPath)

        self.__delDB = False
        self.log = tracelog.getLog(None)
        if cfg.traceLog:
            (l, f) = cfg.traceLog
            self.log = tracelog.getLog(filename=f, level=l, trace=l>2)

        if self.logFile:
            self.callLog = calllog.CallLogger(self.logFile, self.serverNameList)

        if not db:
            self.open()
        else:
            self.db = db
            self.open(connect = False)

        self.log(1, "url=%s" % basicUrl, "name=%s" % self.serverNameList,
              self.repDB, self.contentsDir)

    def __del__(self):
        # this is ugly, but for now it is the only way to break the
        # circular dep created by self.repos back to us
        self.repos.troveStore = self.repos.reposSet = None
        self.cache = self.auth = None
        try:
            if self.__delDB: self.db.close()
        except:
            pass
        self.troveStore = self.repos = self.db = None

    def open(self, connect = True):
        self.log(3, "connect=", connect)
        if connect:
            self.db = dbstore.connect(self.repDB[1], driver = self.repDB[0])
            self.__delDB = True
        schema.checkVersion(self.db)
        schema.setupTempTables(self.db)
        depSchema.setupTempDepTables(self.db)
	self.troveStore = trovestore.TroveStore(self.db, self.log)
        self.repos = fsrepos.FilesystemRepository(
            self.serverNameList, self.troveStore, self.contentsDir,
            self.map, requireSigs = self.requireSigs)
	self.auth = NetworkAuthorization(
            self.db, self.serverNameList, log = self.log,
            cacheTimeout = self.authCacheTimeout,
            passwordURL = self.externalPasswordURL,
            entCheckURL = self.entitlementCheckURL)
        self.log.reset()

    def reopen(self):
        self.log.reset()
        self.log(3)
        if self.db.reopen():
            # help the garbage collector with the magic from __del__
            self.repos.troveStore = self.repos.reposSet = None
	    self.troveStore = self.repos = self.auth = None
            self.open(connect=False)

    def callWrapper(self, protocol, port, methodname, authToken, args,
                    remoteIp = None):
        """
        Returns a tuple of (usedAnonymous, Exception, result). usedAnonymous
        is a Boolean stating whether the operation was performed as the
        anonymous user (due to a failure w/ the passed authToken). Exception
        is a Boolean stating whether an error occurred.
        """
	# reopens the sqlite db if it's changed
	self.reopen()
        self._port = port
        self._protocol = protocol

        if methodname not in self.publicCalls:
            return (False, True, ("MethodNotSupported", methodname, ""))
        method = self.__getattribute__(methodname)

        attempt = 1
        # nested try:...except statements.... Yeeee-haaa!
        while True:
            try:
                # the first argument is a version number
                try:
                    r = method(authToken, *args)
                except sqlerrors.DatabaseLocked:
                    raise
                except errors.InsufficientPermission, e:
                    if authToken[0] is not None:
                        # When we get InsufficientPermission w/ a user/password, retry
                        # the operation as anonymous
                        r = method(('anonymous', 'anonymous', None, None), *args)
                        self.db.commit()
                        if self.callLog:
                            self.callLog.log(remoteIp, authToken, methodname, 
                                             args)

                        return (True, False, r)
                    raise
                else:
                    self.db.commit()

                    if self.callLog:
                        self.callLog.log(remoteIp, authToken, methodname, args)

                    return (False, False, r)
            except sqlerrors.DatabaseLocked, e:
                # deadlock occurred; we rollback and try again
                log.error("Deadlock id %d while calling %s: %s",
                          attempt, methodname, str(e.args))
                self.log(1, "Deadlock id %d while calling %s: %s" %(
                    attempt, methodname, str(e.args)))
                if attempt < self.deadlockRetry:
                    self.db.rollback()
                    attempt += 1
                    continue
                # else fall through
            except Exception, e:
                pass
            # fall through for processing below
            break

        # if there wasn't an exception, we would've returned before now.
        # This means if we reach here, we have an exception in e
        self.db.rollback()

        if self.callLog:
            self.callLog.log(remoteIp, authToken, methodname, args,
                             exception = e)

        if isinstance(e, errors.TroveMissing):
	    if not e.troveName:
		return (False, True, ("TroveMissing", "", ""))
	    elif not e.version:
		return (False, True, ("TroveMissing", e.troveName, ""))
	    else:
                if isinstance(e.version, str):
                    return (False, True,
                            ("TroveMissing", e.troveName, e.version))
		return (False, True, ("TroveMissing", e.troveName,
			self.fromVersion(e.version)))
        elif isinstance(e, errors.FileContentsNotFound):
            return (False, True, ('FileContentsNotFound',
                           self.fromFileId(e.fileId),
                           self.fromVersion(e.fileVer)))
        elif isinstance(e, errors.FileStreamNotFound):
            return (False, True, ('FileStreamNotFound',
                           self.fromFileId(e.fileId),
                           self.fromVersion(e.fileVer)))
        elif isinstance(e, errors.FileHasNoContents):
            return (False, True, ('FileHasNoContents',
                           self.fromFileId(e.fileId),
                           self.fromVersion(e.fileVer)))
        elif isinstance(e, errors.FileStreamMissing):
            return (False, True, ('FileStreamMissing',
                           self.fromFileId(e.fileId)))
        elif isinstance(e, sqlerrors.DatabaseLocked):
            return (False, True, ('RepositoryLocked',))
        elif isinstance(e, errors.TroveIntegrityError):
            return (False, True, (e.__class__.__name__, str(e),
                                  self.fromTroveTup(e.nvf)))
        elif isinstance(e, errors.TroveChecksumMissing):
            return (False, True, (e.__class__.__name__, str(e),
                                  self.fromTroveTup(e.nvf)))
        elif isinstance(e, errors.RepositoryMismatch):
            return (False, True, (e.__class__.__name__,
                                  e.right, e.wrong))
        elif isinstance(e, errors.TroveSchemaError):
            return (False, True, (errors.TroveSchemaError.__name__, str(e),
                                  self.fromTroveTup(e.nvf),
                                  e.troveSchema,
                                  e.supportedSchema))
	else:
            for klass, marshall in errors.simpleExceptions:
                if isinstance(e, klass):
                    return (False, True, (marshall, str(e)))
            # this exception is not marshalled back to the client.
            # re-raise it now.  comment the next line out to fall into
            # the debugger
            raise

            # uncomment the next line to translate exceptions into
            # nicer errors for the client.
            #return (True, ("Unknown Exception", str(e)))

            # fall-through to debug this exception - this code should
            # not run on production servers
            import traceback, sys, string
            from conary.lib import debugger
            debugger.st()
            excInfo = sys.exc_info()
            lines = traceback.format_exception(*excInfo)
            print string.joinfields(lines, "")
            if 1 or sys.stdout.isatty() and sys.stdin.isatty():
		debugger.post_mortem(excInfo[2])
            raise

    def urlBase(self):
        return self.basicUrl % { 'port' : self._port,
                                 'protocol' : self._protocol }

    def addUser(self, authToken, clientVersion, user, newPassword):
        # adds a new user, with no acls. for now it requires full admin
        # rights
        if not self.auth.check(authToken, admin = True):
            raise errors.InsufficientPermission
        self.log(2, authToken[0], user)
        self.auth.addUser(user, newPassword)
        return True

    def addUserByMD5(self, authToken, clientVersion, user, salt, newPassword):
        # adds a new user, with no acls. for now it requires full admin
        # rights
        if not self.auth.check(authToken, admin = True):
            raise errors.InsufficientPermission
        self.log(2, authToken[0], user)
        #Base64 decode salt
        self.auth.addUserByMD5(user, base64.decodestring(salt), newPassword)
        return True

    def addAccessGroup(self, authToken, clientVersion, groupName):
        if not self.auth.check(authToken, admin=True):
            raise errors.InsufficientPermission
        self.log(2, authToken[0], groupName)
        return self.auth.addGroup(groupName)

    def deleteAccessGroup(self, authToken, clientVersion, groupName):
        if not self.auth.check(authToken, admin=True):
            raise errors.InsufficientPermission
        self.log(2, authToken[0], groupName)
        self.auth.deleteGroup(groupName)
        return True

    def listAccessGroups(self, authToken, clientVersion):
        if not self.auth.check(authToken, admin=True):
            raise errors.InsufficientPermission
        self.log(2, authToken[0], 'listAccessGroups')
        return self.auth.getGroupList()

    def updateAccessGroupMembers(self, authToken, clientVersion, groupName, members):
        if not self.auth.check(authToken, admin=True):
            raise errors.InsufficientPermission
        self.log(2, authToken[0], 'updateAccessGroupMembers')
        self.auth.updateGroupMembers(groupName, members)
        return True

    def deleteUserByName(self, authToken, clientVersion, user):
        if not self.auth.check(authToken, admin = True):
            raise errors.InsufficientPermission
        self.log(2, authToken[0], user)
        self.auth.deleteUserByName(user)
        return True

    def setUserGroupCanMirror(self, authToken, clientVersion, userGroup,
                              canMirror):
        if not self.auth.check(authToken, admin = True):
            raise errors.InsufficientPermission
        self.log(2, authToken[0], userGroup, canMirror)
        self.auth.setMirror(userGroup, canMirror)
        return True

    def listAcls(self, authToken, clientVersion, userGroup):
        if not self.auth.check(authToken, admin = True):
            raise errors.InsufficientPermission
        self.log(2, authToken[0], userGroup)

        returner = list()
        for acl in self.auth.getPermsByGroup(userGroup):
            if acl['label'] is None:
                acl['label'] = ""
            if acl['item'] is None:
                acl['item'] = ""
            returner.append(acl)
        return returner

    def addAcl(self, authToken, clientVersion, userGroup, trovePattern,
               label, write, capped, admin, remove = False):
        if not self.auth.check(authToken, admin = True):
            raise errors.InsufficientPermission
        self.log(2, authToken[0], userGroup, trovePattern, label,
                 "write=%s admin=%s" % (write, admin))
        if trovePattern == "":
            trovePattern = None
        if trovePattern:
            try:
                re.compile(trovePattern)
            except:
                raise InvalidRegex(trovePattern)

        if label == "":
            label = None

        self.auth.addAcl(userGroup, trovePattern, label, write, capped,
                         admin, remove = remove)

        return True

    def deleteAcl(self, authToken, clientVersion, userGroup, trovePattern,
               label):
        if not self.auth.check(authToken, admin = True):
            raise errors.InsufficientPermission
        self.log(2, authToken[0], userGroup, trovePattern, label)
        if trovePattern == "":
            trovePattern = None

        if label == "":
            label = None

        self.auth.deleteAcl(userGroup, label, trovePattern)

        return True

    def editAcl(self, authToken, clientVersion, userGroup, oldTrovePattern,
                oldLabel, trovePattern, label, write, capped, admin,
                canRemove = False):
        if not self.auth.check(authToken, admin = True):
            raise errors.InsufficientPermission
        self.log(2, authToken[0], userGroup,
                 "old=%s new=%s" % ((oldTrovePattern, oldLabel),
                                    (trovePattern, label)),
                 "write=%s admin=%s" % (write, admin))
        if trovePattern == "":
            trovePattern = "ALL"
        if trovePattern:
            try:
                re.compile(trovePattern)
            except:
                raise InvalidRegex(trovePattern)

        if label == "":
            label = "ALL"

        #Get the Ids
        troveId = self.troveStore.getItemId(trovePattern)
        oldTroveId = self.troveStore.items.get(oldTrovePattern, None)

        labelId = idtable.IdTable.get(self.troveStore.versionOps.labels, label, None)
        oldLabelId = idtable.IdTable.get(self.troveStore.versionOps.labels, oldLabel, None)

        self.auth.editAcl(userGroup, oldTroveId, oldLabelId, troveId, labelId,
            write, capped, admin, canRemove = canRemove)

        return True

    def changePassword(self, authToken, clientVersion, user, newPassword):
        if (not self.auth.check(authToken, admin = True)
            and not self.auth.check(authToken)):
            raise errors.InsufficientPermission
        self.log(2, authToken[0], user)
        self.auth.changePassword(user, newPassword)
        return True

    def getUserGroups(self, authToken, clientVersion):
        if (not self.auth.check(authToken, admin = True)
            and not self.auth.check(authToken)):
            raise errors.InsufficientPermission
        self.log(2)
        r = self.auth.getUserGroups(authToken[0])
        return r

    def addEntitlement(self, authToken, clientVersion, *args):
        raise errors.InvalidClientVersion(
            'conary 1.1.x is required to manipulate entitlements in '
            'this repository server')

    def addEntitlements(self, authToken, clientVersion, entGroup, 
                        entitlements):
        # self.auth does its own authentication check
        for entitlement in entitlements:
            entitlement = self.toEntitlement(entitlement)
            self.auth.addEntitlement(authToken, entGroup, entitlement)

        return True

    def deleteEntitlement(self, authToken, clientVersion, *args):
        raise errors.InvalidClientVersion(
            'conary 1.1.x is required to manipulate entitlements in '
            'this repository server')

    def deleteEntitlements(self, authToken, clientVersion, entGroup, 
                           entitlements):
        # self.auth does its own authentication check
        for entitlement in entitlements:
            entitlement = self.toEntitlement(entitlement)
            self.auth.deleteEntitlement(authToken, entGroup, entitlement)

        return True

    def addEntitlementGroup(self, authToken, clientVersion, entGroup,
                            userGroup):
        # self.auth does its own authentication check
        self.auth.addEntitlementGroup(authToken, entGroup, userGroup)
        return True

    def deleteEntitlementGroup(self, authToken, clientVersion, entGroup):
        # self.auth does its own authentication check
        self.auth.deleteEntitlementGroup(authToken, entGroup)
        return True

    def addEntitlementOwnerAcl(self, authToken, clientVersion, userGroup,
                               entGroup):
        # self.auth does its own authentication check
        self.auth.addEntitlementOwnerAcl(authToken, userGroup, entGroup)
        return True

    def deleteEntitlementOwnerAcl(self, authToken, clientVersion, userGroup,
                                  entGroup):
        # self.auth does its own authentication check
        self.auth.deleteEntitlementOwnerAcl(authToken, userGroup, entGroup)
        return True

    def listEntitlements(self, authToken, clientVersion, entGroup):
        # self.auth does its own authentication check
        return [ self.fromEntitlement(x) for x in
                        self.auth.iterEntitlements(authToken, entGroup) ]

    def listEntitlementGroups(self, authToken, clientVersion):
        # self.auth does its own authentication check and restricts the
        # list of entitlements being displayed to those the user has
        # permissions to manage
        return self.auth.listEntitlementGroups(authToken)

    def getEntitlementClassAccessGroup(self, authToken, clientVersion,
                                         classList):
        # self.auth does its own authentication check and restricts the
        # list of entitlements being displayed to the admin user
        return self.auth.getEntitlementClassAccessGroup(authToken, classList)

    def setEntitlementClassAccessGroup(self, authToken, clientVersion,
                                         classInfo):
        # self.auth does its own authentication check and restricts the
        # list of entitlements being displayed to the admin user
        self.auth.setEntitlementClassAccessGroup(authToken, classInfo)
        return ""

    def updateMetadata(self, authToken, clientVersion,
                       troveName, branch, shortDesc, longDesc,
                       urls, categories, licenses, source, language):
        branch = self.toBranch(branch)
        if not self.auth.check(authToken, write = True,
                               label = branch.label(),
                               trove = troveName):
            raise errors.InsufficientPermission
        self.log(2, troveName, branch)
        retval = self.troveStore.updateMetadata(
            troveName, branch, shortDesc, longDesc,
            urls, categories, licenses, source, language)
        return retval

    def getMetadata(self, authToken, clientVersion, troveList, language):
        self.log(2, "language=%s" % language, troveList)
        metadata = {}
        # XXX optimize this to one SQL query downstream
        for troveName, branch, version in troveList:
            branch = self.toBranch(branch)
            if not self.auth.check(authToken, write = False,
                                   label = branch.label(),
                                   trove = troveName):
                raise errors.InsufficientPermission
            if version:
                version = self.toVersion(version)
            else:
                version = None
            md = self.troveStore.getMetadata(troveName, branch, version, language)
            if md:
                metadata[troveName] = md.freeze()
        return metadata

    def _setupFlavorFilter(self, cu, flavorSet):
        self.log(3, flavorSet)
        schema.resetTable(cu, 'ffFlavor')
        for i, flavor in enumerate(flavorSet.iterkeys()):
            flavorId = i + 1
            flavorSet[flavor] = flavorId
            for depClass in self.toFlavor(flavor).getDepClasses().itervalues():
                for dep in depClass.getDeps():
                    cu.execute("INSERT INTO ffFlavor VALUES (?, ?, ?, NULL)",
                               flavorId, dep.name, deps.FLAG_SENSE_REQUIRED,
                               start_transaction = False)
                    for (flag, sense) in dep.flags.iteritems():
                        cu.execute("INSERT INTO ffFlavor VALUES (?, ?, ?, ?)",
                                   flavorId, dep.name, sense, flag,
                                   start_transaction = False)
        cu.execute("select count(*) from ffFlavor")
        entries = cu.next()[0]
        self.log(4, "created temporary table ffFlavor", entries)

    def _setupTroveFilter(self, cu, troveSpecs, flavorIndices):
        self.log(3, troveSpecs, flavorIndices)
        schema.resetTable(cu, 'gtvlTbl')
        for troveName, versionDict in troveSpecs.iteritems():
            if type(versionDict) is list:
                versionDict = dict.fromkeys(versionDict, [ None ])

            for versionSpec, flavorList in versionDict.iteritems():
                if flavorList is None:
                    cu.execute("INSERT INTO gtvlTbl VALUES (?, ?, NULL)",
                               troveName, versionSpec,
                               start_transaction = False)
                else:
                    for flavorSpec in flavorList:
                        if flavorSpec:
                            flavorId = flavorIndices[flavorSpec]
                        else:
                            flavorId = None
                        cu.execute("INSERT INTO gtvlTbl VALUES (?, ?, ?)",
                                   troveName, versionSpec, flavorId,
                                   start_transaction = False)
        cu.execute("select count(*) from gtvlTbl")
        entries = cu.next()[0]
        self.log(4, "created temporary table gtvlTbl", entries)

    def _latestType(self, queryType):
        return queryType

    _GTL_VERSION_TYPE_NONE = 0
    _GTL_VERSION_TYPE_LABEL = 1
    _GTL_VERSION_TYPE_VERSION = 2
    _GTL_VERSION_TYPE_BRANCH = 3

    def _getTroveList(self, authToken, clientVersion, troveSpecs,
                      versionType = _GTL_VERSION_TYPE_NONE,
                      latestFilter = _GET_TROVE_ALL_VERSIONS,
                      flavorFilter = _GET_TROVE_ALL_FLAVORS,
                      withFlavors = False,
                      troveTypes = TROVE_QUERY_PRESENT):
        self.log(3, versionType, latestFilter, flavorFilter)
        cu = self.db.cursor()
        singleVersionSpec = None
        dropTroveTable = False

        assert(versionType == self._GTL_VERSION_TYPE_NONE or
               versionType == self._GTL_VERSION_TYPE_BRANCH or
               versionType == self._GTL_VERSION_TYPE_VERSION or
               versionType == self._GTL_VERSION_TYPE_LABEL)

        # permission check first
        userGroupIds = self.auth.getAuthGroups(cu, authToken)
        if not userGroupIds:
            return {}

        flavorIndices = {}
        if troveSpecs:
            # populate flavorIndices with all of the flavor lookups we
            # need. a flavor of 0 (numeric) means "None"
            for versionDict in troveSpecs.itervalues():
                for flavorList in versionDict.itervalues():
                    if flavorList is not None:
                        flavorIndices.update({}.fromkeys(flavorList))
            if flavorIndices.has_key(0):
                del flavorIndices[0]
        if flavorIndices:
            self._setupFlavorFilter(cu, flavorIndices)

        coreQdict = {}
        coreQdict["localFlavor"] = "0"
        if not troveSpecs or (len(troveSpecs) == 1 and
                                 troveSpecs.has_key(None) and
                                 len(troveSpecs[None]) == 1 and
                                 troveSpecs[None].has_key(None)):
            # None or { None:None} case
            coreQdict["trove"] = "Items"
            assert(versionType == self._GTL_VERSION_TYPE_NONE)
        elif len(troveSpecs) == 1 and troveSpecs.has_key(None):
            # no trove names, and a single version spec (multiple ones
            # are disallowed)
            assert(len(troveSpecs[None]) == 1)
            coreQdict["trove"] = "Items"
            singleVersionSpec = troveSpecs[None].keys()[0]
        else:
            dropTroveTable = True
            self._setupTroveFilter(cu, troveSpecs, flavorIndices)
            coreQdict["trove"] = "gtvlTbl JOIN Items USING (item)"
            coreQdict["localFlavor"] = "gtvlTbl.flavorId"

        # FIXME: the '%s' in the next lines are wreaking havoc through
        # cached execution plans
        argDict = {}
        if singleVersionSpec:
            spec = ":spec"
            argDict["spec"] = singleVersionSpec
        else:
            spec = "gtvlTbl.versionSpec"
        if versionType == self._GTL_VERSION_TYPE_LABEL:
            coreQdict["spec"] = """JOIN Labels ON
            Labels.labelId = LabelMap.labelId
            AND Labels.label = %s""" % spec
        elif versionType == self._GTL_VERSION_TYPE_BRANCH:
            coreQdict["spec"] = """JOIN Branches ON
            Branches.branchId = LabelMap.branchId
            AND Branches.branch = %s""" % spec
        elif versionType == self._GTL_VERSION_TYPE_VERSION:
            coreQdict["spec"] = """JOIN Versions ON
            Nodes.versionId = Versions.versionId
            AND Versions.version = %s""" % spec
        else:
            assert(versionType == self._GTL_VERSION_TYPE_NONE)
            coreQdict["spec"] = ""

        # we establish the execution domain out into the Nodes table
        # keep in mind: "leaves" == Latest ; "all" == Instances
        if latestFilter != self._GET_TROVE_ALL_VERSIONS:
            coreQdict["domain"] = """
            JOIN Latest AS Domain ON
                Items.itemId = Domain.itemId AND
                Domain.latestType = :ltype
            JOIN Nodes ON
                Domain.itemId = Nodes.itemId AND
                Domain.branchId = Nodes.branchId AND
                Domain.versionId = Nodes.versionId """
            argDict["ltype"] = self._latestType(troveTypes)
        else:
            if troveTypes == TROVE_QUERY_ALL:
                coreQdict["domain"] = """
                JOIN Instances AS Domain USING (itemId)"""
            else:
                if troveTypes == TROVE_QUERY_PRESENT:
                    s = "!= :ttype"
                    argDict["ttype"] = trove.TROVE_TYPE_REMOVED
                else:
                    assert(troveTypes == TROVE_QUERY_NORMAL)
                    s = "= :ttype"
                    argDict["ttype"] = trove.TROVE_TYPE_NORMAL
                coreQdict["domain"] = """
                JOIN Instances AS Domain ON
                    Items.itemId = Domain.itemId AND
                    Domain.troveType %s """ % s
            coreQdict["domain"] += """
            JOIN Nodes ON
                Domain.itemId = Nodes.itemId AND
                Domain.versionId = Nodes.versionId """

        coreQdict["ugid"] = ", ".join("%d" % x for x in userGroupIds)
        coreQuery = """
        SELECT DISTINCT
            Nodes.nodeId as nodeId,
            Domain.flavorId as flavorId,
            %(localFlavor)s as localFlavorId,
            UP.acl as acl
        FROM %(trove)s %(domain)s
        JOIN LabelMap ON
            LabelMap.itemid=Nodes.itemId AND
            LabelMap.branchId = Nodes.branchId
        JOIN ( SELECT
                   Permissions.labelId as labelId,
                   PerItems.item as acl,
                   Permissions.permissionId as aclId
               FROM
                   Permissions JOIN Items as PerItems ON
                       Permissions.itemId = PerItems.itemId
               WHERE
                   Permissions.userGroupId IN (%(ugid)s)
            ) as UP ON ( UP.labelId = 0 or UP.labelId = LabelMap.labelId )
        %(spec)s
        """ % coreQdict

        # build the outer query around the coreQuery
        mainQdict = {}

        if flavorIndices:
            assert(withFlavors)
            extraJoin = localGroup = ""
            localFlavor = "0"
            if len(flavorIndices) > 1:
                # if there is only one flavor we don't need to join based on
                # the gtvlTbl.flavorId (which is good, since it may not exist)
                extraJoin = "ffFlavor.flavorId = gtlTmp.localFlavorId AND"
            if dropTroveTable:
                localFlavor = "gtlTmp.localFlavorId"
                localGroup = ", " + localFlavor

            # take the core query and compute flavor scoring
            mainQdict["core"] = """
            SELECT
                gtlTmp.nodeId as nodeId,
                gtlTmp.flavorId as flavorId,
                %(flavor)s as localFlavorId,
                gtlTmp.acl as acl,
                SUM(coalesce(FlavorScores.value, 0)) as flavorScore
            FROM ( %(core)s ) as gtlTmp
            LEFT OUTER JOIN FlavorMap ON
                FlavorMap.flavorId = gtlTmp.flavorId
            LEFT OUTER JOIN ffFlavor ON
                %(extra)s ffFlavor.base = FlavorMap.base
                AND ( ffFlavor.flag = FlavorMap.flag OR
                      (ffFlavor.flag is NULL AND FlavorMap.flag is NULL) )
            LEFT OUTER JOIN FlavorScores ON
                FlavorScores.present = FlavorMap.sense
                AND FlavorScores.request = coalesce(ffFlavor.sense, 0)
            GROUP BY gtlTmp.nodeId, gtlTmp.flavorId, gtlTmp.acl %(group)s
            HAVING SUM(coalesce(FlavorScores.value, 0)) > -500000
            """ % { "core" : coreQuery,
                    "extra" : extraJoin,
                    "flavor" : localFlavor,
                    "group" : localGroup}
            mainQdict["score"] = "tmpQ.flavorScore"
        else:
            assert(flavorFilter == self._GET_TROVE_ALL_FLAVORS)
            mainQdict["core"] = coreQuery
            mainQdict["score"] = "NULL"

        mainQdict["select"] = """I.item as trove,
            tmpQ.acl as acl,
            tmpQ.localFlavorId as localFlavorId,
            V.version as version,
            N.timeStamps as timeStamps,
            N.branchId as branchId,
            N.finalTimestamp as finalTimestamp"""
        mainQdict["flavor"] = ""
        mainQdict["joinFlavor"] = ""
        if withFlavors:
            mainQdict["joinFlavor"] = "JOIN Flavors AS F ON F.flavorId = tmpQ.flavorId"
            mainQdict["flavor"] = "F.flavor"

        # this is the Query we execute. Executing the core query as a
        # subquery forces better execution plans and reduces the
        # overall number of rows traversed.
        fullQuery = """
        SELECT
            %(select)s,
            %(flavor)s as flavor,
            %(score)s as flavorScore
        FROM ( %(core)s ) AS tmpQ
        JOIN Nodes AS N on tmpQ.nodeId = N.nodeId
        JOIN Items AS I on N.itemId = I.itemId
        JOIN Versions AS V on N.versionId = V.versionId
        %(joinFlavor)s
        ORDER BY I.item, N.finalTimestamp
        """ % mainQdict

        self.log(4, "execute query", fullQuery, argDict)
        cu.execute(fullQuery, argDict)
        self.log(3, "executed query")

        # this prevents dups that could otherwise arise from multiple
        # acl's allowing access to the same information
        allowed = set()

        troveVersions = {}

        # FIXME: Remove the ORDER BY in the sql statement above and watch it
        # CRASH and BURN. Put a "DESC" in there to return some really wrong data
        #
        # That is because the loop below is dependent on the order in
        # which this data is provided, even though it is the same
        # dataset with and without "ORDER BY" -- gafton
        for (troveName, troveNamePattern, localFlavorId, versionStr,
             timeStamps, branchId, finalTimestamp, flavor, flavorScore) in cu:
            if flavorScore is None:
                flavorScore = 0

            #self.log(4, troveName, versionStr, flavor, flavorScore, finalTimestamp)
            if (troveName, versionStr, flavor, localFlavorId) in allowed:
                continue

            if not self.auth.checkTrove(troveNamePattern, troveName):
                continue

            allowed.add((troveName, versionStr, flavor, localFlavorId))

            # FIXME: since troveNames is no longer traveling through
            # here, this withVersions check has become superfluous.
            # Now we're always dealing with versions -- gafton
            if latestFilter == self._GET_TROVE_VERY_LATEST:
                d = troveVersions.setdefault(troveName, {})

                if flavorFilter == self._GET_TROVE_BEST_FLAVOR:
                    flavorIdentifier = localFlavorId
                else:
                    flavorIdentifier = flavor

                lastTimestamp, lastFlavorScore = d.get(
                        (branchId, flavorIdentifier), (0, -500000))[0:2]
                # this rule implements "later is better"; we've already
                # thrown out incompatible troves, so whatever is left
                # is at least compatible; within compatible, newer
                # wins (even if it isn't as "good" as something older)

                # FIXME: this OR-based serialization sucks.
                # if the following pairs of (score, timestamp) come in the
                # order showed, we end up picking different results.
                #  (assume GET_TROVE_BEST_FLAVOR here)
                # (1, 3), (3, 2), (2, 1)  -> (3, 2)  [WRONG]
                # (2, 1) , (3, 2), (1, 3) -> (1, 3)  [RIGHT]
                #
                # XXX: this is why the row order of the SQL result matters.
                #      We ain't doing the right thing here.
                if (flavorFilter == self._GET_TROVE_BEST_FLAVOR and
                    flavorScore > lastFlavorScore) or \
                    finalTimestamp > lastTimestamp:
                    d[(branchId, flavorIdentifier)] = \
                        (finalTimestamp, flavorScore, versionStr,
                         timeStamps, flavor)
                    #self.log(4, lastTimestamp, lastFlavorScore, d)

            elif flavorFilter == self._GET_TROVE_BEST_FLAVOR:
                assert(latestFilter == self._GET_TROVE_ALL_VERSIONS)
                assert(withFlavors)

                d = troveVersions.get(troveName, None)
                if d is None:
                    d = {}
                    troveVersions[troveName] = d

                lastTimestamp, lastFlavorScore = d.get(
                        (versionStr, localFlavorId), (0, -500000))[0:2]

                if (flavorScore > lastFlavorScore):
                    d[(versionStr, localFlavorId)] = \
                        (finalTimestamp, flavorScore, versionStr,
                         timeStamps, flavor)
            else:
                # if _GET_TROVE_ALL_VERSIONS is used, withFlavors must
                # be specified (or the various latest versions can't
                # be differentiated)
                assert(latestFilter == self._GET_TROVE_ALL_VERSIONS)
                assert(withFlavors)

                ts = [float(x) for x in timeStamps.split(":")]
                version = versions.VersionFromString(versionStr, timeStamps=ts)

                d = troveVersions.get(troveName, None)
                if d is None:
                    d = {}
                    troveVersions[troveName] = d

                version = version.freeze()
                l = d.get(version, None)
                if l is None:
                    l = []
                    d[version] = l
                l.append(flavor)
        self.log(4, "extracted query results")

        if latestFilter == self._GET_TROVE_VERY_LATEST or \
                    flavorFilter == self._GET_TROVE_BEST_FLAVOR:
            newTroveVersions = {}
            for troveName, versionDict in troveVersions.iteritems():
                if withFlavors:
                    l = {}
                else:
                    l = []

                for (finalTimestamp, flavorScore, versionStr, timeStamps,
                     flavor) in versionDict.itervalues():
                    ts = [float(x) for x in timeStamps.split(":")]
                    version = versions.VersionFromString(versionStr, timeStamps=ts)
                    version = self.freezeVersion(version)

                    if withFlavors:
                        flist = l.setdefault(version, [])
                        flist.append(flavor or '')
                    else:
                        l.append(version)

                newTroveVersions[troveName] = l

            troveVersions = newTroveVersions

        self.log(4, "processed troveVersions")
        return troveVersions

    def troveNames(self, authToken, clientVersion, labelStr):
        cu = self.db.cursor()
        groupIds = self.auth.getAuthGroups(cu, authToken)
        if not groupIds:
            return {}
        self.log(2, labelStr)
        # now get them troves
        args = [ ]
        query = """
        select distinct
            Items.Item as trove, UP.pattern as pattern
        from
	    ( select
	        Permissions.labelId as labelId,
	        PerItems.item as pattern
	      from
                Permissions
                join Items as PerItems using (itemId)
	      where
	            Permissions.userGroupId in (%s)
	    ) as UP
            join LabelMap on ( UP.labelId = 0 or UP.labelId = LabelMap.labelId )
            join Items using (itemId) """ % \
                (",".join("%d" % x for x in groupIds))
        where = [ "Items.hasTrove = 1" ]
        if labelStr:
            query = query + """
            join Labels on LabelMap.labelId = Labels.labelId """
            where.append("Labels.label = ?")
            args.append(labelStr)
        query = """%s
        where %s
        """ % (query, " AND ".join(where))
        self.log(4, "query", query, args)
        cu.execute(query, args)
        names = set()
        for (trove, pattern) in cu:
            if not self.auth.checkTrove(pattern, trove):
                continue
            names.add(trove)
        return list(names)

    def getTroveVersionList(self, authToken, clientVersion, troveSpecs,
                            troveTypes = TROVE_QUERY_PRESENT):
        self.log(2, troveSpecs)
        troveFilter = {}
        for name, flavors in troveSpecs.iteritems():
            if len(name) == 0:
                name = None

            if type(flavors) is list:
                troveFilter[name] = { None : flavors }
            else:
                troveFilter[name] = { None : None }
        return self._getTroveList(authToken, clientVersion, troveFilter,
                                  withFlavors = True,
                                  troveTypes = troveTypes)

    def getTroveVersionFlavors(self, authToken, clientVersion, troveSpecs,
                               bestFlavor, troveTypes = TROVE_QUERY_PRESENT):
        self.log(2, troveSpecs)
        return self._getTroveVerInfoByVer(authToken, clientVersion, troveSpecs,
                              bestFlavor, self._GTL_VERSION_TYPE_VERSION,
                              latestFilter = self._GET_TROVE_ALL_VERSIONS,
                              troveTypes = troveTypes)

    def getAllTroveLeaves(self, authToken, clientVersion, troveSpecs,
                          troveTypes = TROVE_QUERY_PRESENT):
        self.log(2, troveSpecs)
        troveFilter = {}
        for name, flavors in troveSpecs.iteritems():
            if len(name) == 0:
                name = None
            if type(flavors) is list:
                troveFilter[name] = { None : flavors }
            else:
                troveFilter[name] = { None : None }
        # dispatch the more complex version to the old getTroveList
        if not troveSpecs == { '' : True }:
            return self._getTroveList(authToken, clientVersion, troveFilter,
                                  latestFilter = self._GET_TROVE_VERY_LATEST,
                                  withFlavors = True, troveTypes = troveTypes)

        cu = self.db.cursor()

        # faster version for the "get-all" case
        # authenticate this user first
        groupIds = self.auth.getAuthGroups(cu, authToken)
        if not groupIds:
            return {}

        latestType = self._latestType(troveTypes)

        query = """
        select
            Items.item as trove,
            Versions.version as version,
            Flavors.flavor as flavor,
            Nodes.timeStamps as timeStamps,
            UP.pattern as pattern
        from Latest
        join Nodes using (itemId, branchId, versionId)
        join LabelMap using (itemId, branchId)
        join ( select
                Permissions.labelId as labelId,
                PerItems.item as pattern
            from
                Permissions
                join Items as PerItems using (itemId)
            where
                Permissions.userGroupId in (%s)
            ) as UP on ( UP.labelId = 0 or UP.labelId = LabelMap.labelId )
        join Items on Latest.itemId = Items.itemId
        join Flavors on Latest.flavorId = Flavors.flavorId
        join Versions on Latest.versionId = Versions.versionId
        where
            Latest.latestType = %d
        """ % (",".join("%d" % x for x in groupIds), latestType)
        self.log(4, "executing query", query)
        cu.execute(query)
        ret = {}
        for (trove, version, flavor, timeStamps, pattern) in cu:
            if not self.auth.checkTrove(pattern, trove):
                continue
            # NOTE: this is the "safe' way of doing it. It is very, very slow.
            # version = versions.VersionFromString(version)
            # version.setTimeStamps([float(x) for x in timeStamps.split(":")])
            # version = self.freezeVersion(version)

            # FIXME: prolly should use some standard thaw/freeze calls instead of
            # hardcoding the "%.3f" format. One day I'll learn about all these calls.
            version = versions.strToFrozen(version, [ "%.3f" % (float(x),)
                                                      for x in timeStamps.split(":") ])
            retname = ret.setdefault(trove, {})
            flist = retname.setdefault(version, [])
            flist.append(flavor or '')
        return ret

    def _getTroveVerInfoByVer(self, authToken, clientVersion, troveSpecs,
                              bestFlavor, versionType, latestFilter,
                              troveTypes = TROVE_QUERY_PRESENT):
        self.log(3, troveSpecs)
        hasFlavors = False
        d = {}
        for (name, labels) in troveSpecs.iteritems():
            if not name:
                name = None

            d[name] = {}
            for label, flavors in labels.iteritems():
                if type(flavors) == list:
                    d[name][label] = flavors
                    hasFlavors = True
                else:
                    d[name][label] = None

        # FIXME: Usually when we want the very latest we don't want to be
        # constrained by the "best flavor". But just testing for
        # 'latestFilter!=self._GET_TROVE_VERY_LATEST' to avoid asking for
        # BEST_FLAVOR doesn't work because there are other things being keyed
        # on this in the _getTroveList function
        #
        # some MAJOR logic rework needed here...
        if bestFlavor and hasFlavors:
            flavorFilter = self._GET_TROVE_BEST_FLAVOR
        else:
            flavorFilter = self._GET_TROVE_ALL_FLAVORS
        return self._getTroveList(authToken, clientVersion, d,
                                  flavorFilter = flavorFilter,
                                  versionType = versionType,
                                  latestFilter = latestFilter,
                                  withFlavors = True, troveTypes = troveTypes)

    def getTroveVersionsByBranch(self, authToken, clientVersion, troveSpecs,
                                 bestFlavor, troveTypes = TROVE_QUERY_PRESENT):
        self.log(2, troveSpecs)
        return self._getTroveVerInfoByVer(authToken, clientVersion,
                                          troveSpecs, bestFlavor,
                                          self._GTL_VERSION_TYPE_BRANCH,
                                          self._GET_TROVE_ALL_VERSIONS,
                                          troveTypes = troveTypes)

    def getTroveLeavesByBranch(self, authToken, clientVersion, troveSpecs,
                               bestFlavor, troveTypes = TROVE_QUERY_PRESENT):
        self.log(2, troveSpecs)
        return self._getTroveVerInfoByVer(authToken, clientVersion,
                                          troveSpecs, bestFlavor,
                                          self._GTL_VERSION_TYPE_BRANCH,
                                          self._GET_TROVE_VERY_LATEST,
                                          troveTypes = troveTypes)

    def getTroveLeavesByLabel(self, authToken, clientVersion, troveSpecs,
                              bestFlavor, troveTypes = TROVE_QUERY_PRESENT):
        self.log(2, troveSpecs)
        return self._getTroveVerInfoByVer(authToken, clientVersion,
                                          troveSpecs, bestFlavor,
                                          self._GTL_VERSION_TYPE_LABEL,
                                          self._GET_TROVE_VERY_LATEST,
                                          troveTypes = troveTypes)

    def getTroveVersionsByLabel(self, authToken, clientVersion, troveNameList,
                                bestFlavor, troveTypes = TROVE_QUERY_PRESENT):
        troveSpecs = troveNameList
        self.log(2, troveSpecs)
        return self._getTroveVerInfoByVer(authToken, clientVersion,
                                          troveSpecs, bestFlavor,
                                          self._GTL_VERSION_TYPE_LABEL,
                                          self._GET_TROVE_ALL_VERSIONS,
                                          troveTypes = troveTypes)

    def getFileContents(self, authToken, clientVersion, fileList):
        self.log(2, "fileList", fileList)

        # We use _getFileStreams here for the permission checks.
        fileIdGen = (self.toFileId(x[0]) for x in fileList)
        rawStreams = self._getFileStreams(authToken, fileIdGen)
        try:
            (fd, path) = tempfile.mkstemp(dir = self.tmpPath,
                                          suffix = '.cf-out')

            sizeList = []
            exception = None

            for stream, (encFileId, encVersion) in \
                                itertools.izip(rawStreams, fileList):
                if stream is None:
                    # return an exception if we couldn't find one of
                    # the streams
                    exception = errors.FileStreamNotFound
                elif not files.frozenFileHasContents(stream):
                    exception = errors.FileHasNoContents
                else:
                    contents = files.frozenFileContentInfo(stream)
                    filePath = self.repos.contentsStore.hashToPath(
                        sha1helper.sha1ToString(contents.sha1()))
                    try:
                        size = os.stat(filePath).st_size
                        sizeList.append(size)
                        os.write(fd, "%s %d\n" % (filePath, size))
                    except OSError, e:
                        if e.errno != errno.ENOENT:
                            raise
                        exception = errors.FileContentsNotFound

                if exception:
                    raise exception((self.toFileId(encFileId),
                                     self.toVersion(encVersion)))

            url = os.path.join(self.urlBase(),
                               "changeset?%s" % os.path.basename(path)[:-4])
            return url, sizeList
        finally:
            os.close(fd)

    def getTroveLatestVersion(self, authToken, clientVersion, pkgName,
                              branchStr, troveTypes = TROVE_QUERY_PRESENT):
        self.log(2, pkgName, branchStr)
        r = self.getTroveLeavesByBranch(authToken, clientVersion,
                                { pkgName : { branchStr : None } },
                                True, troveTypes = troveTypes)
        if pkgName not in r:
            return 0
        elif len(r[pkgName]) != 1:
            return 0

        return r[pkgName].keys()[0]

    def _cvtJobEntry(self, authToken, jobEntry):
        (name, (old, oldFlavor), (new, newFlavor), absolute) = jobEntry

        newVer = self.toVersion(new)

        if not self.auth.check(authToken, write = False, trove = name,
                               label = newVer.branch().label()):
            raise errors.InsufficientPermission

        if old == 0:
            l = (name, (None, None),
                       (self.toVersion(new), self.toFlavor(newFlavor)),
                       absolute)
        else:
            l = (name, (self.toVersion(old), self.toFlavor(oldFlavor)),
                       (self.toVersion(new), self.toFlavor(newFlavor)),
                       absolute)
        return l

    def _getChangeSetObj(self, authToken, chgSetList, recurse,
                         withFiles, withFileContents, excludeAutoSource):
        # return a changeset object that has all the changesets
        # requested in chgSetList.  Also returns a list of extra
        # troves needed and files needed.
        cs = changeset.ReadOnlyChangeSet()
        l = [ self._cvtJobEntry(authToken, x) for x in chgSetList ]
        ret = self.repos.createChangeSet(l,
                                         recurse = recurse,
                                         withFiles = withFiles,
                                         withFileContents = withFileContents,
                                         excludeAutoSource = excludeAutoSource)
        (newCs, trovesNeeded, filesNeeded) = ret
        cs.merge(newCs)

        return (cs, trovesNeeded, filesNeeded)

    def getChangeSet(self, authToken, clientVersion, chgSetList, recurse,
                     withFiles, withFileContents, excludeAutoSource):

        def _cvtTroveList(l):
            new = []
            for (name, (oldV, oldF), (newV, newF), absolute) in l:
                if oldV:
                    oldV = self.fromVersion(oldV)
                    oldF = self.fromFlavor(oldF)
                else:
                    oldV = 0
                    oldF = 0

                if newV:
                    newV = self.fromVersion(newV)
                    newF = self.fromFlavor(newF)
                else:
                    # this happens when a distributed group has a trove
                    # on a remote repository disappear
                    newV = 0
                    newF = 0

                new.append((name, (oldV, oldF), (newV, newF), absolute))

            return new

        def _cvtFileList(l):
            new = []
            for (pathId, troveName, (oldTroveV, oldTroveF, oldFileId, oldFileV),
                                    (newTroveV, newTroveF, newFileId, newFileV)) in l:
                if oldFileV:
                    oldTroveV = self.fromVersion(oldTroveV)
                    oldFileV = self.fromVersion(oldFileV)
                    oldFileId = self.fromFileId(oldFileId)
                    oldTroveF = self.fromFlavor(oldTroveF)
                else:
                    oldTroveV = 0
                    oldFileV = 0
                    oldFileId = 0
                    oldTroveF = 0

                newTroveV = self.fromVersion(newTroveV)
                newFileV = self.fromVersion(newFileV)
                newFileId = self.fromFileId(newFileId)
                newTroveF = self.fromFlavor(newTroveF)

                pathId = self.fromPathId(pathId)

                new.append((pathId, troveName,
                               (oldTroveV, oldTroveF, oldFileId, oldFileV),
                               (newTroveV, newTroveF, newFileId, newFileV)))

            return new

        pathList = []
        newChgSetList = []
        allFilesNeeded = []
        allRemovedTroves = []

        # try to log more information about these requests
        self.log(2, [x[0] for x in chgSetList],
                 list(set([x[2][0] for x in chgSetList])),
                 "recurse=%s withFiles=%s withFileContents=%s" % (
            recurse, withFiles, withFileContents))
        # XXX all of these cache lookups should be a single operation through a
        # temporary table
	for jobEntry in chgSetList:
            l = self._cvtJobEntry(authToken, jobEntry)
            cacheEntry = self.cache.getEntry(l, recurse, withFiles,
                                             withFileContents, excludeAutoSource)
            if cacheEntry is None:
                ret = self.repos.createChangeSet([ l ],
                                        recurse = recurse,
                                        withFiles = withFiles,
                                        withFileContents = withFileContents,
                                        excludeAutoSource = excludeAutoSource)

                (cs, trovesNeeded, filesNeeded, removedTroves) = ret

                # look up the version w/ timestamps
                primary = (l[0], l[2][0], l[2][1])
<<<<<<< HEAD
                try:
                    trvCs = cs.getNewTroveVersion(*primary)
                    primary = (l[0], trvCs.getNewVersion(), l[2][1])
                    cs.addPrimaryTrove(*primary)
                except KeyError:
                    # primary troves could be in the externalTroveList, in
                    # which case they aren't primries
                    pass
=======
                trvCs = cs.getNewTroveVersion(*primary)
                primary = (l[0], trvCs.getNewVersion(), l[2][1])
                cs.addPrimaryTrove(*primary)
>>>>>>> 440a07ff

                (fd, tmpPath) = tempfile.mkstemp(dir = self.cache.tmpDir,
                                                 suffix = '.tmp')
                os.close(fd)

                size = cs.writeToFile(tmpPath, withReferences = True)

		(key, path) = self.cache.addEntry(l, recurse, withFiles,
						  withFileContents,
						  excludeAutoSource,
						  (trovesNeeded,
						   filesNeeded,
                                                   removedTroves),
                                                  size = size)

                os.rename(tmpPath, path)
            else:
                path, otherDetails, size = cacheEntry
                if len(otherDetails) == 2:
                    # conary 1.0 caches
                   (trovesNeeded, filesNeeded) = otherDetails
                   removedTroves = []
                else:
                   (trovesNeeded, filesNeeded, removedTroves) = otherDetails

            newChgSetList += _cvtTroveList(trovesNeeded)
            allFilesNeeded += _cvtFileList(filesNeeded)
            allRemovedTroves += removedTroves

            pathList.append((path, size))

        (fd, path) = tempfile.mkstemp(dir = self.tmpPath, suffix = '.cf-out')
        url = os.path.join(self.urlBase(),
                           "changeset?%s" % os.path.basename(path[:-4]))
        f = os.fdopen(fd, 'w')
        sizes = []
        for path, size in pathList:
            sizes.append(size)
            f.write("%s %d\n" % (path, size))
        f.close()

        if clientVersion < 38:
            if allRemovedTroves:
                raise errors.TroveMissing(allRemovedTroves[0][0],
                                          version = allRemovedTroves[0][1][0])
            else:
                return url, sizes, newChgSetList, allFilesNeeded

        return url, sizes, newChgSetList, allFilesNeeded, \
               _cvtTroveList(allRemovedTroves)

    def getDepSuggestions(self, authToken, clientVersion, label, requiresList):
	if not self.auth.check(authToken, write = False,
			       label = self.toLabel(label)):
	    raise errors.InsufficientPermission
        self.log(2, label, requiresList)
	requires = {}
	for dep in requiresList:
	    requires[self.toDepSet(dep)] = dep

        label = self.toLabel(label)

	sugDict = self.troveStore.resolveRequirements(label, requires.keys())

        result = {}
        for (key, val) in sugDict.iteritems():
            result[requires[key]] = val

        return result

    def getDepSuggestionsByTroves(self, authToken, clientVersion, requiresList,
                                  troveList):
        troveList = [ self.toTroveTup(x) for x in troveList ]

        for (n,v,f) in troveList:
            if not self.auth.check(authToken, write = False,
                                   label = v.branch().label()):
                raise errors.InsufficientPermission
        self.log(2, troveList, requiresList)
        requires = {}
        for dep in requiresList:
            requires[self.toDepSet(dep)] = dep

        sugDict = self.troveStore.resolveRequirements(None, requires.keys(),
                                                      troveList)

        result = {}
        for (key, val) in sugDict.iteritems():
            result[requires[key]] = val

        return result

    def _checkCommitPermissions(self, authToken, verList, mirror):
        for name, oldVer, newVer in verList:
            assert(newVer)
            newLabel = newVer.branch().label()
            if not self.auth.check(authToken, write = True, mirror = mirror,
                                   label = newLabel,
                                   trove = name):
                raise errors.InsufficientPermission
            if oldVer:
                oldLabel = oldVer.branch().label()
                if not self.auth.check(authToken, write = True,
                                       mirror = mirror, label = oldLabel,
                                       trove = name):
                    raise errors.InsufficientPermission

    def prepareChangeSet(self, authToken, clientVersion, jobList=None,
                         mirror=False):
        def _convertJobList(jobList):
            for name, oldInfo, newInfo, absolute in jobList:
                oldVer = oldInfo[0]
                newVer = newInfo[0]
                if oldVer:
                    oldVer = self.toVersion(oldVer)
                if newVer:
                    newVer = self.toVersion(newVer)
                yield name, oldVer, newVer

        if jobList:
            self._checkCommitPermissions(authToken, _convertJobList(jobList),
                                         mirror)

        self.log(2, authToken[0])
  	(fd, path) = tempfile.mkstemp(dir = self.tmpPath, suffix = '.ccs-in')
  	os.close(fd)
	fileName = os.path.basename(path)

        return os.path.join(self.urlBase(), "?%s" % fileName[:-3])


    def commitChangeSet(self, authToken, clientVersion, url, mirror = False):
	assert(url.startswith(self.urlBase()))
	# +1 strips off the ? from the query url
	fileName = url[len(self.urlBase()) + 1:] + "-in"
	path = "%s/%s" % (self.tmpPath, fileName)
        self.log(2, authToken[0], url, 'mirror=%s' % (mirror,))
        attempt = 1
        while True:
            # raise InsufficientPermission if we can't read the changeset
            try:
                cs = changeset.ChangeSetFromFile(path)
            except:
                raise errors.InsufficientPermission
            # because we have a temporary file we need to delete, we
            # need to catch the DatabaseLocked errors here and retry
            # the commit ourselves
            try:
                ret = self._commitChangeSet(authToken, cs, mirror)
            except sqlerrors.DatabaseLocked, e:
                # deadlock occurred; we rollback and try again
                log.error("Deadlock id %d: %s", attempt, str(e.args))
                self.log(1, "Deadlock id %d: %s" %(attempt, str(e.args)))
                if attempt < self.deadlockRetry:
                    self.db.rollback()
                    attempt += 1
                    continue
                break
            except Exception, e:
                break
            else: # all went well
                util.removeIfExists(path)
                return ret
        # we only reach here if we could not handle the exception above
        util.removeIfExists(path)
        # Figure out what to return back
        if isinstance(e, sqlerrors.DatabaseLocked):
            # too many retries
            raise errors.CommitError("DeadlockError", e.args)
        raise

    def _commitChangeSet(self, authToken, cs, mirror = False):
	# walk through all of the branches this change set commits to
	# and make sure the user has enough permissions for the operation

        verList = ((x.getName(), x.getOldVersion(), x.getNewVersion())
                    for x in cs.iterNewTroveList())
        self._checkCommitPermissions(authToken, verList, mirror)

        items = {}
        removedList = []
        # check removed permissions; _checkCommitPermissions can't do
        # this for us since it's based on the trove type
        for troveCs in cs.iterNewTroveList():
            if troveCs.troveType() != trove.TROVE_TYPE_REMOVED:
                continue

            removedList.append(troveCs.getNewNameVersionFlavor())
            (name, version, flavor) = troveCs.getNewNameVersionFlavor()

            if not self.auth.check(authToken, mirror = mirror, remove = True,
                                   label = version.branch().label(),
                                   trove = name):
                raise errors.InsufficientPermission

            items.setdefault((version, flavor), []).append(name)

        self.log(2, authToken[0], 'mirror=%s' % (mirror,),
                 [ (x[1], x[0][0].asString(), x[0][1]) for x in items.iteritems() ])
	self.repos.commitChangeSet(cs, mirror = mirror)

        for info in removedList:
            self.cache.invalidateEntry(self.repos, *info)

	if not self.commitAction:
	    return True

        d = { 'reppath' : self.urlBase(), 'user' : authToken[0], }
        cmd = self.commitAction % d
        p = util.popen(cmd, "w")
        try:
            for troveCs in cs.iterNewTroveList():
                p.write("%s\n%s\n%s\n" %(troveCs.getName(),
                                         troveCs.getNewVersion().asString(),
                                         deps.formatFlavor(troveCs.getNewFlavor())))
            p.close()
        except (IOError, RuntimeError), e:
            # util.popen raises RuntimeError on error.  p.write() raises
            # IOError on error (broken pipe, etc)
            # FIXME: use a logger for this
            sys.stderr.write('commitaction failed: %s\n' %e)
            sys.stderr.flush()
        except Exception, e:
            sys.stderr.write('unexpected exception occurred when running '
                             'commitaction: %s\n' %e)
            sys.stderr.flush()

	return True

    # retrieve the raw streams for a fileId list passed in as a generator
    def _getFileStreams(self, authToken, fileIdGen):
        self.log(3)
        cu = self.db.cursor()

        userGroupIds = self.auth.getAuthGroups(cu, authToken)
        if not userGroupIds:
            return {}
        schema.resetTable(cu, 'gfsTable')

        # we need to make sure we don't look up the same fileId multiple
        # times to avoid asking the sql server to do busy work
        fileIdMap = {}
        for i, fileId in enumerate(fileIdGen):
            fileIdMap.setdefault(fileId, []).append(i)
        uniqIdList = fileIdMap.keys()

        # now i+1 is how many items we shall return
        # None in streams means the stream wasn't found.
        streams = [ None ] * (i+1)

        # use the list of uniquified fileIds to look up streams in the repo
        for i, fileId in enumerate(uniqIdList):
            cu.execute("INSERT INTO gfsTable (idx, fileId) VALUES (?, ?)",
                       (i, cu.binary(fileId)))

        q = """
        SELECT DISTINCT
            gfsTable.idx, FileStreams.stream, UP.permittedTrove, Items.item
        FROM gfsTable
        JOIN FileStreams USING (fileId)
        JOIN TroveFiles USING (streamId)
        JOIN Instances USING (instanceId)
        JOIN Items USING (itemId)
        JOIN Nodes ON
            Instances.itemId = Nodes.ItemId AND
            Instances.versionId = Nodes.versionId
        JOIN LabelMap ON
            Nodes.itemId = LabelMap.itemId AND
            Nodes.branchId = LabelMap.branchId
        JOIN ( SELECT
                   Permissions.labelId as labelId,
                   PerItems.item as permittedTrove,
                   Permissions.permissionId as aclId
               FROM Permissions
               JOIN Items as PerItems USING (itemId)
               WHERE Permissions.userGroupId IN (%(ugid)s)
             ) as UP
                 ON ( UP.labelId = 0 or UP.labelId = LabelMap.labelId )
        WHERE FileStreams.stream IS NOT NULL
        """ % { 'ugid' : ", ".join("%d" % x for x in userGroupIds) }
        cu.execute(q)

        for (i, stream, troveNamePattern, troveName) in cu:
            fileId = uniqIdList[i]
            if fileId is None:
                 # we've already found this one
                 continue
            if not self.auth.checkTrove(troveNamePattern, troveName):
                # Insufficient permission to see a stream looks just
                # like a missing stream (as missing items do in most
                # of Conary)
                continue
            if stream is None:
                continue
            for streamIdx in fileIdMap[fileId]:
                streams[streamIdx] = stream
            # mark as processed
            uniqIdList[i] = None
        # FIXME: the fact that we're not extracting the list ordered
        # makes it very hard to return an iterator out of this
        # function - for now, returning a list will do...
        return streams

    def getFileVersions(self, authToken, clientVersion, fileList):
        self.log(2, "fileList", fileList)

        # build the list of fileIds for query
        fileIdGen = (self.toFileId(fileId) for (pathId, fileId) in fileList)

        # we rely on _getFileStreams to do the auth for us
        rawStreams = self._getFileStreams(authToken, fileIdGen)
        # return an exception if we couldn't find one of the streams
        if None in rawStreams:
            fileId = self.toFileId(fileList[rawStreams.index(None)][1])
            raise errors.FileStreamMissing(fileId)

        streams = [ None ] * len(fileList)
        for i,  (stream, (pathId, fileId)) in enumerate(itertools.izip(rawStreams, fileList)):
            # XXX the only thing we use the pathId for is to set it in
            # the file object; we should just pass the stream back and
            # let the client set it to avoid sending it back and forth
            # for no particularly good reason
            streams[i] = self.fromFileAsStream(pathId, stream, rawPathId = True)
        return streams

    def getFileVersion(self, authToken, clientVersion, pathId, fileId,
                       withContents = 0):
        # withContents is legacy; it was never used in conary 1.0.x
        assert(not withContents)
        self.log(2, pathId, fileId, "withContents=%s" % (withContents,))
        # getFileVersions is responsible for authenticating this call
        l = self.getFileVersions(authToken, SERVER_VERSIONS[-1],
                                 [ (pathId, fileId) ])
        assert(len(l) == 1)
        return l[0]

    def getPackageBranchPathIds(self, authToken, clientVersion, sourceName,
                                branch):
	if not self.auth.check(authToken, write = False,
                               trove = sourceName,
			       label = self.toBranch(branch).label()):
	    raise errors.InsufficientPermission
        self.log(2, sourceName, branch)
        cu = self.db.cursor()
        query = """
        SELECT DISTINCT
            TroveFiles.pathId, TroveFiles.path, Versions.version,
            FileStreams.fileId, Nodes.finalTimestamp
        FROM Instances
        JOIN Nodes ON
            Instances.itemid = Nodes.itemId AND
            Instances.versionId = Nodes.versionId
        JOIN Branches using (branchId)
        JOIN Items ON
            Nodes.sourceItemId = Items.itemId
        JOIN TroveFiles ON
            Instances.instanceId = TroveFiles.instanceId
        JOIN Versions ON
            TroveFiles.versionId = Versions.versionId
        INNER JOIN FileStreams ON
            TroveFiles.streamId = FileStreams.streamId
        WHERE
            Items.item = ? AND
            Branches.branch = ?
        ORDER BY
            Nodes.finalTimestamp DESC
        """
        args = [sourceName, branch]
        cu.execute(query, args)
        self.log(4, "execute query", query, args)

        ids = {}
        for (pathId, path, version, fileId, timeStamp) in cu:
            encodedPath = self.fromPath(path)
            if not encodedPath in ids:
                ids[encodedPath] = (self.fromPathId(pathId),
                                   version,
                                   self.fromFileId(fileId))
        return ids

    def hasTroves(self, authToken, clientVersion, troveList):
        # returns False for troves the user doesn't have permission to view
        cu = self.db.cursor()
        schema.resetTable(cu, 'hasTrovesTmp')
        userGroupIds = self.auth.getAuthGroups(cu, authToken)
        if not userGroupIds:
            return {}
        self.log(2, troveList)
        for row, item in enumerate(troveList):
            flavor = item[2]
            cu.execute("INSERT INTO hasTrovesTmp (row, item, version, flavor) "
                       "VALUES (?, ?, ?, ?)", row, item[0], item[1], flavor)

        results = [ False ] * len(troveList)

        query = """SELECT row, item, UP.permittedTrove FROM hasTrovesTmp
                        JOIN Items USING (item)
                        JOIN Versions ON
                            hasTrovesTmp.version = Versions.version
                        JOIN Flavors ON
                            (hasTrovesTmp.flavor = Flavors.flavor) OR
                            (hasTrovesTmp.flavor is NULL AND
                             Flavors.flavor is NULL)
                        JOIN Instances ON
                            Instances.itemId = Items.itemId AND
                            Instances.versionId = Versions.versionId AND
                            Instances.flavorId = Flavors.flavorId
                        JOIN Nodes ON
                            Nodes.itemId = Instances.itemId AND
                            Nodes.versionId = Instances.versionId
                        JOIN LabelMap ON
                            Nodes.itemId = LabelMap.itemId AND
                            Nodes.branchId = LabelMap.branchId
                        JOIN (SELECT
                               Permissions.labelId as labelId,
                               PerItems.item as permittedTrove,
                               Permissions.permissionId as aclId
                           FROM
                               Permissions
                               join Items as PerItems using (itemId)
                           WHERE
                               Permissions.userGroupId in (%s)
                           ) as UP ON
                           ( UP.labelId = 0 or UP.labelId = LabelMap.labelId )
                        WHERE
                            Instances.isPresent = 1
                    """ % ",".join("%d" % x for x in userGroupIds)
        cu.execute(query)

        for row, name, pattern in cu:
            if results[row]: continue
            results[row]= self.auth.checkTrove(pattern, name)

        return results

    def getTrovesByPaths(self, authToken, clientVersion, pathList, label,
                         all=False):
        self.log(2, pathList, label, all)
        cu = self.db.cursor()
        schema.resetTable(cu, 'trovesByPathTmp')

        userGroupIds = self.auth.getAuthGroups(cu, authToken)
        if not userGroupIds:
            return {}

        for row, path in enumerate(pathList):
            cu.execute("INSERT INTO trovesByPathTmp (row, path) "
                       "VALUES (?, ?)", row, path)


        # FIXME: MySQL 5.0.18 does not like "SELECT row, ..." so we are
        # explicit
        query = """SELECT trovesByPathTmp.row, item, version, flavor,
                          timeStamps, UP.permittedTrove 
                        FROM trovesByPathTmp 
                        JOIN TroveFiles USING(path)
                        JOIN Instances USING(instanceId)
                        JOIN Nodes ON
                            Nodes.itemId = Instances.itemId AND
                            Nodes.versionId = Instances.versionId
                        JOIN LabelMap ON
                            Nodes.itemId = LabelMap.itemId AND
                            Nodes.branchId = LabelMap.branchId
                        JOIN Labels USING(labelId)
                        JOIN (SELECT
                               Permissions.labelId as labelId,
                               PerItems.item as permittedTrove,
                               Permissions.permissionId as aclId
                           FROM
                               Permissions
                               join Items as PerItems using (itemId)
                           WHERE
                               Permissions.userGroupId in (%s)
                           ) as UP ON
                           ( UP.labelId = 0 or UP.labelId = LabelMap.labelId )
                        JOIN Items ON 
                            (Instances.itemId = Items.itemId)
                        JOIN Versions ON 
                            (Instances.versionId = Versions.versionId)
                        JOIN Flavors ON
                            (Instances.flavorId = Flavors.flavorId)
                        WHERE
                            Instances.isPresent = 1 
                            AND Labels.label = ?
                        ORDER BY
                            Nodes.finalTimestamp DESC
                    """ % ",".join("%d" % x for x in userGroupIds)
        cu.execute(query, label)

        if all:
            results = [[] for x in pathList]
            for idx, name, versionStr, flavor, timeStamps, pattern in cu:
                if not self.auth.checkTrove(pattern, name):
                    continue
                version = versions.VersionFromString(versionStr, 
                        timeStamps=[float(x) for x in timeStamps.split(':')])
                branch = version.branch()
                results[idx].append((name, self.freezeVersion(version), flavor))
            return results

        results = [ {} for x in pathList ]
        for idx, name, versionStr, flavor, timeStamps, pattern in cu:
            if not self.auth.checkTrove(pattern, name):
                continue

            version = versions.VersionFromString(versionStr, 
                        timeStamps=[float(x) for x in timeStamps.split(':')])
            branch = version.branch()
            results[idx].setdefault((name, branch, flavor), 
                                    self.freezeVersion(version))
        return [ [ (y[0][0], y[1], y[0][2]) for y in x.iteritems()] 
                                                            for x in results ]

    def getCollectionMembers(self, authToken, clientVersion, troveName,
                             branch):
	if not self.auth.check(authToken, write = False,
                               trove = troveName,
			       label = self.toBranch(branch).label()):
	    raise errors.InsufficientPermission
        self.log(2, troveName, branch)
        cu = self.db.cursor()
        query = """
            SELECT DISTINCT IncludedItems.item FROM
                Items, Nodes, Branches, Instances, TroveTroves,
                Instances AS IncludedInstances,
                Items AS IncludedItems
            WHERE
                Items.item = ? AND
                Items.itemId = Nodes.itemId AND
                Nodes.branchId = Branches.branchId AND
                Branches.branch = ? AND
                Instances.itemId = Nodes.itemId AND
                Instances.versionId = Nodes.versionId AND
                TroveTroves.instanceId = Instances.instanceId AND
                IncludedInstances.instanceId = TroveTroves.includedId AND
                IncludedItems.itemId = IncludedInstances.itemId
            """
        args = [troveName, branch]
        cu.execute(query, args)
        self.log(4, "execute query", query, args)
        ret = [ x[0] for x in cu ]
        return ret

    def getTrovesBySource(self, authToken, clientVersion, sourceName,
                          sourceVersion):
	if not self.auth.check(authToken, write = False, trove = sourceName,
                   label = self.toVersion(sourceVersion).branch().label()):
	    raise errors.InsufficientPermission
        self.log(2, sourceName, sourceVersion)
        versionMatch = sourceVersion + '-%'
        cu = self.db.cursor()
        query = """
        SELECT Items.item, Versions.version, Flavors.flavor
        FROM Instances
        JOIN Nodes ON
            Instances.itemId = Nodes.itemId AND
            Instances.versionId = Nodes.versionId
        JOIN Items AS SourceItems ON
            Nodes.sourceItemId = SourceItems.itemId
        JOIN Items ON
            Instances.itemId = Items.itemId
        JOIN Versions ON
            Instances.versionId = Versions.versionId
        JOIN Flavors ON
            Instances.flavorId = Flavors.flavorId
        WHERE
            SourceItems.item = ? AND
            Versions.version LIKE ?
        """
        args = [sourceName, versionMatch]
        cu.execute(query, args)
        self.log(4, "execute query", query, args)
        matches = [ tuple(x) for x in cu ]
        return matches

    def addDigitalSignature(self, authToken, clientVersion, name, version,
                            flavor, encSig):
        version = self.toVersion(version)
	if not self.auth.check(authToken, write = True, trove = name,
                               label = version.branch().label()):
	    raise errors.InsufficientPermission
        flavor = self.toFlavor(flavor)
        self.log(2, name, version, flavor)

        signature = DigitalSignature()
        signature.thaw(base64.b64decode(encSig))
        sig = signature.get()
        # ensure repo knows this key
        keyCache = self.repos.troveStore.keyTable.keyCache
        pubKey = keyCache.getPublicKey(sig[0])

        if pubKey.isRevoked():
            raise errors.IncompatibleKey('Key %s has been revoked. '
                                  'Signature rejected' %sig[0])
        if (pubKey.getTimestamp()) and (pubKey.getTimestamp() < time.time()):
            raise errors.IncompatibleKey('Key %s has expired. '
                                  'Signature rejected' %sig[0])

        # start a transaction now as a means of protecting against
        # simultaneous signing by different clients. The real fix
        # would need "SELECT ... FOR UPDATE" support in the SQL
        # engine, which is not universally available
        cu = self.db.transaction()

        # get the instanceId that corresponds to this trove.
        cu.execute("""
        SELECT instanceId FROM Instances
        JOIN Items ON Instances.itemId = Items.itemId
        JOIN Versions ON Instances.versionId = Versions.versionId
        JOIN Flavors ON Instances.flavorId = Flavors.flavorId
        WHERE Items.item = ?
          AND Versions.version = ?
          AND Flavors.flavor = ?
        """, (name, version.asString(), flavor.freeze()))
        instanceId = cu.fetchone()[0]
        # try to create a row lock for the signature record if needed
        cu.execute("UPDATE TroveInfo SET changed = changed "
                   "WHERE instanceId = ? AND infoType = ?",
                   (instanceId, trove._TROVEINFO_TAG_SIGS))

        # now we should have the proper locks
        trv = self.repos.getTrove(name, version, flavor)
        #need to verify this key hasn't signed this trove already
        try:
            trv.getDigitalSignature(sig[0])
            foundSig = 1
        except KeyNotFound:
            foundSig = 0
        if foundSig:
            raise errors.AlreadySignedError("Trove already signed by key")

        trv.addPrecomputedDigitalSignature(sig)
        # verify the new signature is actually good
        trv.verifyDigitalSignatures(keyCache = keyCache)

        # see if there's currently any troveinfo in the database
        cu.execute("""
        SELECT COUNT(*) FROM TroveInfo WHERE instanceId=? AND infoType=?
        """, (instanceId, trove._TROVEINFO_TAG_SIGS))
        trvInfo = cu.fetchone()[0]
        if trvInfo:
            # we have TroveInfo, so update it
            cu.execute("""
            UPDATE TroveInfo SET data = ?
            WHERE instanceId = ? AND infoType = ?
            """, (cu.binary(trv.troveInfo.sigs.freeze()), instanceId,
                  trove._TROVEINFO_TAG_SIGS))
        else:
            # otherwise we need to create a new row with the signatures
            cu.execute("""
            INSERT INTO TroveInfo (instanceId, infoType, data)
            VALUES (?, ?, ?)
            """, (instanceId, trove._TROVEINFO_TAG_SIGS,
                  cu.binary(trv.troveInfo.sigs.freeze())))
        self.cache.invalidateEntry(self.repos, trv.getName(), trv.getVersion(),
                                   trv.getFlavor())
        return True

    def addNewAsciiPGPKey(self, authToken, label, user, keyData):
        if (not self.auth.check(authToken, admin = True)
            and (not self.auth.check(authToken) or
                     authToken[0] != user)):
            raise errors.InsufficientPermission
        self.log(2, authToken[0], label, user)
        uid = self.auth.userAuth.getUserIdByName(user)
        self.repos.troveStore.keyTable.addNewAsciiKey(uid, keyData)
        return True

    def addNewPGPKey(self, authToken, label, user, encKeyData):
        if (not self.auth.check(authToken, admin = True)
            and (not self.auth.check(authToken) or
                     authToken[0] != user)):
            raise errors.InsufficientPermission
        self.log(2, authToken[0], label, user)
        uid = self.auth.userAuth.getUserIdByName(user)
        keyData = base64.b64decode(encKeyData)
        self.repos.troveStore.keyTable.addNewKey(uid, keyData)
        return True

    def changePGPKeyOwner(self, authToken, label, user, key):
        if not self.auth.check(authToken, admin = True):
            raise errors.InsufficientPermission
        if user:
            uid = self.auth.userAuth.getUserIdByName(user)
        else:
            uid = None
        self.log(2, authToken[0], label, user, str(key))
        self.repos.troveStore.keyTable.updateOwner(uid, key)
        return True

    def getAsciiOpenPGPKey(self, authToken, label, keyId):
        # don't check auth. this is a public function
        return self.repos.troveStore.keyTable.getAsciiPGPKeyData(keyId)

    def listUsersMainKeys(self, authToken, label, user = None):
        # the only reason to lock this fuction down is because it correlates
        # a valid user to valid fingerprints. neither of these pieces of
        # information is sensitive separately.
        if (not self.auth.check(authToken, admin = True)
            and (user != authToken[0]) or not self.auth.check(authToken)):
            raise errors.InsufficientPermission
        self.log(2, authToken[0], label, user)
        return self.repos.troveStore.keyTable.getUsersMainKeys(user)

    def listSubkeys(self, authToken, label, fingerprint):
        self.log(2, authToken[0], label, fingerprint)
        return self.repos.troveStore.keyTable.getSubkeys(fingerprint)

    def getOpenPGPKeyUserIds(self, authToken, label, keyId):
        return self.repos.troveStore.keyTable.getUserIds(keyId)

    def getConaryUrl(self, authtoken, clientVersion, \
                     revStr, flavorStr):
        """
        Returns a url to a downloadable changeset for the conary
        client that is guaranteed to work with this server's version.
        """
        # adjust accordingly.... all urls returned are relative to this
        _baseUrl = "ftp://download.rpath.com/conary/"
        # Note: if this hash is getting too big, we will switch to a
        # database table. The "default" entry is a last resort.
        _clientUrls = {
            # revision { flavor : relative path }
            ## "default" : { "is: x86"    : "conary.x86.ccs",
            ##               "is: x86_64" : "conary.x86_64.ccs", }
            }
        self.log(2, revStr, flavorStr)
        rev = versions.Revision(revStr)
        revision = rev.getVersion()
        flavor = self.toFlavor(flavorStr)
        ret = ""
        bestMatch = -1000000
        match = _clientUrls.get("default", {})
        if _clientUrls.has_key(revision):
            match = _clientUrls[revision]
        for mStr in match.keys():
            mFlavor = deps.parseFlavor(mStr)
            score = mFlavor.score(flavor)
            if score is False:
                continue
            if score > bestMatch:
                ret = match[mStr]
        if len(ret):
            return "%s/%s" % (_baseUrl, ret)
        return ""

    def getMirrorMark(self, authToken, clientVersion, host):
	if not self.auth.check(authToken, write = False, mirror = True):
	    raise errors.InsufficientPermission
        self.log(2, host)
        cu = self.db.cursor()
        cu.execute("select mark from LatestMirror where host=?", host)
        result = cu.fetchall()
        if not result or result[0][0] == None:
            return -1
        return result[0][0]

    def setMirrorMark(self, authToken, clientVersion, host, mark):
        # need to treat the mark as long
        try:
            mark = long(mark)
        except: # deny invalid marks
            raise errors.InsufficientPermission
	if not self.auth.check(authToken, write = False, mirror = True):
	    raise errors.InsufficientPermission
        self.log(2, authToken[0], host, mark)
        cu = self.db.cursor()
        cu.execute("select mark from LatestMirror where host=?", host)
        result = cu.fetchall()
        if not result:
            cu.execute("insert into LatestMirror (host, mark) "
                       "values (?, ?)", (host, mark))
        else:
            cu.execute("update LatestMirror set mark=? where host=?",
                       (mark, host))
        return ""

    def getNewSigList(self, authToken, clientVersion, mark):
        # only show troves the user is allowed to see
        cu = self.db.cursor()
        self.log(2, mark)
        userGroupIds = self.auth.getAuthGroups(cu, authToken)

        # Since signatures are small blobs, it doesn't make a lot
        # of sense to use a LIMIT on this query...
        query = """
        SELECT UP.permittedTrove, item, version, flavor, Instances.changed
        FROM Instances
        JOIN TroveInfo USING (instanceId)
        JOIN Nodes ON
             Instances.itemId = Nodes.itemId AND
             Instances.versionId = Nodes.versionId
        JOIN LabelMap ON
             Nodes.itemId = LabelMap.itemId AND
             Nodes.branchId = LabelMap.branchId
        JOIN (SELECT
                  Permissions.labelId as labelId,
                  PerItems.item as permittedTrove,
                  Permissions.permissionId as aclId
              FROM Permissions
              JOIN UserGroups ON Permissions.userGroupId = userGroups.userGroupId
              JOIN Items AS PerItems ON Permissions.itemId = PerItems.itemId
              WHERE Permissions.userGroupId in (%s)
                AND UserGroups.canMirror = 1
             ) as UP ON ( UP.labelId = 0 or UP.labelId = LabelMap.labelId )
        JOIN Items ON Instances.itemId = Items.itemId
        JOIN Versions ON Instances.versionId = Versions.versionId
        JOIN Flavors ON Instances.flavorId = flavors.flavorId
        WHERE Instances.changed <= ?
          AND Instances.isPresent = 1
          AND TroveInfo.changed >= ?
          AND TroveInfo.infoType = ?
        ORDER BY TroveInfo.changed
        """ % (",".join("%d" % x for x in userGroupIds), )
        cu.execute(query, (mark, mark, trove._TROVEINFO_TAG_SIGS))

        l = set()
        for pattern, name, version, flavor, mark in cu:
            if self.auth.checkTrove(pattern, name):
                l.add((mark, (name, version, flavor)))
        return list(l)

    def getTroveSigs(self, authToken, clientVersion, infoList):
        if not self.auth.check(authToken, write = False, mirror = True):
            raise errors.InsufficientPermission
        self.log(2, infoList)
        cu = self.db.cursor()

        # XXX this should really be batched
        result = []
        for (name, version, flavor) in infoList:
            if not self.auth.check(authToken, write = False, trove = name,
                       label = self.toVersion(version).branch().label()):
                raise errors.InsufficientPermission

            # When a mirror client is doing a full sig sync it is
            # likely they'll ask for signatures of troves that are not
            # signed. We return "" in that case.
            cu.execute("""
            SELECT COALESCE(TroveInfo.data, '')
              FROM Instances
              JOIN Items ON Instances.itemId = Items.itemId
              JOIN Versions ON Instances.versionId = Versions.versionId
              JOIN Flavors ON Instances.flavorId = Flavors.flavorId
              LEFT OUTER JOIN TroveInfo ON
                   Instances.instanceId = TroveInfo.instanceId
                   AND TroveInfo.infoType = ?
             WHERE item = ? AND version = ? AND flavor = ?
               """, (trove._TROVEINFO_TAG_SIGS, name, version, flavor))
            try:
                data = cu.fetchall()[0][0]
                result.append(data)
            except:
                raise errors.TroveMissing(name, version = version)

        return [ base64.encodestring(x) for x in result ]

    def setTroveSigs(self, authToken, clientVersion, infoList):
        # return the number of signatures which have changed

        # this requires mirror access and write access for that trove
        if not self.auth.check(authToken, write = False, mirror = True):
            raise errors.InsufficientPermission
        self.log(2, infoList)
        cu = self.db.cursor()
        updateCount = 0

        # XXX this should be batched
        for (name, version, flavor), sig in infoList:
            if not self.auth.check(authToken, write = True, trove = name,
                       label = self.toVersion(version).branch().label()):
                raise errors.InsufficientPermission

            sig = base64.decodestring(sig)

            cu.execute("""
            SELECT instanceId FROM Instances
             JOIN Items ON Instances.itemId = Items.itemId
             JOIN Versions ON Instances.versionId = Versions.versionId
             JOIN Flavors ON Instances.flavorId = Flavors.flavorId
            WHERE Items.item = ?
              AND Versions.version = ?
              AND Flavors.flavor = ?
            """, (name, version, flavor))
            ret = cu.fetchall()
            if not len(ret):
                raise errors.TroveMissing(name, version = version)
            instanceId = ret[0][0]

            cu.execute("""
            SELECT data FROM TroveInfo WHERE instanceId = ? AND infoType = ?
            """, (instanceId, trove._TROVEINFO_TAG_SIGS))
            ret = cu.fetchall()
            if len(ret):
                currentSig = cu.frombinary(ret[0][0])
            else:
                currentSig = None

            invalidate = False
            if not currentSig:
                cu.execute("""
                INSERT INTO TroveInfo (instanceId, infoType, data)
                VALUES (?, ?, ?)
                """, (instanceId, trove._TROVEINFO_TAG_SIGS, cu.binary(sig)))
                updateCount += 1
                invalidate = True
            elif currentSig != sig:
                cu.execute("""
                UPDATE TroveInfo SET data = ?
                WHERE infoType = ? AND instanceId = ?
                """, (cu.binary(sig), trove._TROVEINFO_TAG_SIGS, instanceId))
                updateCount += 1
                invalidate = True
            if invalidate:
                self.cache.invalidateEntry(self.repos, name,
                                           self.toVersion(version),
                                           self.toFlavor(flavor))

        return updateCount

    def getNewPGPKeys(self, authToken, clientVersion, mark):
	if not self.auth.check(authToken, write = False, mirror = True):
	    raise errors.InsufficientPermission
        self.log(2, authToken[0], mark)
        cu = self.db.cursor()

        cu.execute("select pgpKey from PGPKeys where changed >= ?", mark)
        return [ base64.encodestring(x[0]) for x in cu ]

    def addPGPKeyList(self, authToken, clientVersion, keyList):
	if not self.auth.check(authToken, write = False, mirror = True):
	    raise errors.InsufficientPermission

        for encKey in keyList:
            key = base64.decodestring(encKey)
            # this ignores duplicate keys
            self.repos.troveStore.keyTable.addNewKey(None, key)

        return ""

    def getNewTroveList(self, authToken, clientVersion, mark):
	if not self.auth.check(authToken, write = False, mirror = True):
	    raise errors.InsufficientPermission
        self.log(2, authToken[0], mark)
        cu = self.db.cursor()

        # only show troves the user is allowed to see
        cu = self.db.cursor()

        userGroupIds = self.auth.getAuthGroups(cu, authToken)

        # compute the max number of troves with the same mark for
        # dynamic sizing; the client can get stuck if we keep
        # returning the same subset because of a LIMIT too low
        cu.execute("""
        SELECT MAX(c) + 1 AS lim
        FROM (
           SELECT COUNT(instanceId) AS c
           FROM Instances
           WHERE Instances.isPresent = 1
             AND Instances.changed >= ?
           GROUP BY changed
           HAVING COUNT(instanceId) > 1
        ) AS lims""", mark)
        lim = cu.fetchall()[0][0]
        if lim is None or lim < 1000:
            lim = 1000 # for safety and efficiency

        # To avoid using a LIMIT value too low on the big query below,
        # we need to find out how many distinct permissions will
        # likely grant access to a trove for this user
        cu.execute("""
        SELECT COUNT(*) AS perms
        FROM Permissions
        JOIN UserGroups USING(userGroupId)
        WHERE UserGroups.canMirror = 1
          AND UserGroups.userGroupId in (%s)
        """ % (",".join("%d" % x for x in userGroupIds),))
        permCount = cu.fetchall()[0][0]
        if permCount == 0:
	    raise errors.InsufficientPermission
        if permCount is None:
            permCount = 1

        # multiply LIMIT by permCount so that after duplicate
        # elimination we are sure to return at least 'lim' troves
        # back to the client
        query = """
        SELECT DISTINCT UP.permittedTrove, item, version, flavor,
            timeStamps, Instances.changed
        FROM Instances
        JOIN Nodes USING (itemId, versionId)
        JOIN LabelMap USING (itemId, branchId)
        JOIN (SELECT
                  Permissions.labelId as labelId,
                  PerItems.item as permittedTrove,
                  Permissions.permissionId as aclId
              FROM Permissions
              JOIN UserGroups ON Permissions.userGroupId = UserGroups.userGroupId
              JOIN Items as PerItems ON Permissions.itemId = PerItems.itemId
              WHERE Permissions.userGroupId in (%s)
                AND UserGroups.canMirror = 1
              ) as UP ON ( UP.labelId = 0 or UP.labelId = LabelMap.labelId )
        JOIN Items ON Items.itemId = Instances.itemId
        JOIN Versions ON Versions.versionId = Instances.versionId
        JOIN Flavors ON Flavors.flavorId = Instances.flavorId
        WHERE Instances.changed >= ?
          AND Instances.isPresent = 1
        ORDER BY Instances.changed
        LIMIT %d
        """ % (",".join("%d" % x for x in userGroupIds), lim * permCount)

        cu.execute(query, mark)
        self.log(4, "executing query", query, mark)
        l = set()

        for pattern, name, version, flavor, timeStamps, mark in cu:
            if self.auth.checkTrove(pattern, name):
                version = versions.strToFrozen(version,
                    [ "%.3f" % (float(x),) for x in timeStamps.split(":") ])
                l.add((mark, (name, version, flavor)))
            if len(l) >= lim:
                # we need to flush the cursor to stop a backend from complaining
                junk = cu.fetchall()
                break
        return list(l)

    def checkVersion(self, authToken, clientVersion):
	if not self.auth.check(authToken, write = False):
	    raise errors.InsufficientPermission
        self.log(2, authToken[0], "clientVersion=%s" % clientVersion)
        # cut off older clients entirely, no negotiation
        if clientVersion < SERVER_VERSIONS[0]:
            raise errors.InvalidClientVersion(
               'Invalid client version %s.  Server accepts client versions %s '
               '- read http://wiki.rpath.com/wiki/Conary:Conversion' %
               (clientVersion, ', '.join(str(x) for x in SERVER_VERSIONS)))
        return SERVER_VERSIONS

    def cacheChangeSets(self):
        return isinstance(self.cache, cacheset.CacheSet)

class ClosedRepositoryServer(xmlshims.NetworkConvertors):
    def callWrapper(self, *args):
        return (False, True, ("RepositoryClosed", self.cfg.closed))

    def __init__(self, cfg):
        self.log = tracelog.getLog(None)
        self.cfg = cfg

class ServerConfig(ConfigFile):
    authCacheTimeout        = CfgInt
    bugsToEmail             = CfgString
    bugsFromEmail           = CfgString
    bugsEmailName           = (CfgString, 'Conary Repository Bugs')
    bugsEmailSubject        = (CfgString,
                               'Conary Repository Unhandled Exception Report')
    cacheDB                 = dbstore.CfgDriver
    closed                  = CfgString
    commitAction            = CfgString
    contentsDir             = CfgPath
    entitlementCheckURL     = CfgString
    externalPasswordURL     = CfgString
    forceSSL                = CfgBool
    logFile                 = CfgPath
    repositoryDB            = dbstore.CfgDriver
    repositoryMap           = CfgRepoMap
    requireSigs             = CfgBool
    serverName              = CfgLineList(CfgString)
    staticPath              = (CfgPath, '/conary-static')
    tmpDir                  = (CfgPath, '/var/tmp')
    traceLog                = tracelog.CfgTraceLog
    deadlockRetry           = (CfgInt, 5)<|MERGE_RESOLUTION|>--- conflicted
+++ resolved
@@ -1322,10 +1322,10 @@
                                          withFiles = withFiles,
                                          withFileContents = withFileContents,
                                          excludeAutoSource = excludeAutoSource)
-        (newCs, trovesNeeded, filesNeeded) = ret
+        (newCs, trovesNeeded, filesNeeded, removedTroves) = ret
         cs.merge(newCs)
 
-        return (cs, trovesNeeded, filesNeeded)
+        return (cs, trovesNeeded, filesNeeded, removedTroves)
 
     def getChangeSet(self, authToken, clientVersion, chgSetList, recurse,
                      withFiles, withFileContents, excludeAutoSource):
@@ -1408,7 +1408,6 @@
 
                 # look up the version w/ timestamps
                 primary = (l[0], l[2][0], l[2][1])
-<<<<<<< HEAD
                 try:
                     trvCs = cs.getNewTroveVersion(*primary)
                     primary = (l[0], trvCs.getNewVersion(), l[2][1])
@@ -1417,11 +1416,6 @@
                     # primary troves could be in the externalTroveList, in
                     # which case they aren't primries
                     pass
-=======
-                trvCs = cs.getNewTroveVersion(*primary)
-                primary = (l[0], trvCs.getNewVersion(), l[2][1])
-                cs.addPrimaryTrove(*primary)
->>>>>>> 440a07ff
 
                 (fd, tmpPath) = tempfile.mkstemp(dir = self.cache.tmpDir,
                                                  suffix = '.tmp')
