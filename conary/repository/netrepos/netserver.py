#
# Copyright (c) 2004-2007 rPath, Inc.
#
# This program is distributed under the terms of the Common Public License,
# version 1.0. A copy of this license should have been distributed with this
# source file in a file called LICENSE. If it is not present, the license
# is always available at http://www.rpath.com/permanent/licenses/CPL-1.0.
#
# This program is distributed in the hope that it will be useful, but
# without any warranty; without even the implied warranty of merchantability
# or fitness for a particular purpose. See the Common Public License for
# full details.
#

import base64
import itertools
import os
import re
import sys
import tempfile
import time
import types

from conary import files, trove, versions, streams
from conary.conarycfg import CfgEntitlement, CfgProxy, CfgRepoMap, CfgUserInfo
from conary.deps import deps
from conary.lib import log, tracelog, sha1helper, util
from conary.lib.cfg import *
from conary.repository import changeset, errors, xmlshims, filecontainer
from conary.repository import filecontents
from conary.repository.netrepos import fsrepos, instances, trovestore
from conary.lib.openpgpfile import KeyNotFound
from conary.repository.netrepos.netauth import NetworkAuthorization
from conary.trove import DigitalSignature
from conary.repository.netclient import TROVE_QUERY_ALL, TROVE_QUERY_PRESENT, \
                                        TROVE_QUERY_NORMAL
from conary.repository.netrepos import calllog
from conary import dbstore
from conary.dbstore import idtable, sqlerrors
from conary.server import schema
from conary.local import schema as depSchema
from conary.errors import InvalidRegex

# a list of the protocol versions we understand. Make sure the first
# one in the list is the lowest protocol version we support and th
# last one is the current server protocol version. Remember that range stops
# at MAX - 1
SERVER_VERSIONS = range(36,51 + 1)

# We need to provide transitions from VALUE to KEY, we cache them as we go

# Decorators for method access

def _methodAccess(f, accessType):
    f._accessType = accessType
    return f

def accessReadOnly(f, paramList = []):
    _methodAccess(f, 'readOnly')
    return f

def accessReadWrite(f, paramList = []):
    _methodAccess(f, 'readWrite')
    return f

class NetworkRepositoryServer(xmlshims.NetworkConvertors):

    # lets the following exceptions pass:
    #
    # 1. Internal server error (unknown exception)
    # 2. netserver.InsufficientPermission

    # version filtering happens first. that's important for these flags
    # to make sense. it means that:
    #
    # _GET_TROVE_VERY_LATEST/_GET_TROVE_ALLOWED_FLAVOR
    #      returns all allowed flavors for the latest version of the trove
    #      which has any allowed flavor
    # _GET_TROVE_VERY_LATEST/_GET_TROVE_ALL_FLAVORS
    #      returns all flavors available for the latest version of the
    #      trove which has an allowed flavor
    # _GET_TROVE_VERY_LATEST/_GET_TROVE_BEST_FLAVOR
    #      returns the best flavor for the latest version of the trove
    #      which has at least one allowed flavor
    _GET_TROVE_ALL_VERSIONS = 1
    _GET_TROVE_VERY_LATEST  = 2         # latest of any flavor

    _GET_TROVE_NO_FLAVOR        = 1     # no flavor info is returned
    _GET_TROVE_ALL_FLAVORS      = 2     # all flavors (no scoring)
    _GET_TROVE_BEST_FLAVOR      = 3     # the best flavor for flavorFilter
    _GET_TROVE_ALLOWED_FLAVOR   = 4     # all flavors which are legal

    def __init__(self, cfg, basicUrl, db = None):
        # FIXME: remove after deprecation period
        if cfg.cacheDB:
            import warnings
            warnings.warn('cacheDB is deprecated.  changesetCacheDir '
                          'should be used instead.  defaulting to %s/cscache '
                          'for changesetCacheDir' %cfg.tmpDir,
                          DeprecationWarning)
            cfg.configLine('changesetCacheDir %s/cscache' %cfg.tmpDir)

	self.map = cfg.repositoryMap
	self.tmpPath = cfg.tmpDir
	self.basicUrl = basicUrl
        if isinstance(cfg.serverName, str):
            self.serverNameList = [ cfg.serverName ]
        else:
            self.serverNameList = cfg.serverName
	self.commitAction = cfg.commitAction
        self.troveStore = None
        self.logFile = cfg.logFile
        self.callLog = None
        self.requireSigs = cfg.requireSigs
        self.deadlockRetry = cfg.deadlockRetry
        self.repDB = cfg.repositoryDB
        self.contentsDir = cfg.contentsDir.split(" ")
        self.authCacheTimeout = cfg.authCacheTimeout
        self.externalPasswordURL = cfg.externalPasswordURL
        self.entitlementCheckURL = cfg.entitlementCheckURL
        self.readOnlyRepository = cfg.readOnlyRepository

        self.__delDB = False
        self.log = tracelog.getLog(None)
        if cfg.traceLog:
            (l, f) = cfg.traceLog
            self.log = tracelog.getLog(filename=f, level=l, trace=l>2)

        if self.logFile:
            self.callLog = calllog.CallLogger(self.logFile, self.serverNameList)

        if not db:
            self.open()
        else:
            self.db = db
            self.open(connect = False)

        self.log(1, "url=%s" % basicUrl, "name=%s" % self.serverNameList,
              self.repDB, self.contentsDir)

    def __del__(self):
        # this is ugly, but for now it is the only way to break the
        # circular dep created by self.repos back to us
        self.repos.troveStore = self.repos.reposSet = None
        self.auth = None
        try:
            if self.__delDB: self.db.close()
        except:
            pass
        self.troveStore = self.repos = self.db = None

    def open(self, connect = True):
        self.log(3, "connect=", connect)
        if connect:
            self.db = dbstore.connect(self.repDB[1], driver = self.repDB[0])
            self.__delDB = True
        schema.checkVersion(self.db)
        schema.setupTempTables(self.db)
        depSchema.setupTempDepTables(self.db)
	self.troveStore = trovestore.TroveStore(self.db, self.log)
        self.repos = fsrepos.FilesystemRepository(
            self.serverNameList, self.troveStore, self.contentsDir,
            self.map, requireSigs = self.requireSigs)
	self.auth = NetworkAuthorization(
            self.db, self.serverNameList, log = self.log,
            cacheTimeout = self.authCacheTimeout,
            passwordURL = self.externalPasswordURL,
            entCheckURL = self.entitlementCheckURL)
        self.log.reset()

    def reopen(self):
        self.log.reset()
        self.log(3)
        if self.db.reopen():
            # help the garbage collector with the magic from __del__
            self.repos.troveStore = self.repos.reposSet = None
	    self.troveStore = self.repos = self.auth = None
            self.open(connect=False)

    def callWrapper(self, protocol, port, methodname, authToken, 
                    orderedArgs, kwArgs,
                    remoteIp = None, rawUrl = None):
        """
        Returns a tuple of (usedAnonymous, Exception, result). usedAnonymous
        is a Boolean stating whether the operation was performed as the
        anonymous user (due to a failure w/ the passed authToken). Exception
        is a Boolean stating whether an error occurred.
        """
	# reopens the sqlite db if it's changed
	self.reopen()
        self._port = port
        self._protocol = protocol

        if methodname not in self.publicCalls:
            return (False, True, ("MethodNotSupported", methodname, ""))
        method = self.__getattribute__(methodname)

        # Repository in read-only mode?
        assert(hasattr(method, '_accessType'))
        if method._accessType == 'readWrite' and self.readOnlyRepository:
            return (False, True,
                ('ReadOnlyRepositoryError', "Repository is read only"))

        attempt = 1
        # nested try:...except statements.... Yeeee-haaa!
        while True:
            try:
                # the first argument is a version number
                try:
                    r = method(authToken, *orderedArgs, **kwArgs)
                except sqlerrors.DatabaseLocked:
                    raise
                else:
                    self.db.commit()

                    if self.callLog:
                        self.callLog.log(remoteIp, authToken, methodname,
                                         orderedArgs)

                    return (False, False, r)
            except sqlerrors.DatabaseLocked, e:
                # deadlock occurred; we rollback and try again
                log.error("Deadlock id %d while calling %s: %s",
                          attempt, methodname, str(e.args))
                self.log(1, "Deadlock id %d while calling %s: %s" %(
                    attempt, methodname, str(e.args)))
                if attempt < self.deadlockRetry:
                    self.db.rollback()
                    attempt += 1
                    continue
                # else fall through
            except Exception, e:
                pass
            # fall through for processing below
            break

        # if there wasn't an exception, we would've returned before now.
        # This means if we reach here, we have an exception in e
        self.db.rollback()

        if self.callLog:
            if isinstance(e, HiddenException):
                self.callLog.log(remoteIp, authToken, methodname, orderedArgs,
                                 exception = e.forLog)
                e = e.forReturn
            else:
                self.callLog.log(remoteIp, authToken, methodname, orderedArgs,
                                 exception = e)

        if isinstance(e, errors.TroveMissing):
            trvName = e.troveName
            trvVersion = e.version
            if not trvName:
                trvName = trvVersion = ""
            elif not trvVersion:
                trvVersion = ""
            else:
                if not isinstance(e.version, str):
                    trvVersion = self.fromVersion(trvVersion)
            return (False, True, ("TroveMissing", trvName, trvVersion))
        elif isinstance(e, errors.FileContentsNotFound):
            return (False, True, ('FileContentsNotFound',
                           self.fromFileId(e.fileId),
                           self.fromVersion(e.fileVer)))
        elif isinstance(e, errors.FileStreamNotFound):
            return (False, True, ('FileStreamNotFound',
                           self.fromFileId(e.fileId),
                           self.fromVersion(e.fileVer)))
        elif isinstance(e, errors.FileHasNoContents):
            return (False, True, ('FileHasNoContents',
                           self.fromFileId(e.fileId),
                           self.fromVersion(e.fileVer)))
        elif isinstance(e, errors.FileStreamMissing):
            return (False, True, ('FileStreamMissing',
                           self.fromFileId(e.fileId)))
        elif isinstance(e, sqlerrors.DatabaseLocked):
            return (False, True, ('RepositoryLocked',))
        elif isinstance(e, errors.TroveIntegrityError):
            return (False, True, (e.__class__.__name__, str(e),
                                  self.fromTroveTup(e.nvf)))
        elif isinstance(e, errors.TroveChecksumMissing):
            return (False, True, (e.__class__.__name__, str(e),
                                  self.fromTroveTup(e.nvf)))
        elif isinstance(e, errors.RepositoryMismatch):
            return (False, True, (e.__class__.__name__,
                                  e.right, e.wrong))
        elif isinstance(e, errors.InvalidSourceNameError):
            return (False, True, (e.__class__.__name__,
                                  e.name, e.version,
                                  e.oldSourceItem, e.newSourceItem))
        elif isinstance(e, errors.EntitlementTimeout):
            return (False, True, (e.__class__.__name__,
                                  e.getEntitlements()))
        elif isinstance(e, errors.TroveSchemaError):
            return (False, True, (errors.TroveSchemaError.__name__, str(e),
                                  self.fromTroveTup(e.nvf),
                                  e.troveSchema,
                                  e.supportedSchema))
	else:
            for klass, marshall in errors.simpleExceptions:
                if isinstance(e, klass):
                    return (False, True, (marshall, str(e)))
            # this exception is not marshalled back to the client.
            # re-raise it now.  comment the next line out to fall into
            # the debugger
            raise

            # uncomment the next line to translate exceptions into
            # nicer errors for the client.
            #return (True, ("Unknown Exception", str(e)))

            # fall-through to debug this exception - this code should
            # not run on production servers
            import traceback
            from conary.lib import debugger
            excInfo = sys.exc_info()
            lines = traceback.format_exception(*excInfo)
            print "".join(lines)
            if 1 or sys.stdout.isatty() and sys.stdin.isatty():
		debugger.post_mortem(excInfo[2])
            raise

    def urlBase(self):
        return self.basicUrl % { 'port' : self._port,
                                 'protocol' : self._protocol }

    @accessReadWrite
    def addUser(self, authToken, clientVersion, user, newPassword):
        # adds a new user, with no acls. for now it requires full admin
        # rights
        if not self.auth.check(authToken, admin = True):
            raise errors.InsufficientPermission
        self.log(2, authToken[0], user)
        self.auth.addUser(user, newPassword)
        return True

    @accessReadWrite
    def addUserByMD5(self, authToken, clientVersion, user, salt, newPassword):
        # adds a new user, with no acls. for now it requires full admin
        # rights
        if not self.auth.check(authToken, admin = True):
            raise errors.InsufficientPermission
        self.log(2, authToken[0], user)
        #Base64 decode salt
        self.auth.addUserByMD5(user, base64.decodestring(salt), newPassword)
        return True

    @accessReadWrite
    def addAccessGroup(self, authToken, clientVersion, groupName):
        if not self.auth.check(authToken, admin=True):
            raise errors.InsufficientPermission
        self.log(2, authToken[0], groupName)
        return self.auth.addGroup(groupName)

    @accessReadWrite
    def deleteAccessGroup(self, authToken, clientVersion, groupName):
        if not self.auth.check(authToken, admin=True):
            raise errors.InsufficientPermission
        self.log(2, authToken[0], groupName)
        self.auth.deleteGroup(groupName)
        return True

    @accessReadOnly
    def listAccessGroups(self, authToken, clientVersion):
        if not self.auth.check(authToken, admin=True):
            raise errors.InsufficientPermission
        self.log(2, authToken[0], 'listAccessGroups')
        return self.auth.getGroupList()

    @accessReadWrite
    def updateAccessGroupMembers(self, authToken, clientVersion, groupName, members):
        if not self.auth.check(authToken, admin=True):
            raise errors.InsufficientPermission
        self.log(2, authToken[0], 'updateAccessGroupMembers')
        self.auth.updateGroupMembers(groupName, members)
        return True

    @accessReadWrite
    def deleteUserByName(self, authToken, clientVersion, user):
        if not self.auth.check(authToken, admin = True):
            raise errors.InsufficientPermission
        self.log(2, authToken[0], user)
        self.auth.deleteUserByName(user)
        return True

    @accessReadWrite
    def setUserGroupCanMirror(self, authToken, clientVersion, userGroup,
                              canMirror):
        if not self.auth.check(authToken, admin = True):
            raise errors.InsufficientPermission
        self.log(2, authToken[0], userGroup, canMirror)
        self.auth.setMirror(userGroup, canMirror)
        return True

    @accessReadOnly
    def listAcls(self, authToken, clientVersion, userGroup):
        if not self.auth.check(authToken, admin = True):
            raise errors.InsufficientPermission
        self.log(2, authToken[0], userGroup)

        returner = list()
        for acl in self.auth.getPermsByGroup(userGroup):
            if acl['label'] is None:
                acl['label'] = ""
            if acl['item'] is None:
                acl['item'] = ""
            returner.append(acl)
        return returner

    @accessReadWrite
    def addAcl(self, authToken, clientVersion, userGroup, trovePattern,
               label, write, capped, admin, remove = False):
        if not self.auth.check(authToken, admin = True):
            raise errors.InsufficientPermission
        self.log(2, authToken[0], userGroup, trovePattern, label,
                 "write=%s admin=%s remove=%s" % (write, admin, remove))
        if trovePattern == "":
            trovePattern = None
        if trovePattern:
            try:
                re.compile(trovePattern)
            except:
                raise InvalidRegex(trovePattern)

        if label == "":
            label = None

        self.auth.addAcl(userGroup, trovePattern, label, write, capped,
                         admin, remove = remove)

        return True

    @accessReadWrite
    def deleteAcl(self, authToken, clientVersion, userGroup, trovePattern,
               label):
        if not self.auth.check(authToken, admin = True):
            raise errors.InsufficientPermission
        self.log(2, authToken[0], userGroup, trovePattern, label)
        if trovePattern == "":
            trovePattern = None

        if label == "":
            label = None

        self.auth.deleteAcl(userGroup, label, trovePattern)

        return True

    @accessReadWrite
    def editAcl(self, authToken, clientVersion, userGroup, oldTrovePattern,
                oldLabel, trovePattern, label, write, capped, admin,
                canRemove = False):
        if not self.auth.check(authToken, admin = True):
            raise errors.InsufficientPermission
        self.log(2, authToken[0], userGroup,
                 "old=%s new=%s" % ((oldTrovePattern, oldLabel),
                                    (trovePattern, label)),
                 "write=%s admin=%s" % (write, admin))
        if trovePattern == "":
            trovePattern = "ALL"
        if trovePattern:
            try:
                re.compile(trovePattern)
            except:
                raise InvalidRegex(trovePattern)

        if label == "":
            label = "ALL"

        #Get the Ids
        troveId = self.troveStore.getItemId(trovePattern)
        oldTroveId = self.troveStore.items.get(oldTrovePattern, None)

        labelId = idtable.IdTable.get(self.troveStore.versionOps.labels, label, None)
        oldLabelId = idtable.IdTable.get(self.troveStore.versionOps.labels, oldLabel, None)

        self.auth.editAcl(userGroup, oldTroveId, oldLabelId, troveId, labelId,
            write, capped, admin, canRemove = canRemove)

        return True

    @accessReadWrite
    def changePassword(self, authToken, clientVersion, user, newPassword):
        if (not self.auth.check(authToken, admin = True)
            and not self.auth.check(authToken, allowAnonymous = False)):
            raise errors.InsufficientPermission
        self.log(2, authToken[0], user)
        self.auth.changePassword(user, newPassword)
        return True

    @accessReadOnly
    def getUserGroups(self, authToken, clientVersion):
        if (not self.auth.check(authToken, admin = True)
            and not self.auth.check(authToken, allowAnonymous = False)):
            raise errors.InsufficientPermission
        self.log(2)
        r = self.auth.getUserGroups(authToken[0])
        return r

    @accessReadWrite
    def addEntitlement(self, authToken, clientVersion, *args):
        raise errors.InvalidClientVersion(
            'conary 1.1.x is required to manipulate entitlements in '
            'this repository server')

    @accessReadWrite
    def addEntitlements(self, authToken, clientVersion, entGroup, 
                        entitlements):
        # self.auth does its own authentication check
        for entitlement in entitlements:
            entitlement = self.toEntitlement(entitlement)
            self.auth.addEntitlement(authToken, entGroup, entitlement)

        return True

    @accessReadWrite
    def deleteEntitlement(self, authToken, clientVersion, *args):
        raise errors.InvalidClientVersion(
            'conary 1.1.x is required to manipulate entitlements in '
            'this repository server')

    @accessReadWrite
    def deleteEntitlements(self, authToken, clientVersion, entGroup, 
                           entitlements):
        # self.auth does its own authentication check
        for entitlement in entitlements:
            entitlement = self.toEntitlement(entitlement)
            self.auth.deleteEntitlement(authToken, entGroup, entitlement)

        return True

    @accessReadWrite
    def addEntitlementGroup(self, authToken, clientVersion, entGroup,
                            userGroup):
        # self.auth does its own authentication check
        self.auth.addEntitlementGroup(authToken, entGroup, userGroup)
        return True

    @accessReadWrite
    def deleteEntitlementGroup(self, authToken, clientVersion, entGroup):
        # self.auth does its own authentication check
        self.auth.deleteEntitlementGroup(authToken, entGroup)
        return True

    @accessReadWrite
    def addEntitlementOwnerAcl(self, authToken, clientVersion, userGroup,
                               entGroup):
        # self.auth does its own authentication check
        self.auth.addEntitlementOwnerAcl(authToken, userGroup, entGroup)
        return True

    @accessReadWrite
    def deleteEntitlementOwnerAcl(self, authToken, clientVersion, userGroup,
                                  entGroup):
        # self.auth does its own authentication check
        self.auth.deleteEntitlementOwnerAcl(authToken, userGroup, entGroup)
        return True

    @accessReadOnly
    def listEntitlements(self, authToken, clientVersion, entGroup):
        # self.auth does its own authentication check
        return [ self.fromEntitlement(x) for x in
                        self.auth.iterEntitlements(authToken, entGroup) ]

    @accessReadOnly
    def listEntitlementGroups(self, authToken, clientVersion):
        # self.auth does its own authentication check and restricts the
        # list of entitlements being displayed to those the user has
        # permissions to manage
        return self.auth.listEntitlementGroups(authToken)

    @accessReadOnly
    def getEntitlementClassAccessGroup(self, authToken, clientVersion,
                                         classList):
        # self.auth does its own authentication check and restricts the
        # list of entitlements being displayed to the admin user
        return self.auth.getEntitlementClassAccessGroup(authToken, classList)

    @accessReadWrite
    def setEntitlementClassAccessGroup(self, authToken, clientVersion,
                                         classInfo):
        # self.auth does its own authentication check and restricts the
        # list of entitlements being displayed to the admin user
        self.auth.setEntitlementClassAccessGroup(authToken, classInfo)
        return ""

    @accessReadWrite
    def updateMetadata(self, authToken, clientVersion,
                       troveName, branch, shortDesc, longDesc,
                       urls, categories, licenses, source, language):
        branch = self.toBranch(branch)
        if not self.auth.check(authToken, write = True,
                               label = branch.label(),
                               trove = troveName):
            raise errors.InsufficientPermission
        self.log(2, troveName, branch)
        retval = self.troveStore.updateMetadata(
            troveName, branch, shortDesc, longDesc,
            urls, categories, licenses, source, language)
        return retval

    @accessReadOnly
    def getMetadata(self, authToken, clientVersion, troveList, language):
        self.log(2, "language=%s" % language, troveList)
        metadata = {}
        # XXX optimize this to one SQL query downstream
        for troveName, branch, version in troveList:
            branch = self.toBranch(branch)
            if not self.auth.check(authToken, write = False,
                                   label = branch.label(),
                                   trove = troveName):
                raise errors.InsufficientPermission
            if version:
                version = self.toVersion(version)
            else:
                version = None
            md = self.troveStore.getMetadata(troveName, branch, version, language)
            if md:
                metadata[troveName] = md.freeze()
        return metadata

    def _setupFlavorFilter(self, cu, flavorSet):
        self.log(3, flavorSet)
        schema.resetTable(cu, 'tmpFlavorMap')
        for i, flavor in enumerate(flavorSet.iterkeys()):
            flavorId = i + 1
            flavorSet[flavor] = flavorId
            if flavor is '':
                # empty flavor yields a dummy dep on a null flag
                cu.execute("INSERT INTO tmpFlavorMap VALUES(?, 'use', ?, NULL)",
                           flavorId, deps.FLAG_SENSE_REQUIRED,
                           start_transaction = False)
                continue
            for depClass in self.toFlavor(flavor).getDepClasses().itervalues():
                for dep in depClass.getDeps():
                    cu.execute("INSERT INTO tmpFlavorMap VALUES (?, ?, ?, NULL)",
                               flavorId, dep.name, deps.FLAG_SENSE_REQUIRED,
                               start_transaction = False)
                    for (flag, sense) in dep.flags.iteritems():
                        cu.execute("INSERT INTO tmpFlavorMap VALUES (?, ?, ?, ?)",
                                   flavorId, dep.name, sense, flag,
                                   start_transaction = False)
        self.db.analyze("tmpFlavorMap")

    def _setupTroveFilter(self, cu, troveSpecs, flavorIndices):
        self.log(3, troveSpecs, flavorIndices)
        schema.resetTable(cu, 'tmpGTVL')
        for troveName, versionDict in troveSpecs.iteritems():
            if type(versionDict) is list:
                versionDict = dict.fromkeys(versionDict, [ None ])

            for versionSpec, flavorList in versionDict.iteritems():
                if flavorList is None:
                    cu.execute("INSERT INTO tmpGTVL VALUES (?, ?, NULL)",
                               troveName, versionSpec,
                               start_transaction = False)
                else:
                    for flavorSpec in flavorList:
                        flavorId = flavorIndices.get(flavorSpec, None)
                        cu.execute("INSERT INTO tmpGTVL VALUES (?, ?, ?)",
                                   troveName, versionSpec, flavorId,
                                   start_transaction = False)
        self.db.analyze("tmpGTVL")

    def _latestType(self, queryType):
        return queryType

    _GTL_VERSION_TYPE_NONE = 0
    _GTL_VERSION_TYPE_LABEL = 1
    _GTL_VERSION_TYPE_VERSION = 2
    _GTL_VERSION_TYPE_BRANCH = 3

    def _getTroveList(self, authToken, clientVersion, troveSpecs,
                      versionType = _GTL_VERSION_TYPE_NONE,
                      latestFilter = _GET_TROVE_ALL_VERSIONS,
                      flavorFilter = _GET_TROVE_ALL_FLAVORS,
                      withFlavors = False,
                      troveTypes = TROVE_QUERY_PRESENT):
        self.log(3, versionType, latestFilter, flavorFilter)
        cu = self.db.cursor()
        singleVersionSpec = None
        dropTroveTable = False

        assert(versionType == self._GTL_VERSION_TYPE_NONE or
               versionType == self._GTL_VERSION_TYPE_BRANCH or
               versionType == self._GTL_VERSION_TYPE_VERSION or
               versionType == self._GTL_VERSION_TYPE_LABEL)

        # permission check first
        userGroupIds = self.auth.getAuthGroups(cu, authToken)
        if not userGroupIds:
            return {}

        flavorIndices = {}
        if troveSpecs:
            # populate flavorIndices with all of the flavor lookups we
            # need; a flavor of 0 (numeric) means "None"
            for versionDict in troveSpecs.itervalues():
                for flavorList in versionDict.itervalues():
                    if flavorList is not None:
                        flavorIndices.update({}.fromkeys(flavorList))
            if flavorIndices.has_key(0):
                del flavorIndices[0]
        if flavorIndices:
            self._setupFlavorFilter(cu, flavorIndices)

        coreQdict = {}
        coreQdict["localFlavor"] = "0"
        if not troveSpecs or (len(troveSpecs) == 1 and
                                 troveSpecs.has_key(None) and
                                 len(troveSpecs[None]) == 1 and
                                 troveSpecs[None].has_key(None)):
            # None or { None:None} case
            coreQdict["trove"] = "Items"
            assert(versionType == self._GTL_VERSION_TYPE_NONE)
        elif len(troveSpecs) == 1 and troveSpecs.has_key(None):
            # no trove names, and a single version spec (multiple ones
            # are disallowed)
            assert(len(troveSpecs[None]) == 1)
            coreQdict["trove"] = "Items"
            singleVersionSpec = troveSpecs[None].keys()[0]
        else:
            dropTroveTable = True
            self._setupTroveFilter(cu, troveSpecs, flavorIndices)
            coreQdict["trove"] = "tmpGTVL JOIN Items USING (item)"
            coreQdict["localFlavor"] = "tmpGTVL.flavorId"

        # FIXME: the '%s' in the next lines are wreaking havoc through
        # cached execution plans
        argDict = {}
        if singleVersionSpec:
            spec = ":spec"
            argDict["spec"] = singleVersionSpec
        else:
            spec = "tmpGTVL.versionSpec"
        if versionType == self._GTL_VERSION_TYPE_LABEL:
            coreQdict["spec"] = """JOIN Labels ON
            Labels.labelId = LabelMap.labelId
            AND Labels.label = %s""" % spec
        elif versionType == self._GTL_VERSION_TYPE_BRANCH:
            coreQdict["spec"] = """JOIN Branches ON
            Branches.branchId = LabelMap.branchId
            AND Branches.branch = %s""" % spec
        elif versionType == self._GTL_VERSION_TYPE_VERSION:
            coreQdict["spec"] = """JOIN Versions ON
            Nodes.versionId = Versions.versionId
            AND Versions.version = %s""" % spec
        else:
            assert(versionType == self._GTL_VERSION_TYPE_NONE)
            coreQdict["spec"] = ""

        # we establish the execution domain out into the Nodes table
        # keep in mind: "leaves" == Latest ; "all" == Instances
        if latestFilter != self._GET_TROVE_ALL_VERSIONS:
            coreQdict["domain"] = """
            JOIN Latest AS Domain ON
                Items.itemId = Domain.itemId AND
                Domain.latestType = :ltype
            JOIN Nodes ON
                Domain.itemId = Nodes.itemId AND
                Domain.branchId = Nodes.branchId AND
                Domain.versionId = Nodes.versionId """
            argDict["ltype"] = self._latestType(troveTypes)
        else:
            if troveTypes == TROVE_QUERY_ALL:
                coreQdict["domain"] = """
                JOIN Instances AS Domain USING (itemId)"""
            else:
                if troveTypes == TROVE_QUERY_PRESENT:
                    s = "!= :ttype"
                    argDict["ttype"] = trove.TROVE_TYPE_REMOVED
                else:
                    assert(troveTypes == TROVE_QUERY_NORMAL)
                    s = "= :ttype"
                    argDict["ttype"] = trove.TROVE_TYPE_NORMAL
                coreQdict["domain"] = """
                JOIN Instances AS Domain ON
                    Items.itemId = Domain.itemId AND
                    Domain.troveType %s AND
                    Domain.isPresent=%d""" % \
                        (s, instances.INSTANCE_PRESENT_NORMAL)
            coreQdict["domain"] += """
            JOIN Nodes ON
                Domain.itemId = Nodes.itemId AND
                Domain.versionId = Nodes.versionId """

        coreQdict["ugid"] = ", ".join("%d" % x for x in userGroupIds)
        coreQuery = """
        SELECT DISTINCT
            Nodes.nodeId as nodeId,
            Domain.flavorId as flavorId,
            %(localFlavor)s as localFlavorId,
            UP.acl as acl
        FROM %(trove)s
        %(domain)s
        JOIN LabelMap ON
            Nodes.itemId = LabelMap.itemId AND
            Nodes.branchId = LabelMap.branchId
        JOIN ( SELECT
                   Permissions.labelId as labelId,
                   PerItems.item as acl,
                   Permissions.permissionId as aclId
               FROM
                   Permissions JOIN Items as PerItems ON
                       Permissions.itemId = PerItems.itemId
               WHERE
                   Permissions.userGroupId IN (%(ugid)s)
            ) as UP ON ( UP.labelId = 0 or UP.labelId = LabelMap.labelId )
        %(spec)s
        """ % coreQdict

        # build the outer query around the coreQuery
        mainQdict = {}

        if flavorIndices:
            assert(withFlavors)
            extraJoin = localGroup = ""
            localFlavor = "0"
            if len(flavorIndices) > 1:
                # if there is only one flavor we don't need to join based on
                # the tmpGTVL.flavorId (which is good, since it may not exist)
                extraJoin = "tmpFlavorMap.flavorId = gtlTmp.localFlavorId AND"
            if dropTroveTable:
                localFlavor = "gtlTmp.localFlavorId"
                localGroup = ", " + localFlavor

            # take the core query and compute flavor scoring
            mainQdict["core"] = """
            SELECT
                gtlTmp.nodeId as nodeId,
                gtlTmp.flavorId as flavorId,
                %(flavor)s as localFlavorId,
                gtlTmp.acl as acl,
                SUM(coalesce(FlavorScores.value, 0)) as flavorScore
            FROM ( %(core)s ) as gtlTmp
            LEFT OUTER JOIN FlavorMap ON
                FlavorMap.flavorId = gtlTmp.flavorId
            LEFT OUTER JOIN tmpFlavorMap ON
                %(extra)s tmpFlavorMap.base = FlavorMap.base
                AND ( tmpFlavorMap.flag = FlavorMap.flag OR
                      (tmpFlavorMap.flag is NULL AND FlavorMap.flag is NULL) )
            LEFT OUTER JOIN FlavorScores ON
                FlavorScores.present = FlavorMap.sense
                AND FlavorScores.request = coalesce(tmpFlavorMap.sense, 0)
            GROUP BY gtlTmp.nodeId, gtlTmp.flavorId, gtlTmp.acl %(group)s
            HAVING SUM(coalesce(FlavorScores.value, 0)) > -500000
            """ % { "core" : coreQuery,
                    "extra" : extraJoin,
                    "flavor" : localFlavor,
                    "group" : localGroup}
            mainQdict["score"] = "tmpQ.flavorScore"
        else:
            assert(flavorFilter == self._GET_TROVE_ALL_FLAVORS)
            mainQdict["core"] = coreQuery
            mainQdict["score"] = "NULL"

        mainQdict["select"] = """I.item as trove,
            tmpQ.acl as acl,
            tmpQ.localFlavorId as localFlavorId,
            V.version as version,
            N.timeStamps as timeStamps,
            N.branchId as branchId,
            N.finalTimestamp as finalTimestamp"""
        mainQdict["flavor"] = ""
        mainQdict["joinFlavor"] = ""
        if withFlavors:
            mainQdict["joinFlavor"] = "JOIN Flavors AS F ON F.flavorId = tmpQ.flavorId"
            mainQdict["flavor"] = "F.flavor"

        # this is the Query we execute. Executing the core query as a
        # subquery forces better execution plans and reduces the
        # overall number of rows traversed.
        fullQuery = """
        SELECT
            %(select)s,
            %(flavor)s as flavor,
            %(score)s as flavorScore
        FROM ( %(core)s ) AS tmpQ
        JOIN Nodes AS N on tmpQ.nodeId = N.nodeId
        JOIN Items AS I on N.itemId = I.itemId
        JOIN Versions AS V on N.versionId = V.versionId
        %(joinFlavor)s
        ORDER BY I.item, N.finalTimestamp
        """ % mainQdict

        self.log(4, "execute query", fullQuery, argDict)
        cu.execute(fullQuery, argDict)
        self.log(3, "executed query")

        # this prevents dups that could otherwise arise from multiple
        # acl's allowing access to the same information
        allowed = set()

        troveVersions = {}

        # FIXME: Remove the ORDER BY in the sql statement above and watch it
        # CRASH and BURN. Put a "DESC" in there to return some really wrong data
        #
        # That is because the loop below is dependent on the order in
        # which this data is provided, even though it is the same
        # dataset with and without "ORDER BY" -- gafton
        for (troveName, troveNamePattern, localFlavorId, versionStr,
             timeStamps, branchId, finalTimestamp, flavor, flavorScore) in cu:
            if flavorScore is None:
                flavorScore = 0

            #self.log(4, troveName, versionStr, flavor, flavorScore, finalTimestamp)
            if (troveName, versionStr, flavor, localFlavorId) in allowed:
                continue

            if not self.auth.checkTrove(troveNamePattern, troveName):
                continue

            allowed.add((troveName, versionStr, flavor, localFlavorId))

            # FIXME: since troveNames is no longer traveling through
            # here, this withVersions check has become superfluous.
            # Now we're always dealing with versions -- gafton
            if latestFilter == self._GET_TROVE_VERY_LATEST:
                d = troveVersions.setdefault(troveName, {})

                if flavorFilter == self._GET_TROVE_BEST_FLAVOR:
                    flavorIdentifier = localFlavorId
                else:
                    flavorIdentifier = flavor

                lastTimestamp, lastFlavorScore = d.get(
                        (branchId, flavorIdentifier), (0, -500000))[0:2]
                # this rule implements "later is better"; we've already
                # thrown out incompatible troves, so whatever is left
                # is at least compatible; within compatible, newer
                # wins (even if it isn't as "good" as something older)

                # FIXME: this OR-based serialization sucks.
                # if the following pairs of (score, timestamp) come in the
                # order showed, we end up picking different results.
                #  (assume GET_TROVE_BEST_FLAVOR here)
                # (1, 3), (3, 2), (2, 1)  -> (3, 2)  [WRONG]
                # (2, 1) , (3, 2), (1, 3) -> (1, 3)  [RIGHT]
                #
                # XXX: this is why the row order of the SQL result matters.
                #      We ain't doing the right thing here.
                if (flavorFilter == self._GET_TROVE_BEST_FLAVOR and
                    flavorScore > lastFlavorScore) or \
                    finalTimestamp > lastTimestamp:
                    d[(branchId, flavorIdentifier)] = \
                        (finalTimestamp, flavorScore, versionStr,
                         timeStamps, flavor)
                    #self.log(4, lastTimestamp, lastFlavorScore, d)

            elif flavorFilter == self._GET_TROVE_BEST_FLAVOR:
                assert(latestFilter == self._GET_TROVE_ALL_VERSIONS)
                assert(withFlavors)

                d = troveVersions.get(troveName, None)
                if d is None:
                    d = {}
                    troveVersions[troveName] = d

                lastTimestamp, lastFlavorScore = d.get(
                        (versionStr, localFlavorId), (0, -500000))[0:2]

                if (flavorScore > lastFlavorScore):
                    d[(versionStr, localFlavorId)] = \
                        (finalTimestamp, flavorScore, versionStr,
                         timeStamps, flavor)
            else:
                # if _GET_TROVE_ALL_VERSIONS is used, withFlavors must
                # be specified (or the various latest versions can't
                # be differentiated)
                assert(latestFilter == self._GET_TROVE_ALL_VERSIONS)
                assert(withFlavors)

                ts = [float(x) for x in timeStamps.split(":")]
                version = versions.VersionFromString(versionStr, timeStamps=ts)

                d = troveVersions.get(troveName, None)
                if d is None:
                    d = {}
                    troveVersions[troveName] = d

                version = version.freeze()
                l = d.get(version, None)
                if l is None:
                    l = []
                    d[version] = l
                l.append(flavor)
        self.log(4, "extracted query results")

        if latestFilter == self._GET_TROVE_VERY_LATEST or \
                    flavorFilter == self._GET_TROVE_BEST_FLAVOR:
            newTroveVersions = {}
            for troveName, versionDict in troveVersions.iteritems():
                if withFlavors:
                    l = {}
                else:
                    l = []

                for (finalTimestamp, flavorScore, versionStr, timeStamps,
                     flavor) in versionDict.itervalues():
                    ts = [float(x) for x in timeStamps.split(":")]
                    version = versions.VersionFromString(versionStr, timeStamps=ts)
                    version = self.freezeVersion(version)

                    if withFlavors:
                        flist = l.setdefault(version, [])
                        flist.append(flavor or '')
                    else:
                        l.append(version)

                newTroveVersions[troveName] = l

            troveVersions = newTroveVersions

        self.log(4, "processed troveVersions")
        return troveVersions

    @accessReadOnly
    def troveNames(self, authToken, clientVersion, labelStr):
        cu = self.db.cursor()
        groupIds = self.auth.getAuthGroups(cu, authToken)
        if not groupIds:
            return {}
        self.log(2, labelStr)
        # now get them troves
        args = [ ]
        query = """
        select distinct
            Items.Item as trove, UP.pattern as pattern
        from
	    ( select
	        Permissions.labelId as labelId,
	        PerItems.item as pattern
	      from
                Permissions
                join Items as PerItems using (itemId)
	      where
	            Permissions.userGroupId in (%s)
	    ) as UP
            join LabelMap on ( UP.labelId = 0 or UP.labelId = LabelMap.labelId )
            join Items using (itemId) """ % \
                (",".join("%d" % x for x in groupIds))
        where = [ "Items.hasTrove = 1" ]
        if labelStr:
            query = query + """
            join Labels on LabelMap.labelId = Labels.labelId """
            where.append("Labels.label = ?")
            args.append(labelStr)
        query = """%s
        where %s
        """ % (query, " AND ".join(where))
        self.log(4, "query", query, args)
        cu.execute(query, args)
        names = set()
        for (trove, pattern) in cu:
            if not self.auth.checkTrove(pattern, trove):
                continue
            names.add(trove)
        return list(names)

    @accessReadOnly
    def getTroveVersionList(self, authToken, clientVersion, troveSpecs,
                            troveTypes = TROVE_QUERY_PRESENT):
        self.log(2, troveSpecs)
        troveFilter = {}
        for name, flavors in troveSpecs.iteritems():
            if len(name) == 0:
                name = None

            if type(flavors) is list:
                troveFilter[name] = { None : flavors }
            else:
                troveFilter[name] = { None : None }
        return self._getTroveList(authToken, clientVersion, troveFilter,
                                  withFlavors = True,
                                  troveTypes = troveTypes)

    @accessReadOnly
    def getTroveVersionFlavors(self, authToken, clientVersion, troveSpecs,
                               bestFlavor, troveTypes = TROVE_QUERY_PRESENT):
        self.log(2, troveSpecs)
        return self._getTroveVerInfoByVer(authToken, clientVersion, troveSpecs,
                              bestFlavor, self._GTL_VERSION_TYPE_VERSION,
                              latestFilter = self._GET_TROVE_ALL_VERSIONS,
                              troveTypes = troveTypes)

    @accessReadOnly
    def getAllTroveLeaves(self, authToken, clientVersion, troveSpecs,
                          troveTypes = TROVE_QUERY_PRESENT):
        self.log(2, troveSpecs)
        troveFilter = {}
        for name, flavors in troveSpecs.iteritems():
            if len(name) == 0:
                name = None
            if type(flavors) is list:
                troveFilter[name] = { None : flavors }
            else:
                troveFilter[name] = { None : None }
        # dispatch the more complex version to the old getTroveList
        if not troveSpecs == { '' : True }:
            return self._getTroveList(authToken, clientVersion, troveFilter,
                                  latestFilter = self._GET_TROVE_VERY_LATEST,
                                  withFlavors = True, troveTypes = troveTypes)

        cu = self.db.cursor()

        # faster version for the "get-all" case
        # authenticate this user first
        groupIds = self.auth.getAuthGroups(cu, authToken)
        if not groupIds:
            return {}

        latestType = self._latestType(troveTypes)

        query = """
        select
            Items.item as trove,
            Versions.version as version,
            Flavors.flavor as flavor,
            Nodes.timeStamps as timeStamps,
            UP.pattern as pattern
        from Latest
        join Nodes using (itemId, branchId, versionId)
        join LabelMap using (itemId, branchId)
        join ( select
                Permissions.labelId as labelId,
                PerItems.item as pattern
            from
                Permissions
                join Items as PerItems using (itemId)
            where
                Permissions.userGroupId in (%s)
            ) as UP on ( UP.labelId = 0 or UP.labelId = LabelMap.labelId )
        join Items on Latest.itemId = Items.itemId
        join Flavors on Latest.flavorId = Flavors.flavorId
        join Versions on Latest.versionId = Versions.versionId
        where
            Latest.latestType = %d
        """ % (",".join("%d" % x for x in groupIds), latestType)
        self.log(4, "executing query", query)
        cu.execute(query)
        ret = {}
        for (trove, version, flavor, timeStamps, pattern) in cu:
            if not self.auth.checkTrove(pattern, trove):
                continue
            # NOTE: this is the "safe' way of doing it. It is very, very slow.
            # version = versions.VersionFromString(version)
            # version.setTimeStamps([float(x) for x in timeStamps.split(":")])
            # version = self.freezeVersion(version)

            # FIXME: prolly should use some standard thaw/freeze calls instead of
            # hardcoding the "%.3f" format. One day I'll learn about all these calls.
            version = versions.strToFrozen(version, [ "%.3f" % (float(x),)
                                                      for x in timeStamps.split(":") ])
            retname = ret.setdefault(trove, {})
            flist = retname.setdefault(version, [])
            flist.append(flavor or '')
        return ret

    def _getTroveVerInfoByVer(self, authToken, clientVersion, troveSpecs,
                              bestFlavor, versionType, latestFilter,
                              troveTypes = TROVE_QUERY_PRESENT):
        self.log(3, troveSpecs)
        hasFlavors = False
        d = {}
        for (name, labels) in troveSpecs.iteritems():
            if not name:
                name = None

            d[name] = {}
            for label, flavors in labels.iteritems():
                if type(flavors) == list:
                    d[name][label] = flavors
                    hasFlavors = True
                else:
                    d[name][label] = None

        # FIXME: Usually when we want the very latest we don't want to be
        # constrained by the "best flavor". But just testing for
        # 'latestFilter!=self._GET_TROVE_VERY_LATEST' to avoid asking for
        # BEST_FLAVOR doesn't work because there are other things being keyed
        # on this in the _getTroveList function
        #
        # some MAJOR logic rework needed here...
        if bestFlavor and hasFlavors:
            flavorFilter = self._GET_TROVE_BEST_FLAVOR
        else:
            flavorFilter = self._GET_TROVE_ALL_FLAVORS
        return self._getTroveList(authToken, clientVersion, d,
                                  flavorFilter = flavorFilter,
                                  versionType = versionType,
                                  latestFilter = latestFilter,
                                  withFlavors = True, troveTypes = troveTypes)

    @accessReadOnly
    def getTroveVersionsByBranch(self, authToken, clientVersion, troveSpecs,
                                 bestFlavor, troveTypes = TROVE_QUERY_PRESENT):
        self.log(2, troveSpecs)
        return self._getTroveVerInfoByVer(authToken, clientVersion,
                                          troveSpecs, bestFlavor,
                                          self._GTL_VERSION_TYPE_BRANCH,
                                          self._GET_TROVE_ALL_VERSIONS,
                                          troveTypes = troveTypes)

    @accessReadOnly
    def getTroveLeavesByBranch(self, authToken, clientVersion, troveSpecs,
                               bestFlavor, troveTypes = TROVE_QUERY_PRESENT):
        self.log(2, troveSpecs)
        return self._getTroveVerInfoByVer(authToken, clientVersion,
                                          troveSpecs, bestFlavor,
                                          self._GTL_VERSION_TYPE_BRANCH,
                                          self._GET_TROVE_VERY_LATEST,
                                          troveTypes = troveTypes)

    @accessReadOnly
    def getTroveLeavesByLabel(self, authToken, clientVersion, troveSpecs,
                              bestFlavor, troveTypes = TROVE_QUERY_PRESENT):
        self.log(2, troveSpecs)
        return self._getTroveVerInfoByVer(authToken, clientVersion,
                                          troveSpecs, bestFlavor,
                                          self._GTL_VERSION_TYPE_LABEL,
                                          self._GET_TROVE_VERY_LATEST,
                                          troveTypes = troveTypes)

    @accessReadOnly
    def getTroveVersionsByLabel(self, authToken, clientVersion, troveNameList,
                                bestFlavor, troveTypes = TROVE_QUERY_PRESENT):
        troveSpecs = troveNameList
        self.log(2, troveSpecs)
        return self._getTroveVerInfoByVer(authToken, clientVersion,
                                          troveSpecs, bestFlavor,
                                          self._GTL_VERSION_TYPE_LABEL,
                                          self._GET_TROVE_ALL_VERSIONS,
                                          troveTypes = troveTypes)

    @accessReadOnly
    def getFileContents(self, authToken, clientVersion, fileList,
                        authCheckOnly = False):
        self.log(2, "fileList", fileList)

        # We use _getFileStreams here for the permission checks.
        fileIdGen = (self.toFileId(x[0]) for x in fileList)
        rawStreams = self._getFileStreams(authToken, fileIdGen)

        if authCheckOnly:
            for stream, (encFileId, encVersion) in \
                                itertools.izip(rawStreams, fileList):
                if stream is None:
                    raise errors.FileStreamNotFound(
                                    (self.toFileId(encFileId),
                                     self.toVersion(encVersion)))
            return True

        try:
            (fd, path) = tempfile.mkstemp(dir = self.tmpPath,
                                          suffix = '.cf-out')

            sizeList = []
            exception = None

            for stream, (encFileId, encVersion) in \
                                itertools.izip(rawStreams, fileList):
                if stream is None:
                    # return an exception if we couldn't find one of
                    # the streams
                    exception = errors.FileStreamNotFound
                elif not files.frozenFileHasContents(stream):
                    exception = errors.FileHasNoContents
                else:
                    contents = files.frozenFileContentInfo(stream)
                    filePath = self.repos.contentsStore.hashToPath(
                        sha1helper.sha1ToString(contents.sha1()))
                    try:
                        size = os.stat(filePath).st_size
                        sizeList.append(size)
                        # 0 means it's not a changeset
                        # 1 means it is cached (don't erase it after sending)
                        os.write(fd, "%s %d 0 1\n" % (filePath, size))
                    except OSError, e:
                        if e.errno != errno.ENOENT:
                            raise
                        exception = errors.FileContentsNotFound

                if exception:
                    raise exception((self.toFileId(encFileId),
                                     self.toVersion(encVersion)))

            url = os.path.join(self.urlBase(),
                               "changeset?%s" % os.path.basename(path)[:-4])
            # client versions >= 44 use strings instead of ints for size
            # because xmlrpclib can't marshal ints > 2GiB
            if clientVersion >= 44:
                sizeList = [ str(x) for x in sizeList ]
            else:
                for size in sizeList:
                    if size >= 0x80000000:
                        raise errors.InvalidClientVersion(
                            'This version of Conary does not support '
                            'downloading file contents larger than 2 '
                            'GiB.  Please install a new Conary '
                            'client.')
            return url, sizeList
        finally:
            os.close(fd)

    @accessReadOnly
    def getTroveLatestVersion(self, authToken, clientVersion, pkgName,
                              branchStr, troveTypes = TROVE_QUERY_PRESENT):
        self.log(2, pkgName, branchStr)
        r = self.getTroveLeavesByBranch(authToken, clientVersion,
                                { pkgName : { branchStr : None } },
                                True, troveTypes = troveTypes)
        if pkgName not in r:
            return 0
        elif len(r[pkgName]) != 1:
            return 0

        return r[pkgName].keys()[0]

    def _cvtJobEntry(self, authToken, jobEntry):
        (name, (old, oldFlavor), (new, newFlavor), absolute) = jobEntry

        newVer = self.toVersion(new)

        if not self.auth.check(authToken, write = False, trove = name,
                               label = newVer.branch().label()):
            raise errors.InsufficientPermission

        if old == 0:
            l = (name, (None, None),
                       (self.toVersion(new), self.toFlavor(newFlavor)),
                       absolute)
        else:
            l = (name, (self.toVersion(old), self.toFlavor(oldFlavor)),
                       (self.toVersion(new), self.toFlavor(newFlavor)),
                       absolute)
        return l

    def _getChangeSetObj(self, authToken, chgSetList, recurse,
                         withFiles, withFileContents, excludeAutoSource):
        # return a changeset object that has all the changesets
        # requested in chgSetList.  Also returns a list of extra
        # troves needed and files needed.
        cs = changeset.ReadOnlyChangeSet()
        l = [ self._cvtJobEntry(authToken, x) for x in chgSetList ]
        ret = self.repos.createChangeSet(l,
                                         recurse = recurse,
                                         withFiles = withFiles,
                                         withFileContents = withFileContents,
                                         excludeAutoSource = excludeAutoSource)
        (newCs, trovesNeeded, filesNeeded, removedTroves) = ret
        cs.merge(newCs)

        return (cs, trovesNeeded, filesNeeded, removedTroves)

    def _createChangeSet(self, path, jobList, **kwargs):
        ret = self.repos.createChangeSet(jobList, **kwargs)
        (cs, trovesNeeded, filesNeeded, removedTroves) = ret

        # look up the version w/ timestamps
        for jobEntry in jobList:
            if jobEntry[2][0] is None:
                continue

            newJob = (jobEntry[0], jobEntry[2][0], jobEntry[2][1])
            try:
                trvCs = cs.getNewTroveVersion(*newJob)
                primary = (jobEntry[0], trvCs.getNewVersion(), jobEntry[2][1])
                cs.addPrimaryTrove(*primary)
            except KeyError:
                # primary troves could be in the externalTroveList, in
                # which case they aren't primries
                pass

        size = cs.writeToFile(path, withReferences = True)
        return (trovesNeeded, filesNeeded, removedTroves), size

    @accessReadOnly
    def getChangeSet(self, authToken, clientVersion, chgSetList, recurse,
                     withFiles, withFileContents, excludeAutoSource,
                     changeSetVersion = None, mirrorMode = False,
                     infoOnly = False):

        # infoOnly is for compatibilit with the network call; it's ignored
        # here (but implemented in the front-side proxy)

        def _cvtTroveList(l):
            new = []
            for (name, (oldV, oldF), (newV, newF), absolute) in l:
                if oldV:
                    oldV = self.fromVersion(oldV)
                    oldF = self.fromFlavor(oldF)
                else:
                    oldV = 0
                    oldF = 0

                if newV:
                    newV = self.fromVersion(newV)
                    newF = self.fromFlavor(newF)
                else:
                    # this happens when a distributed group has a trove
                    # on a remote repository disappear
                    newV = 0
                    newF = 0

                new.append((name, (oldV, oldF), (newV, newF), absolute))

            return new

        def _cvtFileList(l):
            new = []
            for (pathId, troveName, (oldTroveV, oldTroveF, oldFileId, oldFileV),
                                    (newTroveV, newTroveF, newFileId, newFileV)) in l:
                if oldFileV:
                    oldTroveV = self.fromVersion(oldTroveV)
                    oldFileV = self.fromVersion(oldFileV)
                    oldFileId = self.fromFileId(oldFileId)
                    oldTroveF = self.fromFlavor(oldTroveF)
                else:
                    oldTroveV = 0
                    oldFileV = 0
                    oldFileId = 0
                    oldTroveF = 0

                newTroveV = self.fromVersion(newTroveV)
                newFileV = self.fromVersion(newFileV)
                newFileId = self.fromFileId(newFileId)
                newTroveF = self.fromFlavor(newTroveF)

                pathId = self.fromPathId(pathId)

                new.append((pathId, troveName,
                               (oldTroveV, oldTroveF, oldFileId, oldFileV),
                               (newTroveV, newTroveF, newFileId, newFileV)))

            return new

        assert(len(chgSetList) == 1)

        sizes = []
        newChgSetList = []
        allFilesNeeded = []
        allRemovedTroves = []
        (fd, retpath) = tempfile.mkstemp(dir = self.tmpPath,
                                         suffix = '.ccs-out')
        #url = os.path.join(self.urlBase(),
                           #"changeset?%s" % os.path.basename(retpath[:-4]))
        # we use a local file for the parent class; this means this class
        # won't work over the wire (but we never use it that way anyway)
        url = 'file://localhost/' + retpath
        os.close(fd)

        # try to log more information about these requests
        self.log(2, [x[0] for x in chgSetList],
                 list(set([x[2][0] for x in chgSetList])),
                 "recurse=%s withFiles=%s withFileContents=%s" % (
            recurse, withFiles, withFileContents))

        authCheckFn = lambda n, v, f: \
                self.auth.check(authToken, write = False,
                                       trove = n, label = v.trailingLabel())
        # Big try-except to clean up files
        try:
            chgSetList = [ self._cvtJobEntry(authToken, x) for x in chgSetList ]

            otherDetails, size = self._createChangeSet(retpath, chgSetList,
                                    recurse = recurse,
                                    withFiles = withFiles,
                                    withFileContents = withFileContents,
                                    excludeAutoSource = excludeAutoSource,
                                    authCheck = authCheckFn,
                                    mirrorMode = mirrorMode)

            (trovesNeeded, filesNeeded, removedTroves) = otherDetails

            newChgSetList.extend(_cvtTroveList(trovesNeeded))
            allFilesNeeded.extend(_cvtFileList(filesNeeded))
            allRemovedTroves.extend(removedTroves)
            sizes.append(size)
        except:
            os.unlink(retpath)
            raise

        sizes = [ str(x) for x in sizes ]

        return url, [ (sizes[0], newChgSetList, allFilesNeeded,
                       _cvtTroveList(allRemovedTroves) ) ]


    @accessReadOnly
    def getChangeSetFingerprints(self, authToken, clientVersion, chgSetList,
                    recurse, withFiles, withFileContents, excludeAutoSource,
                    mirrorMode = False):

        def _troveFp(troveInfo, sig, meta):
            if not sig and not meta:
                return "otherrepo"

            (sigPresent, sigBlock) = sig
            l = []
            if sigPresent >= 1:
                l.append(base64.decodestring(sigBlock))
            (metaPresent, metaBlock) = meta
            if metaPresent >= 1:
                l.append(base64.decodestring(metaBlock))
            if sigPresent or metaPresent:
                return tuple(l)
            return ("missing", ) + troveInfo

        if recurse:
            # We mark old groups (ones without weak references) as uncachable
            # because they're expensive to flatten (and so old that it
            # hardly matters).
            cu = self.db.cursor()
            schema.resetTable(cu, "tmpNVF")

            foundGroups = set()
            foundWeak = set()
            foundCollections = set()

            newJobList = [ [] for x in range(len(chgSetList)) ]

            for jobId, job in enumerate(chgSetList):
                if job[0].startswith('group-'):
                    foundGroups.add(jobId)

                newJobList[jobId].append(job)

                if job[1][0]:
                    # Record the troves in the old trove this job is
                    # relative to so if any of the old troves change
                    # the fingerprints won't match.
                    #
                    # The weird math on jobId here avoids conflicts in that
                    # row, which is a primary key. Seems easier than
                    # declaring a new table.
                    cu.execute("""
                        INSERT INTO tmpNVF(idx, name, version, flavor)
                        VALUES (?, ?, ?, ?)
                    """, (-1 * (jobId + 1), job[0], job[1][0], job[1][1]),
                               start_transaction=False)

                cu.execute("""
                    INSERT INTO tmpNVF(idx, name, version, flavor)
                    VALUES (?, ?, ?, ?)
                """, (jobId, job[0], job[2][0], job[2][1]),
                           start_transaction=False)

            self.db.analyze("tmpNVF")
            cu.execute("""SELECT
                    tmpNVF.idx, I_Items.item, I_Versions.version,
                    I_Flavors.flavor, TroveTroves.flags
                FROM tmpNVF JOIN Items ON tmpNVF.name = Items.item
                JOIN Versions ON (tmpNVF.version = Versions.version)
                JOIN Flavors ON (tmpNVF.flavor = Flavors.flavor)
                JOIN Instances ON
                    Items.itemId = Instances.itemId AND
                    Versions.versionId = Instances.versionId AND
                    Flavors.flavorId = Instances.flavorId
                JOIN TroveTroves USING (instanceId)
                JOIN Instances AS I_Instances ON
                    TroveTroves.includedId = I_Instances.instanceId
                JOIN Items AS I_Items ON
                    I_Instances.itemId = I_Items.itemId
                JOIN Versions AS I_Versions ON
                    I_Instances.versionId = I_Versions.versionId
                JOIN Flavors AS I_Flavors ON
                    I_Instances.flavorId = I_Flavors.flavorId
                ORDER BY
                    I_Items.item, I_Versions.version, I_Flavors.flavor
            """)

            for (idx, name, version, flavor, flags) in cu:
                idx = abs(idx) - 1

                newJobList[idx].append( (name, (None, None),
                                               (version, flavor), True) )
                if flags & schema.TROVE_TROVES_WEAKREF > 0:
                    foundWeak.add(idx)
                if not ':' in name and not name.startswith('fileset-'):
                    foundCollections.add(idx)

            for idx in ((foundGroups & foundCollections) - foundWeak):
                # groups which contain collections but no weak refs
                # are uncachable
                newJobList[idx] = None

            newJobList = newJobList
        else:
            newJobList = [ [ x ] for x in chgSetList ]

        sigItems = []

        for fullJob in newJobList:
            for job in fullJob:
                if job[1][0]:
                    version = versions.VersionFromString(job[1][0])
                    if version.trailingLabel().getHost() in self.serverNameList:
                        sigItems.append((job[0], job[1][0], job[1][1]))
                    else:
                        sigItems.append(None)

                version = versions.VersionFromString(job[2][0])
                if version.trailingLabel().getHost() in self.serverNameList:
                    sigItems.append((job[0], job[2][0], job[2][1]))
                else:
                    sigItems.append(None)

        pureSigList = self.getTroveInfo(authToken, clientVersion,
                                        trove._TROVEINFO_TAG_SIGS,
                                        [ x for x in sigItems if x ])
        pureMetaList = self.getTroveInfo(authToken, clientVersion,
                                        trove._TROVEINFO_TAG_METADATA,
                                        [ x for x in sigItems if x ])
        sigList = []
        metaList = []
        sigCount = 0
        for item in sigItems:
            if not item:
                sigList.append(None)
                metaList.append(None)
            else:
                sigList.append(pureSigList[sigCount])
                metaList.append(pureMetaList[sigCount])
                sigCount += 1

        # 0 is a version number for this signature block; changing this will
        # invalidate all change set signatures downstream
        header = "".join( ('0', "%d" % recurse, "%d" % withFiles,
                    "%d" % withFileContents, "%d" % excludeAutoSource ) )
        if mirrorMode:
            header += '2'

        sigCount = 0
        fingerprints = []
        for origJob, fullJob in itertools.izip(chgSetList, newJobList):
            if fullJob is None:
                # uncachable job
                fingerprints.append('')
                continue

            fpList = [ header ]
            fpList += [ origJob[0], str(origJob[1][0]), str(origJob[1][1]),
                        origJob[2][0], origJob[2][1], "%d" % origJob[3] ]
            for job in fullJob:
                if job[1][0]:
                    fpList += _troveFp(sigItems[sigCount], sigList[sigCount],
                                       metaList[sigCount])
                    sigCount += 1

                fpList += _troveFp(sigItems[sigCount], sigList[sigCount],
                                   metaList[sigCount])
                sigCount += 1

            fp = sha1helper.sha1String("\0".join(fpList))
            fingerprints.append(sha1helper.sha1ToString(fp))

        return fingerprints

    @accessReadOnly
    def getDepSuggestions(self, authToken, clientVersion, label, requiresList,
                          leavesOnly=False):
	if not self.auth.check(authToken, write = False,
			       label = self.toLabel(label)):
	    raise errors.InsufficientPermission
        self.log(2, label, requiresList)
	requires = {}
	for dep in requiresList:
	    requires[self.toDepSet(dep)] = dep

        label = self.toLabel(label)

	sugDict = self.troveStore.resolveRequirements(label, requires.keys(),
                                                      leavesOnly=leavesOnly)

        result = {}
        for (key, val) in sugDict.iteritems():
            result[requires[key]] = val

        return result

    @accessReadOnly
    def getDepSuggestionsByTroves(self, authToken, clientVersion, requiresList,
                                  troveList):
        troveList = [ self.toTroveTup(x) for x in troveList ]

        if False in self.auth.batchCheck(authToken, [(x[0], x[1]) for x in troveList]):
            raise errors.InsufficientPermission
        self.log(2, troveList, requiresList)
        requires = {}
        for dep in requiresList:
            requires[self.toDepSet(dep)] = dep

        sugDict = self.troveStore.resolveRequirements(None, requires.keys(),
                                                      troveList)

        result = {}
        for (key, val) in sugDict.iteritems():
            result[requires[key]] = val

        return result

    def _checkCommitPermissions(self, authToken, verList, mirror, hidden):
        if (mirror or hidden) and \
                    not self.auth.check(authToken, mirror=(mirror or hidden)):
            raise errors.InsufficientPermission
        # verList items are (name, oldVer, newVer). e check both
        # combinations in one step
        def _fullVerList(verList):
            for name, oldVer, newVer in verList:
                assert(newVer)
                yield (name, newVer)
                if oldVer:
                    yield (name, oldVer)
        # check newVer
        if False in self.auth.batchCheck(authToken, _fullVerList(verList),
                                    write=True):
            raise errors.InsufficientPermission

    @accessReadOnly
    def prepareChangeSet(self, authToken, clientVersion, jobList=None,
                         mirror=False):
        def _convertJobList(jobList):
            for name, oldInfo, newInfo, absolute in jobList:
                oldVer = oldInfo[0]
                newVer = newInfo[0]
                if oldVer:
                    oldVer = self.toVersion(oldVer)
                if newVer:
                    newVer = self.toVersion(newVer)
                yield name, oldVer, newVer

        if jobList:
            self._checkCommitPermissions(authToken, _convertJobList(jobList),
                                         mirror, False)

        self.log(2, authToken[0])
  	(fd, path) = tempfile.mkstemp(dir = self.tmpPath, suffix = '.ccs-in')
  	os.close(fd)
	fileName = os.path.basename(path)

        return os.path.join(self.urlBase(), "?%s" % fileName[:-3])

    @accessReadWrite
    def presentHiddenTroves(self, authToken, clientVersion):
        if not self.auth.check(authToken, mirror = True):
            raise errors.InsufficientPermission

        self.repos.troveStore.presentHiddenTroves()

        return ''

    @accessReadWrite
    def commitChangeSet(self, authToken, clientVersion, url, mirror = False,
                        hidden = False):
        base = util.normurl(self.urlBase())
        url = util.normurl(url)
        if not url.startswith(base):
            raise errors.RepositoryError(
                'The changeset that is being committed was not '
                'uploaded to a URL on this server.  The url is "%s", this '
                'server is "%s".'
                %(url, base))
	# +1 strips off the ? from the query url
	fileName = url[len(base) + 1:] + "-in"
	path = "%s/%s" % (self.tmpPath, fileName)
        self.log(2, authToken[0], url, 'mirror=%s' % (mirror,))
        attempt = 1
        while True:
            # raise InsufficientPermission if we can't read the changeset
            try:
                cs = changeset.ChangeSetFromFile(path)
            except Exception, e:
                raise HiddenException(e, errors.CommitError(
                                "server cannot open change set to commit"))
            # because we have a temporary file we need to delete, we
            # need to catch the DatabaseLocked errors here and retry
            # the commit ourselves
            try:
                ret = self._commitChangeSet(authToken, cs, mirror=mirror,
                                            hidden=hidden)
            except sqlerrors.DatabaseLocked, e:
                # deadlock occurred; we rollback and try again
                log.error("Deadlock id %d: %s", attempt, str(e.args))
                self.log(1, "Deadlock id %d: %s" %(attempt, str(e.args)))
                if attempt < self.deadlockRetry:
                    self.db.rollback()
                    attempt += 1
                    continue
                break
            except Exception, e:
                break
            else: # all went well
                util.removeIfExists(path)
                return ret
        # we only reach here if we could not handle the exception above
        util.removeIfExists(path)
        # Figure out what to return back
        if isinstance(e, sqlerrors.DatabaseLocked):
            # too many retries
            raise errors.CommitError("DeadlockError", e.args)
        raise

    def _commitChangeSet(self, authToken, cs, mirror = False, hidden = False):
	# walk through all of the branches this change set commits to
	# and make sure the user has enough permissions for the operation
        verList = ((x.getName(), x.getOldVersion(), x.getNewVersion())
                    for x in cs.iterNewTroveList())
        self._checkCommitPermissions(authToken, verList, mirror, hidden)

        items = {}
        removedList = []
        # check removed permissions; _checkCommitPermissions can't do
        # this for us since it's based on the trove type
        for troveCs in cs.iterNewTroveList():
            if troveCs.troveType() != trove.TROVE_TYPE_REMOVED:
                continue

            removedList.append(troveCs.getNewNameVersionFlavor())
            (name, version, flavor) = troveCs.getNewNameVersionFlavor()

            if not self.auth.check(authToken, mirror = (mirror or hidden),
                                   remove = True,
                                   label = version.branch().label(),
                                   trove = name):
                raise errors.InsufficientPermission

            items.setdefault((version, flavor), []).append(name)

        self.log(2, authToken[0], 'mirror=%s' % (mirror,),
                 [ (x[1], x[0][0].asString(), x[0][1]) for x in items.iteritems() ])
	self.repos.commitChangeSet(cs, mirror = mirror, hidden = hidden)

	if not self.commitAction:
	    return True

        d = { 'reppath' : self.urlBase(), 'user' : authToken[0], }
        cmd = self.commitAction % d
        p = util.popen(cmd, "w")
        try:
            for troveCs in cs.iterNewTroveList():
                p.write("%s\n%s\n%s\n" %(troveCs.getName(),
                                         troveCs.getNewVersion().asString(),
                                         deps.formatFlavor(troveCs.getNewFlavor())))
            p.close()
        except (IOError, RuntimeError), e:
            # util.popen raises RuntimeError on error.  p.write() raises
            # IOError on error (broken pipe, etc)
            # FIXME: use a logger for this
            sys.stderr.write('commitaction failed: %s\n' %e)
            sys.stderr.flush()
        except Exception, e:
            sys.stderr.write('unexpected exception occurred when running '
                             'commitaction: %s\n' %e)
            sys.stderr.flush()

	return True

    # retrieve the raw streams for a fileId list passed in as a generator
    def _getFileStreams(self, authToken, fileIdGen):
        self.log(3)
        cu = self.db.cursor()

        userGroupIds = self.auth.getAuthGroups(cu, authToken)
        if not userGroupIds:
            return {}
        schema.resetTable(cu, 'tmpFileId')

        # we need to make sure we don't look up the same fileId multiple
        # times to avoid asking the sql server to do busy work
        fileIdMap = {}
        for i, fileId in enumerate(fileIdGen):
            fileIdMap.setdefault(fileId, []).append(i)
        uniqIdList = fileIdMap.keys()

        # now i+1 is how many items we shall return
        # None in streams means the stream wasn't found.
        streams = [ None ] * (i+1)

        # use the list of uniquified fileIds to look up streams in the repo
        for i, fileId in enumerate(uniqIdList):
            cu.execute("INSERT INTO tmpFileId (itemId, fileId) VALUES (?, ?)",
                       (i, cu.binary(fileId)), start_transaction=False)
        self.db.analyze("tmpFileId")
        q = """
        SELECT DISTINCT
            tmpFileId.itemId, FileStreams.stream, UP.permittedTrove, Items.item
        FROM tmpFileId
        JOIN FileStreams USING (fileId)
        JOIN TroveFiles USING (streamId)
        JOIN Instances USING (instanceId)
        JOIN Nodes ON
            Instances.itemId = Nodes.itemId AND
            Instances.versionId = Nodes.versionId
        JOIN LabelMap ON
            Nodes.itemId = LabelMap.itemId AND
            Nodes.branchId = LabelMap.branchId
        JOIN ( SELECT
                   Permissions.labelId as labelId,
                   PerItems.item as permittedTrove,
                   Permissions.permissionId as aclId
               FROM Permissions
               JOIN Items as PerItems USING (itemId)
               WHERE Permissions.userGroupId IN (%(ugid)s)
             ) as UP
                 ON ( UP.labelId = 0 or UP.labelId = LabelMap.labelId )
        JOIN Items ON Instances.itemId = Items.itemId
        WHERE FileStreams.stream IS NOT NULL
        """ % { 'ugid' : ", ".join("%d" % x for x in userGroupIds) }
        cu.execute(q)

        for (i, stream, troveNamePattern, troveName) in cu:
            fileId = uniqIdList[i]
            if fileId is None:
                 # we've already found this one
                 continue
            if not self.auth.checkTrove(troveNamePattern, troveName):
                # Insufficient permission to see a stream looks just
                # like a missing stream (as missing items do in most
                # of Conary)
                continue
            if stream is None:
                continue
            for streamIdx in fileIdMap[fileId]:
                streams[streamIdx] = stream
            # mark as processed
            uniqIdList[i] = None
        # FIXME: the fact that we're not extracting the list ordered
        # makes it very hard to return an iterator out of this
        # function - for now, returning a list will do...
        return streams

    @accessReadOnly
    def getFileVersions(self, authToken, clientVersion, fileList):
        self.log(2, "fileList", fileList)

        # build the list of fileIds for query
        fileIdGen = (self.toFileId(fileId) for (pathId, fileId) in fileList)

        # we rely on _getFileStreams to do the auth for us
        rawStreams = self._getFileStreams(authToken, fileIdGen)
        # return an exception if we couldn't find one of the streams
        if None in rawStreams:
            fileId = self.toFileId(fileList[rawStreams.index(None)][1])
            raise errors.FileStreamMissing(fileId)

        streams = [ None ] * len(fileList)
        for i,  (stream, (pathId, fileId)) in enumerate(itertools.izip(rawStreams, fileList)):
            # XXX the only thing we use the pathId for is to set it in
            # the file object; we should just pass the stream back and
            # let the client set it to avoid sending it back and forth
            # for no particularly good reason
            streams[i] = self.fromFileAsStream(pathId, stream, rawPathId = True)
        return streams

    @accessReadOnly
    def getFileVersion(self, authToken, clientVersion, pathId, fileId,
                       withContents = 0):
        # withContents is legacy; it was never used in conary 1.0.x
        assert(not withContents)
        self.log(2, pathId, fileId, "withContents=%s" % (withContents,))
        # getFileVersions is responsible for authenticating this call
        l = self.getFileVersions(authToken, SERVER_VERSIONS[-1],
                                 [ (pathId, fileId) ])
        assert(len(l) == 1)
        return l[0]

    @accessReadOnly
    def getPackageBranchPathIds(self, authToken, clientVersion, sourceName,
                                branch, filePrefixes=None, fileIds=None):
        # filePrefixes should be a list of prefixes to look for
        # It tries to limit the number of results for things that generate
        # unique paths with each build (e.g. the kernel).
        # Added as part of protocol version 39
        # fileIds should be a string with concatenated fileId's to be searched
        # in the database. A path found with a search of file ids should be
        # preferred over a path found by looking up the latest paths built
        # from that source trove.
        # In practical terms, this means that we could jump several revisions
        # back in a file's history.
        # Added as part of protocol version 42
	if not self.auth.check(authToken, write = False,
                               trove = sourceName,
			       label = self.toBranch(branch).label()):
	    raise errors.InsufficientPermission
        # decode the fileIds to check before doing heavy work
<<<<<<< HEAD
        if fileIds:
            fileIds = base64.b64decode(fileIds)
            fileIdLen = 20
            assert(len(fileIds) % fileIdLen == 0)
            fileIdCount = len(fileIds) // fileIdLen
        else:
            fileIdCount = 0
        def splitFileIds(cu):
=======
        fileIds = base64.b64decode(fileIds)
        def splitFileIds(fileIds):
            fileIdLen = 20
            assert(len(fileIds) % fileIdLen == 0)
            fileIdCount = len(fileIds) // fileIdLen
>>>>>>> 686a6f0f
            for i in range(fileIdCount):
                start = fileIdLen * i
                end = start + fileIdLen
                yield fileIds[start : end]
        # fileIds need to unique at for performance reasons
        fileIds = set(splitFileIds(fileIds))
        self.log(2, sourceName, branch, filePrefixes, fileIds)
        cu = self.db.cursor()

        prefixQuery = ""
        if filePrefixes:
            schema.resetTable(cu, 'tmpFilePrefixes')
            cu.executemany("INSERT INTO tmpFilePrefixes (prefix) VALUES (?)",
                           ( f + '%' for f in filePrefixes ),
                           start_transaction=False)
            self.db.analyze("tmpFilePrefixes")
            prefixQuery = """JOIN tmpFilePrefixes ON
            TroveFiles.path LIKE tmpFilePrefixes.prefix """

        query = """
        SELECT DISTINCT
            TroveFiles.pathId, TroveFiles.path, Versions.version,
            FileStreams.fileId, Nodes.finalTimestamp
        FROM Instances
        JOIN Nodes ON
            Instances.itemid = Nodes.itemId AND
            Instances.versionId = Nodes.versionId
        JOIN Branches using (branchId)
        JOIN Items ON
            Nodes.sourceItemId = Items.itemId
        JOIN TroveFiles ON
            Instances.instanceId = TroveFiles.instanceId
        JOIN Versions ON
            TroveFiles.versionId = Versions.versionId
        JOIN FileStreams ON
            TroveFiles.streamId = FileStreams.streamId
        %s
        WHERE
            Items.item = ? AND
            Branches.branch = ?
        ORDER BY
            Nodes.finalTimestamp DESC
        """ % (prefixQuery,)

        cu.execute(query, (sourceName, branch))
        ids = {}
        for (pathId, path, version, fileId, timeStamp) in cu:
            encodedPath = self.fromPath(path)
            currVal = ids.get(encodedPath, None)
            newVal = (cu.frombinary(pathId), version, cu.frombinary(fileId))
            if currVal is None:
                ids[encodedPath] = newVal
                continue
            # if we already had a value set, we prefer to use the one
            # that has a fileId in the set we were sent
            if newVal[2] in fileIds and not (currVal[2] in fileIds):
                ids[encodedPath] = newVal
        # prepare for return
        ids = dict([(k, (self.fromPathId(v[0]), v[1], self.fromFileId(v[2])))
                    for k,v in ids.iteritems()])
        return ids

    @accessReadOnly
    def hasTroves(self, authToken, clientVersion, troveList, hidden = False):
        # returns False for troves the user doesn't have permission to view
        self.log(2, troveList)
        cu = self.db.cursor()
        userGroupIds = self.auth.getAuthGroups(cu, authToken)
        results = [ False ] * len(troveList)
        if not userGroupIds:
            return results
        schema.resetTable(cu, "tmpNVF")
        for i, item in enumerate(troveList):
            cu.execute("INSERT INTO tmpNVF (idx, name, version, flavor) "
                       "VALUES (?, ?, ?, ?)", (i, item[0], item[1], item[2]),
                       start_transaction=False)
        self.db.analyze("tmpNVF")
        if hidden:
            hiddenClause = ("OR (Instances.isPresent = %d AND UP.canWrite = 1)"
                        % instances.INSTANCE_PRESENT_HIDDEN)
        else:
            hiddenClause = ""

        results = [ False ] * len(troveList)

        query = """SELECT idx, name, UP.permittedTrove FROM tmpNVF
                        JOIN Items ON tmpNVF.name = Items.item
                        JOIN Versions ON
                            tmpNVF.version = Versions.version
                        JOIN Flavors ON
                            (tmpNVF.flavor = Flavors.flavor) OR
                            (tmpNVF.flavor is NULL AND
                             Flavors.flavor is NULL)
                        JOIN Instances ON
                            Instances.itemId = Items.itemId AND
                            Instances.versionId = Versions.versionId AND
                            Instances.flavorId = Flavors.flavorId
                        JOIN Nodes ON
                            Nodes.itemId = Instances.itemId AND
                            Nodes.versionId = Instances.versionId
                        JOIN LabelMap ON
                            Nodes.itemId = LabelMap.itemId AND
                            Nodes.branchId = LabelMap.branchId
                        JOIN (SELECT
                               Permissions.labelId as labelId,
                               PerItems.item as permittedTrove,
                               Permissions.permissionId as aclId,
                               Permissions.canWrite as canWrite,
                               Permissions.admin as admin
                           FROM
                               Permissions
                               join Items as PerItems using (itemId)
                           WHERE
                               Permissions.userGroupId in (%s)
                           ) as UP ON
                           ( UP.labelId = 0 or UP.labelId = LabelMap.labelId )
                        WHERE
                            (Instances.isPresent = ?)
                            %s
                    """ % \
                (",".join("%d" % x for x in userGroupIds), hiddenClause)
        cu.execute(query, instances.INSTANCE_PRESENT_NORMAL)

        for row, name, pattern in cu:
            if results[row]: continue
            results[row]= self.auth.checkTrove(pattern, name)

        return results

    @accessReadOnly
    def getTrovesByPaths(self, authToken, clientVersion, pathList, label,
                         all=False):
        self.log(2, pathList, label, all)
        cu = self.db.cursor()
        userGroupIds = self.auth.getAuthGroups(cu, authToken)
        if not userGroupIds:
            return {}

        schema.resetTable(cu, 'tmpPath')
        for row, path in enumerate(pathList):
            cu.execute("INSERT INTO tmpPath (row, path) "
                       "VALUES (?, ?)", (row, path),
                       start_transaction=False)
        self.db.analyze("tmpPath")

        # FIXME: MySQL 5.0.18 does not like "SELECT row, ..." so we are
        # explicit
        query = """SELECT Matches.row, item, version, flavor,
                          timeStamps, UP.permittedTrove 
                        FROM Instances
                        -- # Do the actual matching in a subselect
                        -- # to prevent MySQL from doing a full join
                        -- # between TroveFiles and Instances
                        JOIN (SELECT tmpPath.row AS row, instanceId
			      FROM tmpPath JOIN TroveFiles ON
                                  TroveFiles.path = tmpPath.path)
                              AS Matches ON
                            Instances.instanceId = Matches.instanceId
                        JOIN Nodes ON
                            Nodes.itemId = Instances.itemId AND
                            Nodes.versionId = Instances.versionId
                        JOIN LabelMap ON
                            Nodes.itemId = LabelMap.itemId AND
                            Nodes.branchId = LabelMap.branchId
                        JOIN Labels ON
                            Labels.labelId = LabelMap.labelId
                        JOIN (SELECT
                               Permissions.labelId as labelId,
                               PerItems.item as permittedTrove,
                               Permissions.permissionId as aclId
                           FROM
                               Permissions
                               join Items as PerItems using (itemId)
                           WHERE
                               Permissions.userGroupId in (%s)
                           ) as UP ON
                           ( UP.labelId = 0 or UP.labelId = LabelMap.labelId )
                        JOIN Items ON 
                            (Instances.itemId = Items.itemId)
                        JOIN Versions ON 
                            (Instances.versionId = Versions.versionId)
                        JOIN Flavors ON
                            (Instances.flavorId = Flavors.flavorId)
                        WHERE
                            Instances.isPresent = ?
                            AND Labels.label = ?
                        ORDER BY
                            Nodes.finalTimestamp DESC
                    """ % ",".join("%d" % x for x in userGroupIds)
        cu.execute(query, instances.INSTANCE_PRESENT_NORMAL, label)

        if all:
            results = [[] for x in pathList]
            for idx, name, versionStr, flavor, timeStamps, pattern in cu:
                if not self.auth.checkTrove(pattern, name):
                    continue
                version = versions.VersionFromString(versionStr, 
                        timeStamps=[float(x) for x in timeStamps.split(':')])
                branch = version.branch()
                results[idx].append((name, self.freezeVersion(version), flavor))
            return results

        results = [ {} for x in pathList ]
        for idx, name, versionStr, flavor, timeStamps, pattern in cu:
            if not self.auth.checkTrove(pattern, name):
                continue

            version = versions.VersionFromString(versionStr, 
                        timeStamps=[float(x) for x in timeStamps.split(':')])
            branch = version.branch()
            results[idx].setdefault((name, branch, flavor), 
                                    self.freezeVersion(version))
        return [ [ (y[0][0], y[1], y[0][2]) for y in x.iteritems()] 
                                                            for x in results ]

    @accessReadOnly
    def getCollectionMembers(self, authToken, clientVersion, troveName,
                             branch):
	if not self.auth.check(authToken, write = False,
                               trove = troveName,
			       label = self.toBranch(branch).label()):
	    raise errors.InsufficientPermission
        self.log(2, troveName, branch)
        cu = self.db.cursor()
        query = """
            SELECT DISTINCT IncludedItems.item FROM
                Items, Nodes, Branches, Instances, TroveTroves,
                Instances AS IncludedInstances,
                Items AS IncludedItems
            WHERE
                Items.item = ? AND
                Items.itemId = Nodes.itemId AND
                Nodes.branchId = Branches.branchId AND
                Branches.branch = ? AND
                Instances.itemId = Nodes.itemId AND
                Instances.versionId = Nodes.versionId AND
                TroveTroves.instanceId = Instances.instanceId AND
                IncludedInstances.instanceId = TroveTroves.includedId AND
                IncludedItems.itemId = IncludedInstances.itemId
            """
        args = [troveName, branch]
        cu.execute(query, args)
        self.log(4, "execute query", query, args)
        ret = [ x[0] for x in cu ]
        return ret

    @accessReadOnly
    def getTrovesBySource(self, authToken, clientVersion, sourceName,
                          sourceVersion):
	if not self.auth.check(authToken, write = False, trove = sourceName,
                   label = self.toVersion(sourceVersion).branch().label()):
	    raise errors.InsufficientPermission
        self.log(2, sourceName, sourceVersion)
        versionMatch = sourceVersion + '-%'
        cu = self.db.cursor()
        query = """
        SELECT Items.item, Versions.version, Flavors.flavor
        FROM Instances
        JOIN Nodes ON
            Instances.itemId = Nodes.itemId AND
            Instances.versionId = Nodes.versionId
        JOIN Items AS SourceItems ON
            Nodes.sourceItemId = SourceItems.itemId
        JOIN Items ON
            Instances.itemId = Items.itemId
        JOIN Versions ON
            Instances.versionId = Versions.versionId
        JOIN Flavors ON
            Instances.flavorId = Flavors.flavorId
        WHERE
            SourceItems.item = ? AND
            Versions.version LIKE ?
        """
        args = [sourceName, versionMatch]
        cu.execute(query, args)
        self.log(4, "execute query", query, args)
        matches = [ tuple(x) for x in cu ]
        return matches

    @accessReadWrite
    def addMetadataItems(self, authToken, clientVersion, itemList):
        self.log(2, "adding %i metadata items" %len(itemList))
        l = []
        metadata = self.getTroveInfo(authToken, clientVersion,
                                     trove._TROVEINFO_TAG_METADATA,
                                     [ x[0] for x in itemList ])
        # if we're signaled that any trove is missing, bail out
        missing = [ i for i,x in enumerate(metadata) if x[0] < 0]
        if missing: # report the first one
            n,v,f = itemList[missing[0]][0]
            raise errors.TroveMissing(n, v)
        for (troveTup, item), (presence, existing) in itertools.izip(itemList, metadata):
            m = trove.Metadata(base64.decodestring(existing))
            mi = trove.MetadataItem(base64.b64decode(item))
            m.addItem(mi)
            i = trove.TroveInfo()
            i.metadata = m
            l.append((troveTup, i.freeze()))
        return self._setTroveInfo(authToken, clientVersion, l)

    @accessReadWrite
    def addDigitalSignature(self, authToken, clientVersion, name, version,
                            flavor, encSig):
        if clientVersion < 45:
            raise InvalidClientVersion, "Conary client >= 1.1.20 required" \
                    "for signing"

        version = self.toVersion(version)
	if not self.auth.check(authToken, write = True, trove = name,
                               label = version.branch().label()):
	    raise errors.InsufficientPermission
        flavor = self.toFlavor(flavor)
        self.log(2, name, version, flavor)

        sigs = trove.VersionedSignaturesSet(base64.b64decode(encSig))

        # get the key being used; they should all be the same of course
        fingerprint = None
        for sigBlock in sigs:
            for sig in sigBlock.signatures:
                if fingerprint is None:
                    fingerprint = sig[0]
                elif fingerprint != sig[0]:
                    raise errors.IncompatibleKey('Multiple keys in signature')

        # ensure repo knows this key
        keyCache = self.repos.troveStore.keyTable.keyCache
        pubKey = keyCache.getPublicKey(fingerprint)

        if pubKey.isRevoked():
            raise errors.IncompatibleKey('Key %s has been revoked. '
                                  'Signature rejected' %sig[0])
        if (pubKey.getTimestamp()) and (pubKey.getTimestamp() < time.time()):
            raise errors.IncompatibleKey('Key %s has expired. '
                                  'Signature rejected' %sig[0])

        # start a transaction now as a means of protecting against
        # simultaneous signing by different clients. The real fix
        # would need "SELECT ... FOR UPDATE" support in the SQL
        # engine, which is not universally available
        cu = self.db.transaction()

        # get the instanceId that corresponds to this trove.
        cu.execute("""
        SELECT instanceId FROM Instances
        JOIN Items ON Instances.itemId = Items.itemId
        JOIN Versions ON Instances.versionId = Versions.versionId
        JOIN Flavors ON Instances.flavorId = Flavors.flavorId
        WHERE Items.item = ?
          AND Versions.version = ?
          AND Flavors.flavor = ?
        """, (name, version.asString(), flavor.freeze()))
        ret = cu.fetchone()
        if not ret:
            raise errors.TroveMissing(name, version)
        instanceId = ret[0]
        # try to create a row lock for the signature record if needed
        cu.execute("UPDATE TroveInfo SET changed = changed "
                   "WHERE instanceId = ? AND infoType = ?",
                   (instanceId, trove._TROVEINFO_TAG_SIGS))

        # now we should have the proper locks
        trv = self.repos.getTrove(name, version, flavor)

        # don't add exactly the same set of sigs again
        try:
            existingSigs = trv.getDigitalSignature(fingerprint)

            if (set(x.version() for x in existingSigs) ==
                set(x.version() for x in sigs)):
                raise errors.AlreadySignedError("Trove already signed by key")
        except KeyNotFound:
            pass

        trv.addPrecomputedDigitalSignature(sigs)
        # verify the new signature is actually good
        trv.verifyDigitalSignatures(keyCache = keyCache)

        # see if there's currently any troveinfo in the database
        cu.execute("""
        SELECT COUNT(*) FROM TroveInfo WHERE instanceId=? AND infoType=?
        """, (instanceId, trove._TROVEINFO_TAG_SIGS))
        trvInfo = cu.fetchone()[0]
        if trvInfo:
            # we have TroveInfo, so update it
            cu.execute("""
            UPDATE TroveInfo SET data = ?
            WHERE instanceId = ? AND infoType = ?
            """, (cu.binary(trv.troveInfo.sigs.freeze()), instanceId,
                  trove._TROVEINFO_TAG_SIGS))
        else:
            # otherwise we need to create a new row with the signatures
            cu.execute("""
            INSERT INTO TroveInfo (instanceId, infoType, data)
            VALUES (?, ?, ?)
            """, (instanceId, trove._TROVEINFO_TAG_SIGS,
                  cu.binary(trv.troveInfo.sigs.freeze())))
        return True

    @accessReadWrite
    def addNewAsciiPGPKey(self, authToken, label, user, keyData):
        if (not self.auth.check(authToken, admin = True)
            and (not self.auth.check(authToken, allowAnonymous = False) or
                     authToken[0] != user)):
            raise errors.InsufficientPermission
        self.log(2, authToken[0], label, user)
        uid = self.auth.userAuth.getUserIdByName(user)
        self.repos.troveStore.keyTable.addNewAsciiKey(uid, keyData)
        return True

    @accessReadWrite
    def addNewPGPKey(self, authToken, label, user, encKeyData):
        if (not self.auth.check(authToken, admin = True)
            and (not self.auth.check(authToken, allowAnonymous = False) or
                     authToken[0] != user)):
            raise errors.InsufficientPermission
        self.log(2, authToken[0], label, user)
        uid = self.auth.userAuth.getUserIdByName(user)
        keyData = base64.b64decode(encKeyData)
        self.repos.troveStore.keyTable.addNewKey(uid, keyData)
        return True

    @accessReadWrite
    def changePGPKeyOwner(self, authToken, label, user, key):
        if not self.auth.check(authToken, admin = True):
            raise errors.InsufficientPermission
        if user:
            uid = self.auth.userAuth.getUserIdByName(user)
        else:
            uid = None
        self.log(2, authToken[0], label, user, str(key))
        self.repos.troveStore.keyTable.updateOwner(uid, key)
        return True

    @accessReadOnly
    def getAsciiOpenPGPKey(self, authToken, label, keyId):
        # don't check auth. this is a public function
        return self.repos.troveStore.keyTable.getAsciiPGPKeyData(keyId)

    @accessReadOnly
    def listUsersMainKeys(self, authToken, label, user = None):
        # the only reason to lock this fuction down is because it correlates
        # a valid user to valid fingerprints. neither of these pieces of
        # information is sensitive separately.
        if (not self.auth.check(authToken, admin = True)
            and (user != authToken[0]) or not self.auth.check(authToken)):
            raise errors.InsufficientPermission
        self.log(2, authToken[0], label, user)
        return self.repos.troveStore.keyTable.getUsersMainKeys(user)

    @accessReadOnly
    def listSubkeys(self, authToken, label, fingerprint):
        self.log(2, authToken[0], label, fingerprint)
        return self.repos.troveStore.keyTable.getSubkeys(fingerprint)

    @accessReadOnly
    def getOpenPGPKeyUserIds(self, authToken, label, keyId):
        return self.repos.troveStore.keyTable.getUserIds(keyId)

    @accessReadOnly
    def getConaryUrl(self, authtoken, clientVersion, \
                     revStr, flavorStr):
        """
        Returns a url to a downloadable changeset for the conary
        client that is guaranteed to work with this server's version.
        """
        # adjust accordingly.... all urls returned are relative to this
        _baseUrl = "ftp://download.rpath.com/conary/"
        # Note: if this hash is getting too big, we will switch to a
        # database table. The "default" entry is a last resort.
        _clientUrls = {
            # revision { flavor : relative path }
            ## "default" : { "is: x86"    : "conary.x86.ccs",
            ##               "is: x86_64" : "conary.x86_64.ccs", }
            }
        self.log(2, revStr, flavorStr)
        rev = versions.Revision(revStr)
        revision = rev.getVersion()
        flavor = self.toFlavor(flavorStr)
        ret = ""
        bestMatch = -1000000
        match = _clientUrls.get("default", {})
        if _clientUrls.has_key(revision):
            match = _clientUrls[revision]
        for mStr in match.keys():
            mFlavor = deps.parseFlavor(mStr)
            score = mFlavor.score(flavor)
            if score is False:
                continue
            if score > bestMatch:
                ret = match[mStr]
        if len(ret):
            return "%s/%s" % (_baseUrl, ret)
        return ""

    @accessReadOnly
    def getMirrorMark(self, authToken, clientVersion, host):
	if not self.auth.check(authToken, write = False, mirror = True):
	    raise errors.InsufficientPermission
        self.log(2, host)
        cu = self.db.cursor()
        cu.execute("select mark from LatestMirror where host=?", host)
        result = cu.fetchall()
        if not result or result[0][0] == None:
            return -1
        return result[0][0]

    @accessReadWrite
    def setMirrorMark(self, authToken, clientVersion, host, mark):
        # need to treat the mark as long
        try:
            mark = long(mark)
        except: # deny invalid marks
            raise errors.InsufficientPermission
	if not self.auth.check(authToken, write = False, mirror = True):
	    raise errors.InsufficientPermission
        self.log(2, authToken[0], host, mark)
        cu = self.db.cursor()
        cu.execute("select mark from LatestMirror where host=?", host)
        result = cu.fetchall()
        if not result:
            cu.execute("insert into LatestMirror (host, mark) "
                       "values (?, ?)", (host, mark))
        else:
            cu.execute("update LatestMirror set mark=? where host=?",
                       (mark, host))
        return ""

    @accessReadOnly
    def getNewSigList(self, authToken, clientVersion, mark):
        # only show troves the user is allowed to see
        try:
            mark = long(mark)
        except: # deny invalid marks
            raise errors.InsufficientPermission
        self.log(2, mark)
        cu = self.db.cursor()
        userGroupIds = self.auth.getAuthGroups(cu, authToken)
        if not userGroupIds:
            return []
        # Since signatures are small blobs, it doesn't make a lot
        # of sense to use a LIMIT on this query...
        query = """
        SELECT UP.permittedTrove, item, version, flavor, Instances.changed
        FROM Instances
        JOIN TroveInfo USING (instanceId)
        JOIN Nodes ON
             Instances.itemId = Nodes.itemId AND
             Instances.versionId = Nodes.versionId
        JOIN LabelMap ON
             Nodes.itemId = LabelMap.itemId AND
             Nodes.branchId = LabelMap.branchId
        JOIN (SELECT
                  Permissions.labelId as labelId,
                  PerItems.item as permittedTrove,
                  Permissions.permissionId as aclId
              FROM Permissions
              JOIN UserGroups ON Permissions.userGroupId = userGroups.userGroupId
              JOIN Items AS PerItems ON Permissions.itemId = PerItems.itemId
              WHERE Permissions.userGroupId in (%s)
                AND UserGroups.canMirror = 1
             ) as UP ON ( UP.labelId = 0 or UP.labelId = LabelMap.labelId )
        JOIN Items ON Instances.itemId = Items.itemId
        JOIN Versions ON Instances.versionId = Versions.versionId
        JOIN Flavors ON Instances.flavorId = flavors.flavorId
        WHERE Instances.changed <= ?
          AND Instances.isPresent = ?
          AND TroveInfo.changed >= ?
          AND TroveInfo.infoType = ?
        ORDER BY TroveInfo.changed
        """ % (",".join("%d" % x for x in userGroupIds), )
        cu.execute(query, (mark, instances.INSTANCE_PRESENT_NORMAL, mark,
                           trove._TROVEINFO_TAG_SIGS))

        l = set()
        for pattern, name, version, flavor, mark in cu:
            if self.auth.checkTrove(pattern, name):
                l.add((mark, (name, version, flavor)))
        return list(l)

    @accessReadOnly
    def getNewTroveInfo(self, authToken, clientVersion, mark, infoTypes,
                        labels):
        # only show troves the user is allowed to see
        try:
            mark = long(mark)
        except: # deny invalid marks
            raise errors.InsufficientPermission
        self.log(2, mark)
        cu = self.db.cursor()
        userGroupIds = self.auth.getAuthGroups(cu, authToken)
        if not userGroupIds:
            return []
        if infoTypes:
            try:
                infoTypes = [int(x) for x in infoTypes]
            except:
                raise errors.InsufficientPermission
            infoTypeLimiter = ('AND TroveInfo.infoType IN (%s)'
                               %(','.join(str(x) for x in infoTypes)))
        else:
            infoTypeLimiter = ''
        if labels:
            try:
                [ self.toLabel(x) for x in labels ]
            except:
                raise errors.InsufficientPermission
            cu.execute('select labelId from labels where label in (%s)'
                       % ",".join('?'*len(labels)), labels)
            labelIds = [ str(x[0]) for x in cu.fetchall() ]
            if not labelIds:
                # no labels matched, short circuit
                return []
            labelLimit = 'AND LabelMap.labelId in (%s)' % (','.join(labelIds))
        else:
            labelLimit = ''
        query = """
        SELECT UP.permittedTrove, item, version, flavor,
               TroveInfo.infoType, TroveInfo.data, TroveInfo.changed
        FROM Instances
        JOIN TroveInfo USING (instanceId)
        JOIN Nodes ON
             Instances.itemId = Nodes.itemId AND
             Instances.versionId = Nodes.versionId
        JOIN LabelMap ON
             Nodes.itemId = LabelMap.itemId AND
             Nodes.branchId = LabelMap.branchId
        JOIN (SELECT
                  Permissions.labelId as labelId,
                  PerItems.item as permittedTrove,
                  Permissions.permissionId as aclId
              FROM Permissions
              JOIN UserGroups ON Permissions.userGroupId = userGroups.userGroupId
              JOIN Items AS PerItems ON Permissions.itemId = PerItems.itemId
              WHERE Permissions.userGroupId in (%s)
                AND UserGroups.canMirror = 1
             ) as UP ON ( UP.labelId = 0 or UP.labelId = LabelMap.labelId )
        JOIN Items ON Instances.itemId = Items.itemId
        JOIN Versions ON Instances.versionId = Versions.versionId
        JOIN Flavors ON Instances.flavorId = flavors.flavorId
        WHERE Instances.changed <= ?
          AND Instances.isPresent = ?
          AND TroveInfo.changed >= ?
          %s
          %s
        ORDER BY instanceId, TroveInfo.changed
        """ % (",".join("%d" % x for x in userGroupIds), infoTypeLimiter,
               labelLimit)
        cu.execute(query, (mark, instances.INSTANCE_PRESENT_NORMAL, mark))

        l = set()
        currentTrove = None
        currentTroveInfo = None
        currentMark = None
        for pattern, name, version, flavor, tag, data, tmark in cu:
            if not self.auth.checkTrove(pattern, name):
                continue
            t = (name, version, flavor)
            if currentTrove != t:
                if currentTroveInfo != None:
                    l.add((currentMark, currentTrove, currentTroveInfo.freeze()))
                currentTrove = t
                currentTroveInfo = trove.TroveInfo()
                currentMark = tmark
            if tag == -1:
                currentTroveInfo.thaw(cu.frombinary(data))
            else:
                name = currentTroveInfo.streamDict[tag][2]
                currentTroveInfo.__getattribute__(name).thaw(cu.frombinary(data))
            if currentMark is None:
                currentMark = tmark
            currentMark = min(currentMark, tmark)
        if currentTrove:
            l.add((currentMark, currentTrove, currentTroveInfo.freeze()))
        return [ (x[0], x[1], base64.b64encode(x[2])) for x in l ]

    @accessReadWrite
    def setTroveInfo(self, authToken, clientVersion, infoList):
        infoList = [ (x[0], base64.b64decode(x[1])) for x in infoList ]
        return self._setTroveInfo(authToken, clientVersion, infoList,
                                  requireMirror=True)

    def _setTroveInfo(self, authToken, clientVersion, infoList,
                      requireMirror=False):
        # return the number of signatures which have changed
        self.log(2, infoList)
        # this requires mirror access and write access for that trove
        if requireMirror and not self.auth.check(authToken, mirror=True):
            raise errors.InsufficientPermission
        # batch permission check for writing
        if False in self.auth.batchCheck(authToken, [
            (n,self.toVersion(v)) for (n,v,f), s in infoList], write=True):
            raise errors.InsufficientPermission
        cu = self.db.cursor()
        updateCount = 0

        # look up if we have all the troves we're asked
        schema.resetTable(cu, "tmpNVF")
        schema.resetTable(cu, "tmpInstanceId")
        schema.resetTable(cu, "tmpTroveInfo")
        for (n,v,f), info in infoList:
            cu.execute("insert into tmpNVF(name,version,flavor) values (?,?,?)",
                       (n,v,f), start_transaction=False)
        self.db.analyze("tmpNVF")
        # we'll need the min idx to account for differences in SQL backends
        cu.execute("SELECT MIN(idx) from tmpNVF")
        minIdx = cu.fetchone()[0]

        cu.execute("""
        insert into tmpInstanceId(idx, instanceId)
        select idx, Instances.instanceId
        from tmpNVF
        join Items on tmpNVF.name = Items.item
        join Versions on tmpNVF.version = Versions.version
        join Flavors on tmpNVF.flavor = Flavors.flavor
        join Instances on
            Items.itemId = Instances.itemId AND
            Versions.versionId = Instances.versionId AND
            Flavors.flavorId = Instances.flavorId
        where Instances.isPresent in (?,?)
          and Instances.troveType != ?
        """, (instances.INSTANCE_PRESENT_NORMAL, instances.INSTANCE_PRESENT_HIDDEN,
              trove.TROVE_TYPE_REMOVED),
                   start_transaction=False)
        self.db.analyze("tmpInstanceId")
        # see what troves are missing, if any
        cu.execute("""
        select tmpNVF.idx
        from tmpNVF
        left join tmpInstanceId on tmpNVF.idx = tmpInstanceId.idx
        where tmpInstanceId.instanceId is NULL
        """)
        ret = cu.fetchall()
        if len(ret):
            # we'll report the first one
            i = ret[0][0] - minIdx
            raise errors.TroveMissing(infoList[i][0][0], infoList[i][0][1])

        cu.execute('select instanceId from tmpInstanceId order by idx')
        def _trvInfoIter(instanceIds, iList):
            i = -1
            for (instanceId,), (trvTuple, trvInfo) in itertools.izip(instanceIds, iList):
                for infoType, data in streams.splitFrozenStreamSet(trvInfo):
                    # make sure that only signatures and metadata
                    # are modified
                    if infoType not in (trove._TROVEINFO_TAG_SIGS,
                                        trove._TROVEINFO_TAG_METADATA):
                        continue
                    i += 1
                    yield (i, instanceId, infoType, cu.binary(data))
        updateTroveInfo = list(_trvInfoIter(cu, infoList))
        cu.executemany("insert into tmpTroveInfo (idx, instanceId, infoType, data) "
                       "values (?,?,?,?)", updateTroveInfo, start_transaction=False)

        # first update the existing entries
        cu.execute("""
        select uti.idx
        from tmpTroveInfo as uti
        join TroveInfo on
            TroveInfo.instanceId = uti.instanceId
            and TroveInfo.infoType = uti.infoType
        """)
        rows = cu.fetchall()
        for (idx,) in rows:
            info = updateTroveInfo[idx]
            cu.execute("update troveInfo set data=? where infoType=? and "
                       "instanceId=?", (info[3], info[2], info[1]))
        #first update the existing entries
        # mysql could do it this way
##         cu.execute("""
##         update TroveInfo join TmpTroveInfo as uti on
##             TroveInfo.instanceId = uti.instanceId
##             and TroveInfo.infoType = uti.infoType
##         set troveInfo.data=uti.data
##         """)

        # now insert the rest
        cu.execute("""
        insert into TroveInfo (instanceId, infoType, data)
        select uti.instanceId, uti.infoType, uti.data
        from tmpTroveInfo as uti
        left join TroveInfo on
            TroveInfo.instanceId = uti.instanceId
            and TroveInfo.infoType = uti.infoType
        where troveInfo.instanceId is NULL
        """)

        self.log(3, "updated trove info for", len(updateTroveInfo), "troves")
        return len(updateTroveInfo)

    @accessReadOnly
    def getTroveSigs(self, authToken, clientVersion, infoList):
        self.log(2, infoList)
        # process the results of the more generic call
        ret = self.getTroveInfo(authToken, clientVersion,
                                trove._TROVEINFO_TAG_SIGS, infoList)
        try:
            midx = [x[0] for x in ret].index(-1)
        except ValueError:
            pass
        else:
            raise errors.TroveMissing(infoList[midx][0], infoList[midx][1])
        return [ x[1] for x in ret ]

    @accessReadWrite
    def setTroveSigs(self, authToken, clientVersion, infoList):
        # re-use common setTroveInfo code
        def _transform(l):
            i = trove.TroveInfo()
            for troveTuple, sig in l:
                i.sigs = trove.TroveSignatures(base64.decodestring(sig))
                yield troveTuple, i.freeze()
        return self._setTroveInfo(authToken, clientVersion,
                                  list(_transform(infoList)),
                                  requireMirror=True)

    @accessReadOnly
    def getNewPGPKeys(self, authToken, clientVersion, mark):
        try:
            mark = long(mark)
        except: # deny invalid marks
            raise errors.InsufficientPermission
	if not self.auth.check(authToken, write = False, mirror = True):
	    raise errors.InsufficientPermission
        self.log(2, authToken[0], mark)
        cu = self.db.cursor()

        cu.execute("select pgpKey from PGPKeys where changed >= ?", mark)
        return [ base64.encodestring(x[0]) for x in cu ]

    @accessReadWrite
    def addPGPKeyList(self, authToken, clientVersion, keyList):
	if not self.auth.check(authToken, write = False, mirror = True):
	    raise errors.InsufficientPermission

        for encKey in keyList:
            key = base64.decodestring(encKey)
            # this ignores duplicate keys
            self.repos.troveStore.keyTable.addNewKey(None, key)

        return ""

    @accessReadOnly
    def getNewTroveList(self, authToken, clientVersion, mark):
        try:
            mark = long(mark)
        except: # deny invalid marks
            raise errors.InsufficientPermission
	if not self.auth.check(authToken, write = False, mirror = True):
	    raise errors.InsufficientPermission
        self.log(2, authToken[0], mark)
        # only show troves the user is allowed to see
        cu = self.db.cursor()
        userGroupIds = self.auth.getAuthGroups(cu, authToken)
        if not userGroupIds:
            return []
        # compute the max number of troves with the same mark for
        # dynamic sizing; the client can get stuck if we keep
        # returning the same subset because of a LIMIT too low
        cu.execute("""
        SELECT MAX(c) + 1 AS lim
        FROM (
           SELECT COUNT(instanceId) AS c
           FROM Instances
           WHERE Instances.isPresent = ?
             AND Instances.changed >= ?
           GROUP BY changed
           HAVING COUNT(instanceId) > 1
        ) AS lims""", (instances.INSTANCE_PRESENT_NORMAL, mark))
        lim = cu.fetchall()[0][0]
        if lim is None or lim < 1000:
            lim = 1000 # for safety and efficiency

        # To avoid using a LIMIT value too low on the big query below,
        # we need to find out how many distinct permissions will
        # likely grant access to a trove for this user
        cu.execute("""
        SELECT COUNT(*) AS perms
        FROM Permissions
        JOIN UserGroups USING(userGroupId)
        WHERE UserGroups.canMirror = 1
          AND UserGroups.userGroupId in (%s)
        """ % (",".join("%d" % x for x in userGroupIds),))
        permCount = cu.fetchall()[0][0]
        if permCount == 0:
	    raise errors.InsufficientPermission
        if permCount is None:
            permCount = 1

        # multiply LIMIT by permCount so that after duplicate
        # elimination we are sure to return at least 'lim' troves
        # back to the client
        query = """
        SELECT DISTINCT UP.permittedTrove, item, version, flavor,
            timeStamps, Instances.changed, Instances.troveType
        FROM Instances
        JOIN Nodes USING (itemId, versionId)
        JOIN LabelMap USING (itemId, branchId)
        JOIN (SELECT
                  Permissions.labelId as labelId,
                  PerItems.item as permittedTrove,
                  Permissions.permissionId as aclId
              FROM Permissions
              JOIN UserGroups ON Permissions.userGroupId = UserGroups.userGroupId
              JOIN Items as PerItems ON Permissions.itemId = PerItems.itemId
              WHERE Permissions.userGroupId in (%s)
                AND UserGroups.canMirror = 1
              ) as UP ON ( UP.labelId = 0 or UP.labelId = LabelMap.labelId )
        JOIN Items ON Items.itemId = Instances.itemId
        JOIN Versions ON Versions.versionId = Instances.versionId
        JOIN Flavors ON Flavors.flavorId = Instances.flavorId
        WHERE Instances.changed >= ?
          AND Instances.isPresent = ?
        ORDER BY Instances.changed
        LIMIT %d
        """ % (",".join("%d" % x for x in userGroupIds), lim * permCount)
        cu.execute(query, (mark, instances.INSTANCE_PRESENT_NORMAL))
        self.log(4, "executing query", query, mark, instances.INSTANCE_PRESENT_NORMAL)
        l = set()

        for pattern, name, version, flavor, timeStamps, mark, troveType in cu:
            if self.auth.checkTrove(pattern, name):
                version = versions.strToFrozen(version,
                    [ "%.3f" % (float(x),) for x in timeStamps.split(":") ])
                l.add((mark, (name, version, flavor), troveType))
            if len(l) >= lim:
                # we need to flush the cursor to stop a backend from complaining
                junk = cu.fetchall()
                break
        # older mirror clients do not support getting the troveType values
        if clientVersion < 40:
            return [ (x[0], x[1]) for x in list(l) ]
        return list(l)

    @accessReadOnly
    def getTroveInfo(self, authToken, clientVersion, infoType, troveList):
        """
        we return tuples (present, data) to aid netclient in making its decoding decisions
        present values are:
        -2 = insufficient permission
        -1 = trovemissing
        0  = valuemissing
        1 = valueattached
        """
        # infoType should be valid
        if infoType not in trove.TroveInfo.streamDict.keys():
            raise RepositoryError("Unknown trove infoType requested", infoType)
        self.log(2, infoType, troveList)

        # by default we should mark all troves with insuficient permission
        ## disabled for now until we deal with protocol compatibility issues
        ## for insufficient permission
        ##ret = [ (-2, '') ] * len(troveList)
        ret = [ (-1, '') ] * len(troveList)
        # check permissions using the batch interface
        permList = self.auth.batchCheck(authToken, ((x[0],self.toVersion(x[1])) for x in troveList))
        if True in permList:
            cu = self.db.cursor()
            schema.resetTable(cu, "tmpNVF")
        else: # we got no permissions, shortcircuit all of them as missing
            return ret
        for (n, v, f), (i, perm) in itertools.izip(troveList, enumerate(permList)):
            # if we don't have permissions for this one, don't bother looking it up
            if not perm:
                continue
            ret[i] = (-1,'') # next best thing is trive missing
            cu.execute("insert into tmpNVF(idx,name,version,flavor) values (?,?,?,?)",
                       (i, n, v, f), start_transaction=False)
        self.db.analyze("tmpNVF")
        # get the data doing a full scan of tmpNVF
        cu.execute("""
        SELECT tmpNVF.idx, TroveInfo.data
        FROM tmpNVF
        JOIN Items ON tmpNVF.name = Items.item
        JOIN Versions ON tmpNVF.version = Versions.version
        JOIN Flavors ON tmpNVF.flavor = Flavors.flavor
        JOIN Instances ON
            Items.itemId = Instances.itemId AND
            Versions.versionId = Instances.versionId AND
            Flavors.flavorId = Instances.flavorId
        LEFT JOIN TroveInfo ON
            Instances.instanceId = TroveInfo.instanceId
            AND TroveInfo.infoType = ?
        """, infoType)
        for i, data in cu:
            if data is None:
                ret[i] = (0, '') # value missing
                continue
            # else, we have a value we need to return
            ret[i] = (1, base64.encodestring(cu.frombinary(data)))
        return ret

    @accessReadOnly
    def getTroveReferences(self, authToken, clientVersion, troveInfoList):
        """
        troveInfoList is a list of (name, version, flavor) tuples. For
        each (name, version, flavor) specied, return a list of the troves
        (groups and packages) which reference it (either strong or weak)
        (the user must have permission to see the referencing trove, but
        not the trove being referenced).
        """
        if not self.auth.check(authToken):
            raise errors.InsufficientPermission
        self.log(2, troveInfoList)
        cu = self.db.cursor()
        schema.resetTable(cu, "tmpNVF")
        schema.resetTable(cu, "tmpInstanceId")
        userGroupIds = self.auth.getAuthGroups(cu, authToken)
        if not userGroupIds:
            return []
        for (n,v,f) in troveInfoList:
            cu.execute("insert into tmpNVF(name,version,flavor) values (?,?,?)",
                       (n, v, f), start_transaction=False)
        self.db.analyze("tmpNVF")
        # we'll need the min idx to account for differences in SQL backends
        cu.execute("SELECT MIN(idx) from tmpNVF")
        minIdx = cu.fetchone()[0]
        # get the instanceIds of the parents of what we can find
        cu.execute("""
        insert into tmpInstanceId(idx, instanceId)
        select tmpNVF.idx, TroveTroves.instanceId
        from tmpNVF
        join Items on tmpNVF.name = Items.item
        join Versions on tmpNVF.version = Versions.version
        join Flavors on tmpNVF.flavor = Flavors.flavor
        join Instances on
            Items.itemId = Instances.itemId AND
            Versions.versionId = Instances.versionId AND
            Flavors.flavorId = Instances.flavorId
        join TroveTroves on TroveTroves.includedId = Instances.instanceId
        """, start_transaction=False)
        self.db.analyze("tmpInstanceId")
        # tmpInstanceId now has instanceIds of the parents. retrieve the data we need
        cu.execute("""
        select
            tmpInstanceId.idx, Items.item, Versions.version, Flavors.flavor,
            UP.permittedTrove as pattern
        from tmpInstanceId
        join Instances on tmpInstanceId.instanceId = Instances.instanceId
        join Nodes USING (itemId, versionId)
        join LabelMap USING (itemId, branchId)
        join (select
                  Permissions.labelId as labelId,
                  PerItems.item as permittedTrove
              from Permissions
              join UserGroups ON Permissions.userGroupId = UserGroups.userGroupId
              join Items as PerItems ON Permissions.itemId = PerItems.itemId
              where Permissions.userGroupId in (%s)
              ) as UP on ( UP.labelId = 0 or UP.labelId = LabelMap.labelId)
        join Items on Instances.itemId = Items.itemId
        join Versions on Instances.versionId = Versions.versionId
        join Flavors on Instances.flavorId = Flavors.flavorId
        """ % (",".join("%d" % x for x in userGroupIds), ))
        # get the results
        ret = [ set() for x in range(len(troveInfoList)) ]
        for i, n,v,f, pattern in cu:
            s = ret[i-minIdx]
            if self.auth.checkTrove(pattern, n):
                s.add((n,v,f))

        ret = [ list(x) for x in ret ]

        return ret

    @accessReadOnly
    def getTroveDescendants(self, authToken, clientVersion, troveList):
        """
        troveList is a list of (name, branch, flavor) tuples. For each
        item, return the full version and flavor of each trove named
        Name which exists on a downstream branch from the branch
        passed in and is of the specified flavor. If the flavor is not
        specified, all matches should be returned. Only troves the
        user has permission to view should be returned.
        """
        if not self.auth.check(authToken):
            raise errors.InsufficientPermission
        self.log(2, troveList)
        cu = self.db.cursor()
        userGroupIds = self.auth.getAuthGroups(cu, authToken)
        if not userGroupIds:
            return []
        ret = [ [] for x in range(len(troveList)) ]
        d = {"gids" : ",".join(["%d" % x for x in userGroupIds])}
        for i, (n, branch, f) in enumerate(troveList):
            assert ( branch.startswith('/') )
            args = [n, '%s/%%' % (branch,)]
            d["flavor"] = ""
            if f is not None:
                d["flavor"] = "and Flavors.flavor = ?"
                args.append(f)
            cu.execute("""
            select
            Versions.version, Flavors.flavor, UP.permittedTrove
            from Items
            join Nodes on Items.itemId = Nodes.itemId
            join Instances on
                Nodes.versionId = Instances.versionId and
                Nodes.itemId = Instances.itemId
            join Flavors on Instances.flavorId = Flavors.flavorId
            join LabelMap on
                Nodes.itemId = LabelMap.itemId and
                Nodes.branchId = LabelMap.branchId
            join ( select Permissions.labelId as labelId,
                          PerItems.item as permittedTrove
                   from Permissions
                   join UserGroups ON Permissions.userGroupId = UserGroups.userGroupId
                   join Items as PerItems ON Permissions.itemId = PerItems.itemId
                   where Permissions.userGroupId in (%(gids)s)
                 ) as UP on ( UP.labelId = 0 or UP.labelId = LabelMap.labelId)
            join Branches on Nodes.branchId = Branches.branchId
            join Versions on Nodes.versionId = Versions.versionId
            where Items.item = ?
              and Branches.branch like ?
              %(flavor)s
            """ % d, args)
            for verStr, flavStr, pattern in cu:
                if self.auth.checkTrove(pattern, n):
                    ret[i].append((verStr,flavStr))
        return ret

    @accessReadOnly
    def checkVersion(self, authToken, clientVersion):
        if clientVersion > 50:
            raise errors.InvalidClientVersion(
                    'checkVersion call only supports protocol versions 50 '
                    'and lower')

	if not self.auth.check(authToken, write = False):
	    raise errors.InsufficientPermission
        self.log(2, authToken[0], "clientVersion=%s" % clientVersion)
        # cut off older clients entirely, no negotiation
        if clientVersion < SERVER_VERSIONS[0]:
            raise errors.InvalidClientVersion(
               'Invalid client version %s.  Server accepts client versions %s '
               '- read http://wiki.rpath.com/wiki/Conary:Conversion' %
               (clientVersion, ', '.join(str(x) for x in SERVER_VERSIONS)))
        return SERVER_VERSIONS

# this has to be at the end to get the publicCalls list correct; the proxy
# uses the publicCalls list, so maintaining it 
NetworkRepositoryServer.publicCalls = set()
for attr, val in NetworkRepositoryServer.__dict__.iteritems():
    if type(val) == types.FunctionType:
        if hasattr(val, '_accessType'):
            NetworkRepositoryServer.publicCalls.add(attr)

class ClosedRepositoryServer(xmlshims.NetworkConvertors):
    def callWrapper(self, *args, **kw):
        return (False, True, ("RepositoryClosed", self.cfg.closed))

    def __init__(self, cfg):
        self.log = tracelog.getLog(None)
        self.cfg = cfg

class HiddenException(Exception):

    def __init__(self, forLog, forReturn):
        self.forLog = forLog
        self.forReturn = forReturn

class ServerConfig(ConfigFile):
    authCacheTimeout        = CfgInt
    bugsToEmail             = CfgString
    bugsFromEmail           = CfgString
    bugsEmailName           = (CfgString, 'Conary Repository')
    bugsEmailSubject        = (CfgString, 'Conary Repository Error Message')
    cacheDB                 = dbstore.CfgDriver
    changesetCacheDir       = CfgPath
    closed                  = CfgString
    commitAction            = CfgString
    contentsDir             = CfgPath
    deadlockRetry           = (CfgInt, 5)
    entitlement             = CfgEntitlement
    entitlementCheckURL     = CfgString
    externalPasswordURL     = CfgString
    forceSSL                = CfgBool
    logFile                 = CfgPath
    proxy                   = (CfgProxy, None)
    conaryProxy             = (CfgProxy, None)
    proxyContentsDir        = CfgPath
    readOnlyRepository      = CfgBool
    repositoryDB            = dbstore.CfgDriver
    repositoryMap           = CfgRepoMap
    requireSigs             = CfgBool
    serverName              = CfgLineList(CfgString)
    staticPath              = (CfgPath, '/conary-static')
    tmpDir                  = (CfgPath, '/var/tmp')
    traceLog                = tracelog.CfgTraceLog
    user                    = CfgUserInfo<|MERGE_RESOLUTION|>--- conflicted
+++ resolved
@@ -1984,22 +1984,11 @@
 			       label = self.toBranch(branch).label()):
 	    raise errors.InsufficientPermission
         # decode the fileIds to check before doing heavy work
-<<<<<<< HEAD
-        if fileIds:
-            fileIds = base64.b64decode(fileIds)
-            fileIdLen = 20
-            assert(len(fileIds) % fileIdLen == 0)
-            fileIdCount = len(fileIds) // fileIdLen
-        else:
-            fileIdCount = 0
-        def splitFileIds(cu):
-=======
         fileIds = base64.b64decode(fileIds)
         def splitFileIds(fileIds):
             fileIdLen = 20
             assert(len(fileIds) % fileIdLen == 0)
             fileIdCount = len(fileIds) // fileIdLen
->>>>>>> 686a6f0f
             for i in range(fileIdCount):
                 start = fileIdLen * i
                 end = start + fileIdLen
