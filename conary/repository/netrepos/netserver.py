--- conflicted
+++ resolved
@@ -764,12 +764,35 @@
         # we establish the execution domain out into the Nodes table
         # keep in mind: "leaves" == Latest ; "all" == Instances
         if latestFilter != self._GET_TROVE_ALL_VERSIONS:
-<<<<<<< HEAD
-            coreQdict["domain"] = """JOIN Latest AS Domain USING (itemId)
-            JOIN Nodes USING (itemId, branchId, versionId)"""
+            coreQdict["domain"] = """
+            JOIN Latest AS Domain ON
+                Items.itemId = Domain.itemId AND
+                Domain.latestType = :ltype
+            JOIN Nodes ON
+                Domain.itemId = Nodes.itemId AND
+                Domain.branchId = Nodes.branchId AND
+                Domain.versionId = Nodes.versionId """
+            argDict["ltype"] = self._latestType(troveTypes)
         else:
-            coreQdict["domain"] = """JOIN Instances AS Domain USING (itemId)
-            JOIN Nodes USING (itemId, versionid)"""
+            if troveTypes == TROVE_QUERY_ALL:
+                coreQdict["domain"] = """
+                JOIN Instances AS Domain USING (itemId)"""
+            else:
+                if troveTypes == TROVE_QUERY_PRESENT:
+                    s = "!= :ttype"
+                    argDict["ttype"] = trove.TROVE_TYPE_REMOVED
+                else:
+                    assert(troveTypes == TROVE_QUERY_NORMAL)
+                    s = "= :ttype"
+                    argDict["ttype"] = trove.TROVE_TYPE_NORMAL
+                coreQdict["domain"] = """
+                JOIN Instances AS Domain ON
+                    Items.itemId = Domain.itemId AND
+                    Domain.troveType %s """ % s
+            coreQdict["domain"] += """
+            JOIN Nodes ON
+                Domain.itemId = Nodes.itemId AND
+                Domain.versionId = Nodes.versionId """
 
         coreQdict["ugid"] = ", ".join("%d" % x for x in userGroupIds)
         coreQuery = """
@@ -778,54 +801,8 @@
             Domain.flavorId as flavorId,
             %(localFlavor)s as localFlavorId,
             UP.acl as acl
-        FROM %(trove)s
-        %(domain)s
+        FROM %(trove)s %(domain)s
         JOIN LabelMap USING (itemid, branchId)
-=======
-            latestType = self._latestType(troveTypes)
-
-            instanceClause = """JOIN Latest AS Domain ON
-                Items.itemId = Domain.itemId AND
-                Domain.latestType = %d
-            JOIN Nodes ON
-                Domain.itemId = Nodes.itemId AND
-                Domain.branchId = Nodes.branchId AND
-                Domain.versionId = Nodes.versionId""" % latestType
-        else:
-            if troveTypes == TROVE_QUERY_ALL:
-                instanceClause = """JOIN Instances AS Domain USING (itemId)
-                JOIN Nodes ON
-                    Domain.itemId = Nodes.itemId AND
-                    Domain.versionId = Nodes.versionId"""
-            else:
-                if troveTypes == TROVE_QUERY_PRESENT:
-                    s = "!= %d" % trove.TROVE_TYPE_REMOVED
-                else:
-                    assert(troveTypes == TROVE_QUERY_NORMAL)
-                    s = "= %d" % trove.TROVE_TYPE_NORMAL
-
-                instanceClause = """JOIN Instances AS Domain ON
-                    Items.itemId = Domain.itemId AND
-                    Domain.troveType %s
-                JOIN Nodes ON
-                    Domain.itemId = Nodes.itemId AND
-                    Domain.versionId = Nodes.versionId""" % s
-
-        if withFlavors:
-            getList.append("Flavors.flavor as flavor")
-            flavorClause = "JOIN Flavors ON Flavors.flavorId = Domain.flavorId"
-        else:
-            getList.append("NULL as flavor")
-            flavorClause = ""
-
-        mainQuery = """
-        SELECT %%(distinct)s %%(select)s
-        FROM %(troveName)s
-        %(instance)s
-        JOIN LabelMap ON
-            LabelMap.itemid = Nodes.itemId AND
-            LabelMap.branchId = Nodes.branchId
->>>>>>> 2329fedb
         JOIN ( SELECT
                    Permissions.labelId as labelId,
                    PerItems.item as acl,
@@ -1156,34 +1133,13 @@
                 join Items as PerItems using (itemId)
             where
                 Permissions.userGroupId in (%s)
-<<<<<<< HEAD
             ) as UP on ( UP.labelId = 0 or UP.labelId = LabelMap.labelId )
         join Items on Latest.itemId = Items.itemId
         join Flavors on Latest.flavorId = Flavors.flavorId
         join Versions on Latest.versionId = Versions.versionId
-        """ % ",".join("%d" % x for x in groupIds)
-=======
-            ) as UP
-            join LabelMap on ( UP.labelId = 0 or UP.labelId = LabelMap.labelId )
-            join Latest ON
-                Latest.itemId = LabelMap.itemId AND
-                Latest.branchId = LabelMap.branchId AND
-                Latest.latestType = %d
-            join Nodes ON
-                Nodes.itemId = Latest.itemId AND
-                Nodes.branchId = Latest.branchId AND
-                Nodes.versionId = Latest.versionId
-            join Items ON
-                Items.itemId = Nodes.itemId
-            join Flavors ON
-                Flavors.flavorId = Latest.flavorId
-            join Versions ON
-                Versions.versionId = Latest.versionId
         where
-                Latest.flavorId = Flavors.flavorId
-            and Latest.versionId = Versions.versionId
-            """ % (",".join("%d" % x for x in groupIds), latestType)
->>>>>>> 2329fedb
+            Latest.latestType = %d
+        """ % (",".join("%d" % x for x in groupIds), latestType)
         self.log(4, "executing query", query)
         cu.execute(query)
         ret = {}
