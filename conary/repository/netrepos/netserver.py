#
# Copyright (c) 2004-2006 rPath, Inc.
#
# This program is distributed under the terms of the Common Public License,
# version 1.0. A copy of this license should have been distributed with this
# source file in a file called LICENSE. If it is not present, the license
# is always available at http://www.opensource.org/licenses/cpl.php.
#
# This program is distributed in the hope that it will be useful, but
# without any warranty; without even the implied warranty of merchantability
# or fitness for a particular purpose. See the Common Public License for
# full details.
#

import base64
import itertools
import os
import re
import sys
import tempfile
import time

from conary import files, trove, versions
from conary.conarycfg import CfgRepoMap
from conary.deps import deps
from conary.lib import log, tracelog, sha1helper, util
from conary.lib.cfg import *
from conary.repository import changeset, errors, xmlshims
from conary.repository.netrepos import fsrepos, trovestore
from conary.lib.openpgpfile import KeyNotFound
from conary.repository.netrepos.netauth import NetworkAuthorization
from conary.trove import DigitalSignature
from conary.repository.netclient import TROVE_QUERY_ALL, TROVE_QUERY_PRESENT, \
                                        TROVE_QUERY_NORMAL
from conary.repository.netrepos import cacheset, calllog
from conary import dbstore
from conary.dbstore import idtable, sqlerrors
from conary.server import schema
from conary.local import schema as depSchema
from conary.errors import InvalidRegex

# a list of the protocol versions we understand. Make sure the first
# one in the list is the lowest protocol version we support and th
# last one is the current server protocol version
SERVER_VERSIONS = [ 36, 37, 38, 39, 40 ]

# Decorators for method access
def accessReadOnly(f):
    f._accessType = 'readOnly'
    return f

def accessReadWrite(f):
    f._accessType = 'readWrite'
    return f

class NetworkRepositoryServer(xmlshims.NetworkConvertors):

    # lets the following exceptions pass:
    #
    # 1. Internal server error (unknown exception)
    # 2. netserver.InsufficientPermission

    # version filtering happens first. that's important for these flags
    # to make sense. it means that:
    #
    # _GET_TROVE_VERY_LATEST/_GET_TROVE_ALLOWED_FLAVOR
    #      returns all allowed flavors for the latest version of the trove
    #      which has any allowed flavor
    # _GET_TROVE_VERY_LATEST/_GET_TROVE_ALL_FLAVORS
    #      returns all flavors available for the latest version of the
    #      trove which has an allowed flavor
    # _GET_TROVE_VERY_LATEST/_GET_TROVE_BEST_FLAVOR
    #      returns the best flavor for the latest version of the trove
    #      which has at least one allowed flavor
    _GET_TROVE_ALL_VERSIONS = 1
    _GET_TROVE_VERY_LATEST  = 2         # latest of any flavor

    _GET_TROVE_NO_FLAVOR        = 1     # no flavor info is returned
    _GET_TROVE_ALL_FLAVORS      = 2     # all flavors (no scoring)
    _GET_TROVE_BEST_FLAVOR      = 3     # the best flavor for flavorFilter
    _GET_TROVE_ALLOWED_FLAVOR   = 4     # all flavors which are legal

    publicCalls = set([ 'addUser',
                        'addUserByMD5',
                        'deleteUserByName',
                        'addAccessGroup',
                        'deleteAccessGroup',
                        'listAccessGroups',
                        'updateAccessGroupMembers',
                        'setUserGroupCanMirror',
                        'listAcls',
                        'addAcl',
                        'editAcl',
                        'deleteAcl',
                        'changePassword',
                        'getUserGroups',
                        'addEntitlement',
                        'addEntitlements',
                        'addEntitlementGroup',
                        'deleteEntitlementGroup',
                        'addEntitlementOwnerAcl',
                        'deleteEntitlementOwnerAcl',
                        'deleteEntitlement',
                        'deleteEntitlements',
                        'listEntitlements',
                        'listEntitlementGroups',
                        'getEntitlementClassAccessGroup',
                        'setEntitlementClassAccessGroup',
                        'updateMetadata',
                        'getMetadata',
                        'troveNames',
                        'getTroveVersionList',
                        'getTroveVersionFlavors',
                        'getAllTroveLeaves',
                        'getTroveVersionsByBranch',
                        'getTroveLeavesByBranch',
                        'getTroveLeavesByLabel',
                        'getTroveVersionsByLabel',
                        'getTrovesByPaths',
                        'getFileContents',
                        'getTroveLatestVersion',
                        'getChangeSet',
                        'getDepSuggestions',
                        'getDepSuggestionsByTroves',
                        'prepareChangeSet',
                        'commitChangeSet',
                        'getFileVersions',
                        'getFileVersion',
                        'getPackageBranchPathIds',
                        'hasTroves',
                        'getCollectionMembers',
                        'getTrovesBySource',
                        'addDigitalSignature',
                        'addNewAsciiPGPKey',
                        'addNewPGPKey',
                        'changePGPKeyOwner',
                        'getAsciiOpenPGPKey',
                        'listUsersMainKeys',
                        'listSubkeys',
                        'getOpenPGPKeyUserIds',
                        'getConaryUrl',
                        'getMirrorMark',
                        'setMirrorMark',
                        'getNewSigList',
                        'getTroveSigs',
                        'setTroveSigs',
                        'getNewPGPKeys',
                        'addPGPKeyList',
                        'getNewTroveList',
                        'checkVersion' ])


    def __init__(self, cfg, basicUrl, db = None):
	self.map = cfg.repositoryMap
	self.tmpPath = cfg.tmpDir
	self.basicUrl = basicUrl
        if isinstance(cfg.serverName, str):
            self.serverNameList = [ cfg.serverName ]
        else:
            self.serverNameList = cfg.serverName
	self.commitAction = cfg.commitAction
        self.troveStore = None
        self.logFile = cfg.logFile
        self.callLog = None
        self.requireSigs = cfg.requireSigs
        self.deadlockRetry = cfg.deadlockRetry
        self.repDB = cfg.repositoryDB
        self.contentsDir = cfg.contentsDir.split(" ")
        self.authCacheTimeout = cfg.authCacheTimeout
        self.externalPasswordURL = cfg.externalPasswordURL
        self.entitlementCheckURL = cfg.entitlementCheckURL
        self.readOnlyRepository = cfg.readOnlyRepository

        if cfg.cacheDB:
            self.cache = cacheset.CacheSet(cfg.cacheDB, self.tmpPath)
        else:
            self.cache = cacheset.NullCacheSet(self.tmpPath)

        self.__delDB = False
        self.log = tracelog.getLog(None)
        if cfg.traceLog:
            (l, f) = cfg.traceLog
            self.log = tracelog.getLog(filename=f, level=l, trace=l>2)

        if self.logFile:
            self.callLog = calllog.CallLogger(self.logFile, self.serverNameList)

        if not db:
            self.open()
        else:
            self.db = db
            self.open(connect = False)

        self.log(1, "url=%s" % basicUrl, "name=%s" % self.serverNameList,
              self.repDB, self.contentsDir)

    def __del__(self):
        # this is ugly, but for now it is the only way to break the
        # circular dep created by self.repos back to us
        self.repos.troveStore = self.repos.reposSet = None
        self.cache = self.auth = None
        try:
            if self.__delDB: self.db.close()
        except:
            pass
        self.troveStore = self.repos = self.db = None

    def open(self, connect = True):
        self.log(3, "connect=", connect)
        if connect:
            self.db = dbstore.connect(self.repDB[1], driver = self.repDB[0])
            self.__delDB = True
        schema.checkVersion(self.db)
        schema.setupTempTables(self.db)
        depSchema.setupTempDepTables(self.db)
	self.troveStore = trovestore.TroveStore(self.db, self.log)
        self.repos = fsrepos.FilesystemRepository(
            self.serverNameList, self.troveStore, self.contentsDir,
            self.map, requireSigs = self.requireSigs)
	self.auth = NetworkAuthorization(
            self.db, self.serverNameList, log = self.log,
            cacheTimeout = self.authCacheTimeout,
            passwordURL = self.externalPasswordURL,
            entCheckURL = self.entitlementCheckURL)
        self.log.reset()

    def reopen(self):
        self.log.reset()
        self.log(3)
        if self.db.reopen():
            # help the garbage collector with the magic from __del__
            self.repos.troveStore = self.repos.reposSet = None
	    self.troveStore = self.repos = self.auth = None
            self.open(connect=False)

    def callWrapper(self, protocol, port, methodname, authToken, args,
                    remoteIp = None):
        """
        Returns a tuple of (usedAnonymous, Exception, result). usedAnonymous
        is a Boolean stating whether the operation was performed as the
        anonymous user (due to a failure w/ the passed authToken). Exception
        is a Boolean stating whether an error occurred.
        """
	# reopens the sqlite db if it's changed
	self.reopen()
        self._port = port
        self._protocol = protocol

        if methodname not in self.publicCalls:
            return (False, True, ("MethodNotSupported", methodname, ""))
        method = self.__getattribute__(methodname)

        # Repository in read-only mode?
        assert(hasattr(method, '_accessType'))
        if method._accessType == 'readWrite' and self.readOnlyRepository:
            return (False, True,
                ('ReadOnlyRepositoryError', "Repository is read only"))

        attempt = 1
        # nested try:...except statements.... Yeeee-haaa!
        while True:
            try:
                # the first argument is a version number
                try:
                    r = method(authToken, *args)
                except sqlerrors.DatabaseLocked:
                    raise
                except errors.InsufficientPermission, e:
                    if authToken[0] is not None:
                        # When we get InsufficientPermission w/ a user/password, retry
                        # the operation as anonymous
                        r = method(('anonymous', 'anonymous', None, None), *args)
                        self.db.commit()
                        if self.callLog:
                            self.callLog.log(remoteIp, authToken, methodname, 
                                             args)

                        return (True, False, r)
                    raise
                else:
                    self.db.commit()

                    if self.callLog:
                        self.callLog.log(remoteIp, authToken, methodname, args)

                    return (False, False, r)
            except sqlerrors.DatabaseLocked, e:
                # deadlock occurred; we rollback and try again
                log.error("Deadlock id %d while calling %s: %s",
                          attempt, methodname, str(e.args))
                self.log(1, "Deadlock id %d while calling %s: %s" %(
                    attempt, methodname, str(e.args)))
                if attempt < self.deadlockRetry:
                    self.db.rollback()
                    attempt += 1
                    continue
                # else fall through
            except Exception, e:
                pass
            # fall through for processing below
            break

        # if there wasn't an exception, we would've returned before now.
        # This means if we reach here, we have an exception in e
        self.db.rollback()

        if self.callLog:
            self.callLog.log(remoteIp, authToken, methodname, args,
                             exception = e)

        if isinstance(e, errors.TroveMissing):
	    if not e.troveName:
		return (False, True, ("TroveMissing", "", ""))
	    elif not e.version:
		return (False, True, ("TroveMissing", e.troveName, ""))
	    else:
                if isinstance(e.version, str):
                    return (False, True,
                            ("TroveMissing", e.troveName, e.version))
		return (False, True, ("TroveMissing", e.troveName,
			self.fromVersion(e.version)))
        elif isinstance(e, errors.FileContentsNotFound):
            return (False, True, ('FileContentsNotFound',
                           self.fromFileId(e.fileId),
                           self.fromVersion(e.fileVer)))
        elif isinstance(e, errors.FileStreamNotFound):
            return (False, True, ('FileStreamNotFound',
                           self.fromFileId(e.fileId),
                           self.fromVersion(e.fileVer)))
        elif isinstance(e, errors.FileHasNoContents):
            return (False, True, ('FileHasNoContents',
                           self.fromFileId(e.fileId),
                           self.fromVersion(e.fileVer)))
        elif isinstance(e, errors.FileStreamMissing):
            return (False, True, ('FileStreamMissing',
                           self.fromFileId(e.fileId)))
        elif isinstance(e, sqlerrors.DatabaseLocked):
            return (False, True, ('RepositoryLocked',))
        elif isinstance(e, errors.TroveIntegrityError):
            return (False, True, (e.__class__.__name__, str(e),
                                  self.fromTroveTup(e.nvf)))
        elif isinstance(e, errors.TroveChecksumMissing):
            return (False, True, (e.__class__.__name__, str(e),
                                  self.fromTroveTup(e.nvf)))
        elif isinstance(e, errors.RepositoryMismatch):
            return (False, True, (e.__class__.__name__,
                                  e.right, e.wrong))
        elif isinstance(e, errors.TroveSchemaError):
            return (False, True, (errors.TroveSchemaError.__name__, str(e),
                                  self.fromTroveTup(e.nvf),
                                  e.troveSchema,
                                  e.supportedSchema))
	else:
            for klass, marshall in errors.simpleExceptions:
                if isinstance(e, klass):
                    return (False, True, (marshall, str(e)))
            # this exception is not marshalled back to the client.
            # re-raise it now.  comment the next line out to fall into
            # the debugger
            raise

            # uncomment the next line to translate exceptions into
            # nicer errors for the client.
            #return (True, ("Unknown Exception", str(e)))

            # fall-through to debug this exception - this code should
            # not run on production servers
            import traceback, sys, string
            from conary.lib import debugger
            debugger.st()
            excInfo = sys.exc_info()
            lines = traceback.format_exception(*excInfo)
            print string.joinfields(lines, "")
            if 1 or sys.stdout.isatty() and sys.stdin.isatty():
		debugger.post_mortem(excInfo[2])
            raise

    def urlBase(self):
        return self.basicUrl % { 'port' : self._port,
                                 'protocol' : self._protocol }

    @accessReadWrite
    def addUser(self, authToken, clientVersion, user, newPassword):
        # adds a new user, with no acls. for now it requires full admin
        # rights
        if not self.auth.check(authToken, admin = True):
            raise errors.InsufficientPermission
        self.log(2, authToken[0], user)
        self.auth.addUser(user, newPassword)
        return True

    @accessReadWrite
    def addUserByMD5(self, authToken, clientVersion, user, salt, newPassword):
        # adds a new user, with no acls. for now it requires full admin
        # rights
        if not self.auth.check(authToken, admin = True):
            raise errors.InsufficientPermission
        self.log(2, authToken[0], user)
        #Base64 decode salt
        self.auth.addUserByMD5(user, base64.decodestring(salt), newPassword)
        return True

    @accessReadWrite
    def addAccessGroup(self, authToken, clientVersion, groupName):
        if not self.auth.check(authToken, admin=True):
            raise errors.InsufficientPermission
        self.log(2, authToken[0], groupName)
        return self.auth.addGroup(groupName)

    @accessReadWrite
    def deleteAccessGroup(self, authToken, clientVersion, groupName):
        if not self.auth.check(authToken, admin=True):
            raise errors.InsufficientPermission
        self.log(2, authToken[0], groupName)
        self.auth.deleteGroup(groupName)
        return True

    @accessReadOnly
    def listAccessGroups(self, authToken, clientVersion):
        if not self.auth.check(authToken, admin=True):
            raise errors.InsufficientPermission
        self.log(2, authToken[0], 'listAccessGroups')
        return self.auth.getGroupList()

    @accessReadWrite
    def updateAccessGroupMembers(self, authToken, clientVersion, groupName, members):
        if not self.auth.check(authToken, admin=True):
            raise errors.InsufficientPermission
        self.log(2, authToken[0], 'updateAccessGroupMembers')
        self.auth.updateGroupMembers(groupName, members)
        return True

    @accessReadWrite
    def deleteUserByName(self, authToken, clientVersion, user):
        if not self.auth.check(authToken, admin = True):
            raise errors.InsufficientPermission
        self.log(2, authToken[0], user)
        self.auth.deleteUserByName(user)
        return True

    @accessReadWrite
    def setUserGroupCanMirror(self, authToken, clientVersion, userGroup,
                              canMirror):
        if not self.auth.check(authToken, admin = True):
            raise errors.InsufficientPermission
        self.log(2, authToken[0], userGroup, canMirror)
        self.auth.setMirror(userGroup, canMirror)
        return True

<<<<<<< HEAD
    def listAcls(self, authToken, clientVersion, userGroup):
        if not self.auth.check(authToken, admin = True):
            raise errors.InsufficientPermission
        self.log(2, authToken[0], userGroup)

        returner = list()
        for acl in self.auth.getPermsByGroup(userGroup):
            if acl['label'] is None:
                acl['label'] = ""
            if acl['item'] is None:
                acl['item'] = ""
            returner.append(acl)
        return returner

=======
    @accessReadWrite
>>>>>>> 4516235f
    def addAcl(self, authToken, clientVersion, userGroup, trovePattern,
               label, write, capped, admin, remove = False):
        if not self.auth.check(authToken, admin = True):
            raise errors.InsufficientPermission
        self.log(2, authToken[0], userGroup, trovePattern, label,
                 "write=%s admin=%s remove=%s" % (write, admin, remove))
        if trovePattern == "":
            trovePattern = None
        if trovePattern:
            try:
                re.compile(trovePattern)
            except:
                raise InvalidRegex(trovePattern)

        if label == "":
            label = None

        self.auth.addAcl(userGroup, trovePattern, label, write, capped,
                         admin, remove = remove)

        return True

    def deleteAcl(self, authToken, clientVersion, userGroup, trovePattern,
               label):
        if not self.auth.check(authToken, admin = True):
            raise errors.InsufficientPermission
        self.log(2, authToken[0], userGroup, trovePattern, label)
        if trovePattern == "":
            trovePattern = None

        if label == "":
            label = None

        self.auth.deleteAcl(userGroup, label, trovePattern)

        return True

    @accessReadWrite
    def editAcl(self, authToken, clientVersion, userGroup, oldTrovePattern,
                oldLabel, trovePattern, label, write, capped, admin,
                canRemove = False):
        if not self.auth.check(authToken, admin = True):
            raise errors.InsufficientPermission
        self.log(2, authToken[0], userGroup,
                 "old=%s new=%s" % ((oldTrovePattern, oldLabel),
                                    (trovePattern, label)),
                 "write=%s admin=%s" % (write, admin))
        if trovePattern == "":
            trovePattern = "ALL"
        if trovePattern:
            try:
                re.compile(trovePattern)
            except:
                raise InvalidRegex(trovePattern)

        if label == "":
            label = "ALL"

        #Get the Ids
        troveId = self.troveStore.getItemId(trovePattern)
        oldTroveId = self.troveStore.items.get(oldTrovePattern, None)

        labelId = idtable.IdTable.get(self.troveStore.versionOps.labels, label, None)
        oldLabelId = idtable.IdTable.get(self.troveStore.versionOps.labels, oldLabel, None)

        self.auth.editAcl(userGroup, oldTroveId, oldLabelId, troveId, labelId,
            write, capped, admin, canRemove = canRemove)

        return True

    @accessReadWrite
    def changePassword(self, authToken, clientVersion, user, newPassword):
        if (not self.auth.check(authToken, admin = True)
            and not self.auth.check(authToken)):
            raise errors.InsufficientPermission
        self.log(2, authToken[0], user)
        self.auth.changePassword(user, newPassword)
        return True

    @accessReadOnly
    def getUserGroups(self, authToken, clientVersion):
        if (not self.auth.check(authToken, admin = True)
            and not self.auth.check(authToken)):
            raise errors.InsufficientPermission
        self.log(2)
        r = self.auth.getUserGroups(authToken[0])
        return r

<<<<<<< HEAD
    def addEntitlement(self, authToken, clientVersion, *args):
        raise errors.InvalidClientVersion(
            'conary 1.1.x is required to manipulate entitlements in '
            'this repository server')

    def addEntitlements(self, authToken, clientVersion, entGroup, 
                        entitlements):
=======
    @accessReadWrite
    def addEntitlement(self, authToken, clientVersion, entGroup, entitlement):
>>>>>>> 4516235f
        # self.auth does its own authentication check
        for entitlement in entitlements:
            entitlement = self.toEntitlement(entitlement)
            self.auth.addEntitlement(authToken, entGroup, entitlement)

        return True

<<<<<<< HEAD
    def deleteEntitlement(self, authToken, clientVersion, *args):
        raise errors.InvalidClientVersion(
            'conary 1.1.x is required to manipulate entitlements in '
            'this repository server')

    def deleteEntitlements(self, authToken, clientVersion, entGroup, 
                           entitlements):
=======
    @accessReadWrite
    def deleteEntitlement(self, authToken, clientVersion, entGroup, 
                          entitlement):
>>>>>>> 4516235f
        # self.auth does its own authentication check
        for entitlement in entitlements:
            entitlement = self.toEntitlement(entitlement)
            self.auth.deleteEntitlement(authToken, entGroup, entitlement)

        return True

    @accessReadWrite
    def addEntitlementGroup(self, authToken, clientVersion, entGroup,
                            userGroup):
        # self.auth does its own authentication check
        self.auth.addEntitlementGroup(authToken, entGroup, userGroup)
        return True

    @accessReadWrite
    def deleteEntitlementGroup(self, authToken, clientVersion, entGroup):
        # self.auth does its own authentication check
        self.auth.deleteEntitlementGroup(authToken, entGroup)
        return True

    @accessReadWrite
    def addEntitlementOwnerAcl(self, authToken, clientVersion, userGroup,
                               entGroup):
        # self.auth does its own authentication check
        self.auth.addEntitlementOwnerAcl(authToken, userGroup, entGroup)
        return True

    @accessReadWrite
    def deleteEntitlementOwnerAcl(self, authToken, clientVersion, userGroup,
                                  entGroup):
        # self.auth does its own authentication check
        self.auth.deleteEntitlementOwnerAcl(authToken, userGroup, entGroup)
        return True

    @accessReadOnly
    def listEntitlements(self, authToken, clientVersion, entGroup):
        # self.auth does its own authentication check
        return [ self.fromEntitlement(x) for x in
                        self.auth.iterEntitlements(authToken, entGroup) ]

    @accessReadOnly
    def listEntitlementGroups(self, authToken, clientVersion):
        # self.auth does its own authentication check and restricts the
        # list of entitlements being displayed to those the user has
        # permissions to manage
        return self.auth.listEntitlementGroups(authToken)

<<<<<<< HEAD
    def getEntitlementClassAccessGroup(self, authToken, clientVersion,
                                         classList):
        # self.auth does its own authentication check and restricts the
        # list of entitlements being displayed to the admin user
        return self.auth.getEntitlementClassAccessGroup(authToken, classList)

    def setEntitlementClassAccessGroup(self, authToken, clientVersion,
                                         classInfo):
        # self.auth does its own authentication check and restricts the
        # list of entitlements being displayed to the admin user
        self.auth.setEntitlementClassAccessGroup(authToken, classInfo)
        return ""

=======
    @accessReadWrite
>>>>>>> 4516235f
    def updateMetadata(self, authToken, clientVersion,
                       troveName, branch, shortDesc, longDesc,
                       urls, categories, licenses, source, language):
        branch = self.toBranch(branch)
        if not self.auth.check(authToken, write = True,
                               label = branch.label(),
                               trove = troveName):
            raise errors.InsufficientPermission
        self.log(2, troveName, branch)
        retval = self.troveStore.updateMetadata(
            troveName, branch, shortDesc, longDesc,
            urls, categories, licenses, source, language)
        return retval

    @accessReadOnly
    def getMetadata(self, authToken, clientVersion, troveList, language):
        self.log(2, "language=%s" % language, troveList)
        metadata = {}
        # XXX optimize this to one SQL query downstream
        for troveName, branch, version in troveList:
            branch = self.toBranch(branch)
            if not self.auth.check(authToken, write = False,
                                   label = branch.label(),
                                   trove = troveName):
                raise errors.InsufficientPermission
            if version:
                version = self.toVersion(version)
            else:
                version = None
            md = self.troveStore.getMetadata(troveName, branch, version, language)
            if md:
                metadata[troveName] = md.freeze()
        return metadata

    def _setupFlavorFilter(self, cu, flavorSet):
        self.log(3, flavorSet)
        schema.resetTable(cu, 'ffFlavor')
        for i, flavor in enumerate(flavorSet.iterkeys()):
            flavorId = i + 1
            flavorSet[flavor] = flavorId
            for depClass in self.toFlavor(flavor).getDepClasses().itervalues():
                for dep in depClass.getDeps():
                    cu.execute("INSERT INTO ffFlavor VALUES (?, ?, ?, NULL)",
                               flavorId, dep.name, deps.FLAG_SENSE_REQUIRED,
                               start_transaction = False)
                    for (flag, sense) in dep.flags.iteritems():
                        cu.execute("INSERT INTO ffFlavor VALUES (?, ?, ?, ?)",
                                   flavorId, dep.name, sense, flag,
                                   start_transaction = False)
        cu.execute("select count(*) from ffFlavor")
        entries = cu.next()[0]
        self.log(4, "created temporary table ffFlavor", entries)

    def _setupTroveFilter(self, cu, troveSpecs, flavorIndices):
        self.log(3, troveSpecs, flavorIndices)
        schema.resetTable(cu, 'gtvlTbl')
        for troveName, versionDict in troveSpecs.iteritems():
            if type(versionDict) is list:
                versionDict = dict.fromkeys(versionDict, [ None ])

            for versionSpec, flavorList in versionDict.iteritems():
                if flavorList is None:
                    cu.execute("INSERT INTO gtvlTbl VALUES (?, ?, NULL)",
                               troveName, versionSpec,
                               start_transaction = False)
                else:
                    for flavorSpec in flavorList:
                        if flavorSpec:
                            flavorId = flavorIndices[flavorSpec]
                        else:
                            flavorId = None
                        cu.execute("INSERT INTO gtvlTbl VALUES (?, ?, ?)",
                                   troveName, versionSpec, flavorId,
                                   start_transaction = False)
        cu.execute("select count(*) from gtvlTbl")
        entries = cu.next()[0]
        self.log(4, "created temporary table gtvlTbl", entries)

    def _latestType(self, queryType):
        return queryType

    _GTL_VERSION_TYPE_NONE = 0
    _GTL_VERSION_TYPE_LABEL = 1
    _GTL_VERSION_TYPE_VERSION = 2
    _GTL_VERSION_TYPE_BRANCH = 3

    def _getTroveList(self, authToken, clientVersion, troveSpecs,
                      versionType = _GTL_VERSION_TYPE_NONE,
                      latestFilter = _GET_TROVE_ALL_VERSIONS,
                      flavorFilter = _GET_TROVE_ALL_FLAVORS,
                      withFlavors = False,
                      troveTypes = TROVE_QUERY_PRESENT):
        self.log(3, versionType, latestFilter, flavorFilter)
        cu = self.db.cursor()
        singleVersionSpec = None
        dropTroveTable = False

        assert(versionType == self._GTL_VERSION_TYPE_NONE or
               versionType == self._GTL_VERSION_TYPE_BRANCH or
               versionType == self._GTL_VERSION_TYPE_VERSION or
               versionType == self._GTL_VERSION_TYPE_LABEL)

        # permission check first
        userGroupIds = self.auth.getAuthGroups(cu, authToken)
        if not userGroupIds:
            return {}

        flavorIndices = {}
        if troveSpecs:
            # populate flavorIndices with all of the flavor lookups we
            # need. a flavor of 0 (numeric) means "None"
            for versionDict in troveSpecs.itervalues():
                for flavorList in versionDict.itervalues():
                    if flavorList is not None:
                        flavorIndices.update({}.fromkeys(flavorList))
            if flavorIndices.has_key(0):
                del flavorIndices[0]
        if flavorIndices:
            self._setupFlavorFilter(cu, flavorIndices)

        coreQdict = {}
        coreQdict["localFlavor"] = "0"
        if not troveSpecs or (len(troveSpecs) == 1 and
                                 troveSpecs.has_key(None) and
                                 len(troveSpecs[None]) == 1 and
                                 troveSpecs[None].has_key(None)):
            # None or { None:None} case
            coreQdict["trove"] = "Items"
            assert(versionType == self._GTL_VERSION_TYPE_NONE)
        elif len(troveSpecs) == 1 and troveSpecs.has_key(None):
            # no trove names, and a single version spec (multiple ones
            # are disallowed)
            assert(len(troveSpecs[None]) == 1)
            coreQdict["trove"] = "Items"
            singleVersionSpec = troveSpecs[None].keys()[0]
        else:
            dropTroveTable = True
            self._setupTroveFilter(cu, troveSpecs, flavorIndices)
            coreQdict["trove"] = "gtvlTbl JOIN Items USING (item)"
            coreQdict["localFlavor"] = "gtvlTbl.flavorId"

        # FIXME: the '%s' in the next lines are wreaking havoc through
        # cached execution plans
        argDict = {}
        if singleVersionSpec:
            spec = ":spec"
            argDict["spec"] = singleVersionSpec
        else:
            spec = "gtvlTbl.versionSpec"
        if versionType == self._GTL_VERSION_TYPE_LABEL:
            coreQdict["spec"] = """JOIN Labels ON
            Labels.labelId = LabelMap.labelId
            AND Labels.label = %s""" % spec
        elif versionType == self._GTL_VERSION_TYPE_BRANCH:
            coreQdict["spec"] = """JOIN Branches ON
            Branches.branchId = LabelMap.branchId
            AND Branches.branch = %s""" % spec
        elif versionType == self._GTL_VERSION_TYPE_VERSION:
            coreQdict["spec"] = """JOIN Versions ON
            Nodes.versionId = Versions.versionId
            AND Versions.version = %s""" % spec
        else:
            assert(versionType == self._GTL_VERSION_TYPE_NONE)
            coreQdict["spec"] = ""

        # we establish the execution domain out into the Nodes table
        # keep in mind: "leaves" == Latest ; "all" == Instances
        if latestFilter != self._GET_TROVE_ALL_VERSIONS:
            coreQdict["domain"] = """
            JOIN Latest AS Domain ON
                Items.itemId = Domain.itemId AND
                Domain.latestType = :ltype
            JOIN Nodes ON
                Domain.itemId = Nodes.itemId AND
                Domain.branchId = Nodes.branchId AND
                Domain.versionId = Nodes.versionId """
            argDict["ltype"] = self._latestType(troveTypes)
        else:
            if troveTypes == TROVE_QUERY_ALL:
                coreQdict["domain"] = """
                JOIN Instances AS Domain USING (itemId)"""
            else:
                if troveTypes == TROVE_QUERY_PRESENT:
                    s = "!= :ttype"
                    argDict["ttype"] = trove.TROVE_TYPE_REMOVED
                else:
                    assert(troveTypes == TROVE_QUERY_NORMAL)
                    s = "= :ttype"
                    argDict["ttype"] = trove.TROVE_TYPE_NORMAL
                coreQdict["domain"] = """
                JOIN Instances AS Domain ON
                    Items.itemId = Domain.itemId AND
                    Domain.troveType %s AND
                    Domain.isPresent=1""" % s
            coreQdict["domain"] += """
            JOIN Nodes ON
                Domain.itemId = Nodes.itemId AND
                Domain.versionId = Nodes.versionId """

        coreQdict["ugid"] = ", ".join("%d" % x for x in userGroupIds)
        coreQuery = """
        SELECT DISTINCT
            Nodes.nodeId as nodeId,
            Domain.flavorId as flavorId,
            %(localFlavor)s as localFlavorId,
            UP.acl as acl
        FROM %(trove)s
        %(domain)s
        JOIN LabelMap ON
            Nodes.itemId = LabelMap.itemId AND
            Nodes.branchId = LabelMap.branchId
        JOIN ( SELECT
                   Permissions.labelId as labelId,
                   PerItems.item as acl,
                   Permissions.permissionId as aclId
               FROM
                   Permissions JOIN Items as PerItems ON
                       Permissions.itemId = PerItems.itemId
               WHERE
                   Permissions.userGroupId IN (%(ugid)s)
            ) as UP ON ( UP.labelId = 0 or UP.labelId = LabelMap.labelId )
        %(spec)s
        """ % coreQdict

        # build the outer query around the coreQuery
        mainQdict = {}

        if flavorIndices:
            assert(withFlavors)
            extraJoin = localGroup = ""
            localFlavor = "0"
            if len(flavorIndices) > 1:
                # if there is only one flavor we don't need to join based on
                # the gtvlTbl.flavorId (which is good, since it may not exist)
                extraJoin = "ffFlavor.flavorId = gtlTmp.localFlavorId AND"
            if dropTroveTable:
                localFlavor = "gtlTmp.localFlavorId"
                localGroup = ", " + localFlavor

            # take the core query and compute flavor scoring
            mainQdict["core"] = """
            SELECT
                gtlTmp.nodeId as nodeId,
                gtlTmp.flavorId as flavorId,
                %(flavor)s as localFlavorId,
                gtlTmp.acl as acl,
                SUM(coalesce(FlavorScores.value, 0)) as flavorScore
            FROM ( %(core)s ) as gtlTmp
            LEFT OUTER JOIN FlavorMap ON
                FlavorMap.flavorId = gtlTmp.flavorId
            LEFT OUTER JOIN ffFlavor ON
                %(extra)s ffFlavor.base = FlavorMap.base
                AND ( ffFlavor.flag = FlavorMap.flag OR
                      (ffFlavor.flag is NULL AND FlavorMap.flag is NULL) )
            LEFT OUTER JOIN FlavorScores ON
                FlavorScores.present = FlavorMap.sense
                AND FlavorScores.request = coalesce(ffFlavor.sense, 0)
            GROUP BY gtlTmp.nodeId, gtlTmp.flavorId, gtlTmp.acl %(group)s
            HAVING SUM(coalesce(FlavorScores.value, 0)) > -500000
            """ % { "core" : coreQuery,
                    "extra" : extraJoin,
                    "flavor" : localFlavor,
                    "group" : localGroup}
            mainQdict["score"] = "tmpQ.flavorScore"
        else:
            assert(flavorFilter == self._GET_TROVE_ALL_FLAVORS)
            mainQdict["core"] = coreQuery
            mainQdict["score"] = "NULL"

        mainQdict["select"] = """I.item as trove,
            tmpQ.acl as acl,
            tmpQ.localFlavorId as localFlavorId,
            V.version as version,
            N.timeStamps as timeStamps,
            N.branchId as branchId,
            N.finalTimestamp as finalTimestamp"""
        mainQdict["flavor"] = ""
        mainQdict["joinFlavor"] = ""
        if withFlavors:
            mainQdict["joinFlavor"] = "JOIN Flavors AS F ON F.flavorId = tmpQ.flavorId"
            mainQdict["flavor"] = "F.flavor"

        # this is the Query we execute. Executing the core query as a
        # subquery forces better execution plans and reduces the
        # overall number of rows traversed.
        fullQuery = """
        SELECT
            %(select)s,
            %(flavor)s as flavor,
            %(score)s as flavorScore
        FROM ( %(core)s ) AS tmpQ
        JOIN Nodes AS N on tmpQ.nodeId = N.nodeId
        JOIN Items AS I on N.itemId = I.itemId
        JOIN Versions AS V on N.versionId = V.versionId
        %(joinFlavor)s
        ORDER BY I.item, N.finalTimestamp
        """ % mainQdict

        self.log(4, "execute query", fullQuery, argDict)
        cu.execute(fullQuery, argDict)
        self.log(3, "executed query")

        # this prevents dups that could otherwise arise from multiple
        # acl's allowing access to the same information
        allowed = set()

        troveVersions = {}

        # FIXME: Remove the ORDER BY in the sql statement above and watch it
        # CRASH and BURN. Put a "DESC" in there to return some really wrong data
        #
        # That is because the loop below is dependent on the order in
        # which this data is provided, even though it is the same
        # dataset with and without "ORDER BY" -- gafton
        for (troveName, troveNamePattern, localFlavorId, versionStr,
             timeStamps, branchId, finalTimestamp, flavor, flavorScore) in cu:
            if flavorScore is None:
                flavorScore = 0

            #self.log(4, troveName, versionStr, flavor, flavorScore, finalTimestamp)
            if (troveName, versionStr, flavor, localFlavorId) in allowed:
                continue

            if not self.auth.checkTrove(troveNamePattern, troveName):
                continue

            allowed.add((troveName, versionStr, flavor, localFlavorId))

            # FIXME: since troveNames is no longer traveling through
            # here, this withVersions check has become superfluous.
            # Now we're always dealing with versions -- gafton
            if latestFilter == self._GET_TROVE_VERY_LATEST:
                d = troveVersions.setdefault(troveName, {})

                if flavorFilter == self._GET_TROVE_BEST_FLAVOR:
                    flavorIdentifier = localFlavorId
                else:
                    flavorIdentifier = flavor

                lastTimestamp, lastFlavorScore = d.get(
                        (branchId, flavorIdentifier), (0, -500000))[0:2]
                # this rule implements "later is better"; we've already
                # thrown out incompatible troves, so whatever is left
                # is at least compatible; within compatible, newer
                # wins (even if it isn't as "good" as something older)

                # FIXME: this OR-based serialization sucks.
                # if the following pairs of (score, timestamp) come in the
                # order showed, we end up picking different results.
                #  (assume GET_TROVE_BEST_FLAVOR here)
                # (1, 3), (3, 2), (2, 1)  -> (3, 2)  [WRONG]
                # (2, 1) , (3, 2), (1, 3) -> (1, 3)  [RIGHT]
                #
                # XXX: this is why the row order of the SQL result matters.
                #      We ain't doing the right thing here.
                if (flavorFilter == self._GET_TROVE_BEST_FLAVOR and
                    flavorScore > lastFlavorScore) or \
                    finalTimestamp > lastTimestamp:
                    d[(branchId, flavorIdentifier)] = \
                        (finalTimestamp, flavorScore, versionStr,
                         timeStamps, flavor)
                    #self.log(4, lastTimestamp, lastFlavorScore, d)

            elif flavorFilter == self._GET_TROVE_BEST_FLAVOR:
                assert(latestFilter == self._GET_TROVE_ALL_VERSIONS)
                assert(withFlavors)

                d = troveVersions.get(troveName, None)
                if d is None:
                    d = {}
                    troveVersions[troveName] = d

                lastTimestamp, lastFlavorScore = d.get(
                        (versionStr, localFlavorId), (0, -500000))[0:2]

                if (flavorScore > lastFlavorScore):
                    d[(versionStr, localFlavorId)] = \
                        (finalTimestamp, flavorScore, versionStr,
                         timeStamps, flavor)
            else:
                # if _GET_TROVE_ALL_VERSIONS is used, withFlavors must
                # be specified (or the various latest versions can't
                # be differentiated)
                assert(latestFilter == self._GET_TROVE_ALL_VERSIONS)
                assert(withFlavors)

                ts = [float(x) for x in timeStamps.split(":")]
                version = versions.VersionFromString(versionStr, timeStamps=ts)

                d = troveVersions.get(troveName, None)
                if d is None:
                    d = {}
                    troveVersions[troveName] = d

                version = version.freeze()
                l = d.get(version, None)
                if l is None:
                    l = []
                    d[version] = l
                l.append(flavor)
        self.log(4, "extracted query results")

        if latestFilter == self._GET_TROVE_VERY_LATEST or \
                    flavorFilter == self._GET_TROVE_BEST_FLAVOR:
            newTroveVersions = {}
            for troveName, versionDict in troveVersions.iteritems():
                if withFlavors:
                    l = {}
                else:
                    l = []

                for (finalTimestamp, flavorScore, versionStr, timeStamps,
                     flavor) in versionDict.itervalues():
                    ts = [float(x) for x in timeStamps.split(":")]
                    version = versions.VersionFromString(versionStr, timeStamps=ts)
                    version = self.freezeVersion(version)

                    if withFlavors:
                        flist = l.setdefault(version, [])
                        flist.append(flavor or '')
                    else:
                        l.append(version)

                newTroveVersions[troveName] = l

            troveVersions = newTroveVersions

        self.log(4, "processed troveVersions")
        return troveVersions

    @accessReadOnly
    def troveNames(self, authToken, clientVersion, labelStr):
        cu = self.db.cursor()
        groupIds = self.auth.getAuthGroups(cu, authToken)
        if not groupIds:
            return {}
        self.log(2, labelStr)
        # now get them troves
        args = [ ]
        query = """
        select distinct
            Items.Item as trove, UP.pattern as pattern
        from
	    ( select
	        Permissions.labelId as labelId,
	        PerItems.item as pattern
	      from
                Permissions
                join Items as PerItems using (itemId)
	      where
	            Permissions.userGroupId in (%s)
	    ) as UP
            join LabelMap on ( UP.labelId = 0 or UP.labelId = LabelMap.labelId )
            join Items using (itemId) """ % \
                (",".join("%d" % x for x in groupIds))
        where = [ "Items.hasTrove = 1" ]
        if labelStr:
            query = query + """
            join Labels on LabelMap.labelId = Labels.labelId """
            where.append("Labels.label = ?")
            args.append(labelStr)
        query = """%s
        where %s
        """ % (query, " AND ".join(where))
        self.log(4, "query", query, args)
        cu.execute(query, args)
        names = set()
        for (trove, pattern) in cu:
            if not self.auth.checkTrove(pattern, trove):
                continue
            names.add(trove)
        return list(names)

<<<<<<< HEAD
    def getTroveVersionList(self, authToken, clientVersion, troveSpecs,
                            troveTypes = TROVE_QUERY_PRESENT):
=======
    @accessReadOnly
    def getTroveVersionList(self, authToken, clientVersion, troveSpecs):
>>>>>>> 4516235f
        self.log(2, troveSpecs)
        troveFilter = {}
        for name, flavors in troveSpecs.iteritems():
            if len(name) == 0:
                name = None

            if type(flavors) is list:
                troveFilter[name] = { None : flavors }
            else:
                troveFilter[name] = { None : None }
        return self._getTroveList(authToken, clientVersion, troveFilter,
                                  withFlavors = True,
                                  troveTypes = troveTypes)

    @accessReadOnly
    def getTroveVersionFlavors(self, authToken, clientVersion, troveSpecs,
                               bestFlavor, troveTypes = TROVE_QUERY_PRESENT):
        self.log(2, troveSpecs)
        return self._getTroveVerInfoByVer(authToken, clientVersion, troveSpecs,
                              bestFlavor, self._GTL_VERSION_TYPE_VERSION,
                              latestFilter = self._GET_TROVE_ALL_VERSIONS,
                              troveTypes = troveTypes)

    @accessReadOnly
    def getAllTroveLeaves(self, authToken, clientVersion, troveSpecs,
                          troveTypes = TROVE_QUERY_PRESENT):
        self.log(2, troveSpecs)
        troveFilter = {}
        for name, flavors in troveSpecs.iteritems():
            if len(name) == 0:
                name = None
            if type(flavors) is list:
                troveFilter[name] = { None : flavors }
            else:
                troveFilter[name] = { None : None }
        # dispatch the more complex version to the old getTroveList
        if not troveSpecs == { '' : True }:
            return self._getTroveList(authToken, clientVersion, troveFilter,
                                  latestFilter = self._GET_TROVE_VERY_LATEST,
                                  withFlavors = True, troveTypes = troveTypes)

        cu = self.db.cursor()

        # faster version for the "get-all" case
        # authenticate this user first
        groupIds = self.auth.getAuthGroups(cu, authToken)
        if not groupIds:
            return {}

        latestType = self._latestType(troveTypes)

        query = """
        select
            Items.item as trove,
            Versions.version as version,
            Flavors.flavor as flavor,
            Nodes.timeStamps as timeStamps,
            UP.pattern as pattern
        from Latest
        join Nodes using (itemId, branchId, versionId)
        join LabelMap using (itemId, branchId)
        join ( select
                Permissions.labelId as labelId,
                PerItems.item as pattern
            from
                Permissions
                join Items as PerItems using (itemId)
            where
                Permissions.userGroupId in (%s)
            ) as UP on ( UP.labelId = 0 or UP.labelId = LabelMap.labelId )
        join Items on Latest.itemId = Items.itemId
        join Flavors on Latest.flavorId = Flavors.flavorId
        join Versions on Latest.versionId = Versions.versionId
        where
            Latest.latestType = %d
        """ % (",".join("%d" % x for x in groupIds), latestType)
        self.log(4, "executing query", query)
        cu.execute(query)
        ret = {}
        for (trove, version, flavor, timeStamps, pattern) in cu:
            if not self.auth.checkTrove(pattern, trove):
                continue
            # NOTE: this is the "safe' way of doing it. It is very, very slow.
            # version = versions.VersionFromString(version)
            # version.setTimeStamps([float(x) for x in timeStamps.split(":")])
            # version = self.freezeVersion(version)

            # FIXME: prolly should use some standard thaw/freeze calls instead of
            # hardcoding the "%.3f" format. One day I'll learn about all these calls.
            version = versions.strToFrozen(version, [ "%.3f" % (float(x),)
                                                      for x in timeStamps.split(":") ])
            retname = ret.setdefault(trove, {})
            flist = retname.setdefault(version, [])
            flist.append(flavor or '')
        return ret

    def _getTroveVerInfoByVer(self, authToken, clientVersion, troveSpecs,
                              bestFlavor, versionType, latestFilter,
                              troveTypes = TROVE_QUERY_PRESENT):
        self.log(3, troveSpecs)
        hasFlavors = False
        d = {}
        for (name, labels) in troveSpecs.iteritems():
            if not name:
                name = None

            d[name] = {}
            for label, flavors in labels.iteritems():
                if type(flavors) == list:
                    d[name][label] = flavors
                    hasFlavors = True
                else:
                    d[name][label] = None

        # FIXME: Usually when we want the very latest we don't want to be
        # constrained by the "best flavor". But just testing for
        # 'latestFilter!=self._GET_TROVE_VERY_LATEST' to avoid asking for
        # BEST_FLAVOR doesn't work because there are other things being keyed
        # on this in the _getTroveList function
        #
        # some MAJOR logic rework needed here...
        if bestFlavor and hasFlavors:
            flavorFilter = self._GET_TROVE_BEST_FLAVOR
        else:
            flavorFilter = self._GET_TROVE_ALL_FLAVORS
        return self._getTroveList(authToken, clientVersion, d,
                                  flavorFilter = flavorFilter,
                                  versionType = versionType,
                                  latestFilter = latestFilter,
                                  withFlavors = True, troveTypes = troveTypes)

    @accessReadOnly
    def getTroveVersionsByBranch(self, authToken, clientVersion, troveSpecs,
                                 bestFlavor, troveTypes = TROVE_QUERY_PRESENT):
        self.log(2, troveSpecs)
        return self._getTroveVerInfoByVer(authToken, clientVersion,
                                          troveSpecs, bestFlavor,
                                          self._GTL_VERSION_TYPE_BRANCH,
                                          self._GET_TROVE_ALL_VERSIONS,
                                          troveTypes = troveTypes)

    @accessReadOnly
    def getTroveLeavesByBranch(self, authToken, clientVersion, troveSpecs,
                               bestFlavor, troveTypes = TROVE_QUERY_PRESENT):
        self.log(2, troveSpecs)
        return self._getTroveVerInfoByVer(authToken, clientVersion,
                                          troveSpecs, bestFlavor,
                                          self._GTL_VERSION_TYPE_BRANCH,
                                          self._GET_TROVE_VERY_LATEST,
                                          troveTypes = troveTypes)

<<<<<<< HEAD
    def getTroveLeavesByLabel(self, authToken, clientVersion, troveSpecs,
                              bestFlavor, troveTypes = TROVE_QUERY_PRESENT):
=======
    @accessReadOnly
    def getTroveLeavesByLabel(self, authToken, clientVersion, troveNameList,
                              labelStr, flavorFilter = None):
        troveSpecs = troveNameList
>>>>>>> 4516235f
        self.log(2, troveSpecs)
        return self._getTroveVerInfoByVer(authToken, clientVersion,
                                          troveSpecs, bestFlavor,
                                          self._GTL_VERSION_TYPE_LABEL,
                                          self._GET_TROVE_VERY_LATEST,
                                          troveTypes = troveTypes)

    @accessReadOnly
    def getTroveVersionsByLabel(self, authToken, clientVersion, troveNameList,
                                bestFlavor, troveTypes = TROVE_QUERY_PRESENT):
        troveSpecs = troveNameList
        self.log(2, troveSpecs)
        return self._getTroveVerInfoByVer(authToken, clientVersion,
                                          troveSpecs, bestFlavor,
                                          self._GTL_VERSION_TYPE_LABEL,
                                          self._GET_TROVE_ALL_VERSIONS,
                                          troveTypes = troveTypes)

    @accessReadOnly
    def getFileContents(self, authToken, clientVersion, fileList):
        self.log(2, "fileList", fileList)

        # We use _getFileStreams here for the permission checks.
        fileIdGen = (self.toFileId(x[0]) for x in fileList)
        rawStreams = self._getFileStreams(authToken, fileIdGen)
        try:
            (fd, path) = tempfile.mkstemp(dir = self.tmpPath,
                                          suffix = '.cf-out')

            sizeList = []
            exception = None

            for stream, (encFileId, encVersion) in \
                                itertools.izip(rawStreams, fileList):
                if stream is None:
                    # return an exception if we couldn't find one of
                    # the streams
                    exception = errors.FileStreamNotFound
                elif not files.frozenFileHasContents(stream):
                    exception = errors.FileHasNoContents
                else:
                    contents = files.frozenFileContentInfo(stream)
                    filePath = self.repos.contentsStore.hashToPath(
                        sha1helper.sha1ToString(contents.sha1()))
                    try:
                        size = os.stat(filePath).st_size
                        sizeList.append(size)
                        os.write(fd, "%s %d\n" % (filePath, size))
                    except OSError, e:
                        if e.errno != errno.ENOENT:
                            raise
                        exception = errors.FileContentsNotFound

                if exception:
                    raise exception((self.toFileId(encFileId),
                                     self.toVersion(encVersion)))

            url = os.path.join(self.urlBase(),
                               "changeset?%s" % os.path.basename(path)[:-4])
            return url, sizeList
        finally:
            os.close(fd)

    @accessReadOnly
    def getTroveLatestVersion(self, authToken, clientVersion, pkgName,
                              branchStr, troveTypes = TROVE_QUERY_PRESENT):
        self.log(2, pkgName, branchStr)
        r = self.getTroveLeavesByBranch(authToken, clientVersion,
                                { pkgName : { branchStr : None } },
                                True, troveTypes = troveTypes)
        if pkgName not in r:
            return 0
        elif len(r[pkgName]) != 1:
            return 0

        return r[pkgName].keys()[0]

    def _cvtJobEntry(self, authToken, jobEntry):
        (name, (old, oldFlavor), (new, newFlavor), absolute) = jobEntry

        newVer = self.toVersion(new)

        if not self.auth.check(authToken, write = False, trove = name,
                               label = newVer.branch().label()):
            raise errors.InsufficientPermission

        if old == 0:
            l = (name, (None, None),
                       (self.toVersion(new), self.toFlavor(newFlavor)),
                       absolute)
        else:
            l = (name, (self.toVersion(old), self.toFlavor(oldFlavor)),
                       (self.toVersion(new), self.toFlavor(newFlavor)),
                       absolute)
        return l

    def _getChangeSetObj(self, authToken, chgSetList, recurse,
                         withFiles, withFileContents, excludeAutoSource):
        # return a changeset object that has all the changesets
        # requested in chgSetList.  Also returns a list of extra
        # troves needed and files needed.
        cs = changeset.ReadOnlyChangeSet()
        l = [ self._cvtJobEntry(authToken, x) for x in chgSetList ]
        ret = self.repos.createChangeSet(l,
                                         recurse = recurse,
                                         withFiles = withFiles,
                                         withFileContents = withFileContents,
                                         excludeAutoSource = excludeAutoSource)
        (newCs, trovesNeeded, filesNeeded, removedTroves) = ret
        cs.merge(newCs)

        return (cs, trovesNeeded, filesNeeded, removedTroves)

    @accessReadOnly
    def getChangeSet(self, authToken, clientVersion, chgSetList, recurse,
                     withFiles, withFileContents, excludeAutoSource):

        def _cvtTroveList(l):
            new = []
            for (name, (oldV, oldF), (newV, newF), absolute) in l:
                if oldV:
                    oldV = self.fromVersion(oldV)
                    oldF = self.fromFlavor(oldF)
                else:
                    oldV = 0
                    oldF = 0

                if newV:
                    newV = self.fromVersion(newV)
                    newF = self.fromFlavor(newF)
                else:
                    # this happens when a distributed group has a trove
                    # on a remote repository disappear
                    newV = 0
                    newF = 0

                new.append((name, (oldV, oldF), (newV, newF), absolute))

            return new

        def _cvtFileList(l):
            new = []
            for (pathId, troveName, (oldTroveV, oldTroveF, oldFileId, oldFileV),
                                    (newTroveV, newTroveF, newFileId, newFileV)) in l:
                if oldFileV:
                    oldTroveV = self.fromVersion(oldTroveV)
                    oldFileV = self.fromVersion(oldFileV)
                    oldFileId = self.fromFileId(oldFileId)
                    oldTroveF = self.fromFlavor(oldTroveF)
                else:
                    oldTroveV = 0
                    oldFileV = 0
                    oldFileId = 0
                    oldTroveF = 0

                newTroveV = self.fromVersion(newTroveV)
                newFileV = self.fromVersion(newFileV)
                newFileId = self.fromFileId(newFileId)
                newTroveF = self.fromFlavor(newTroveF)

                pathId = self.fromPathId(pathId)

                new.append((pathId, troveName,
                               (oldTroveV, oldTroveF, oldFileId, oldFileV),
                               (newTroveV, newTroveF, newFileId, newFileV)))

            return new

        pathList = []
        newChgSetList = []
        allFilesNeeded = []
        allRemovedTroves = []

        # try to log more information about these requests
        self.log(2, [x[0] for x in chgSetList],
                 list(set([x[2][0] for x in chgSetList])),
                 "recurse=%s withFiles=%s withFileContents=%s" % (
            recurse, withFiles, withFileContents))
        # XXX all of these cache lookups should be a single operation through a
        # temporary table
	for jobEntry in chgSetList:
            l = self._cvtJobEntry(authToken, jobEntry)
            cacheEntry = self.cache.getEntry(l, recurse, withFiles,
                                             withFileContents, excludeAutoSource)
            if cacheEntry is None:
                ret = self.repos.createChangeSet([ l ],
                                        recurse = recurse,
                                        withFiles = withFiles,
                                        withFileContents = withFileContents,
                                        excludeAutoSource = excludeAutoSource)

                (cs, trovesNeeded, filesNeeded, removedTroves) = ret

                # look up the version w/ timestamps
                primary = (l[0], l[2][0], l[2][1])
                try:
                    trvCs = cs.getNewTroveVersion(*primary)
                    primary = (l[0], trvCs.getNewVersion(), l[2][1])
                    cs.addPrimaryTrove(*primary)
                except KeyError:
                    # primary troves could be in the externalTroveList, in
                    # which case they aren't primries
                    pass

                (fd, tmpPath) = tempfile.mkstemp(dir = self.cache.tmpDir,
                                                 suffix = '.tmp')
                os.close(fd)

                size = cs.writeToFile(tmpPath, withReferences = True)

		(key, path) = self.cache.addEntry(l, recurse, withFiles,
						  withFileContents,
						  excludeAutoSource,
						  (trovesNeeded,
						   filesNeeded,
                                                   removedTroves),
                                                  size = size)

                os.rename(tmpPath, path)
            else:
                path, otherDetails, size = cacheEntry
                if len(otherDetails) == 2:
                    # conary 1.0 caches
                   (trovesNeeded, filesNeeded) = otherDetails
                   removedTroves = []
                else:
                   (trovesNeeded, filesNeeded, removedTroves) = otherDetails

            newChgSetList += _cvtTroveList(trovesNeeded)
            allFilesNeeded += _cvtFileList(filesNeeded)
            allRemovedTroves += removedTroves

            pathList.append((path, size))

        (fd, path) = tempfile.mkstemp(dir = self.tmpPath, suffix = '.cf-out')
        url = os.path.join(self.urlBase(),
                           "changeset?%s" % os.path.basename(path[:-4]))
        f = os.fdopen(fd, 'w')
        sizes = []
        for path, size in pathList:
            sizes.append(size)
            f.write("%s %d\n" % (path, size))
        f.close()

        if clientVersion < 38:
            if allRemovedTroves:
                raise errors.TroveMissing(allRemovedTroves[0][0],
                                          version = allRemovedTroves[0][1][0])
            else:
                return url, sizes, newChgSetList, allFilesNeeded

        return url, sizes, newChgSetList, allFilesNeeded, \
               _cvtTroveList(allRemovedTroves)

    @accessReadOnly
    def getDepSuggestions(self, authToken, clientVersion, label, requiresList):
	if not self.auth.check(authToken, write = False,
			       label = self.toLabel(label)):
	    raise errors.InsufficientPermission
        self.log(2, label, requiresList)
	requires = {}
	for dep in requiresList:
	    requires[self.toDepSet(dep)] = dep

        label = self.toLabel(label)

	sugDict = self.troveStore.resolveRequirements(label, requires.keys())

        result = {}
        for (key, val) in sugDict.iteritems():
            result[requires[key]] = val

        return result

    @accessReadOnly
    def getDepSuggestionsByTroves(self, authToken, clientVersion, requiresList,
                                  troveList):
        troveList = [ self.toTroveTup(x) for x in troveList ]

        for (n,v,f) in troveList:
            if not self.auth.check(authToken, write = False,
                                   label = v.branch().label()):
                raise errors.InsufficientPermission
        self.log(2, troveList, requiresList)
        requires = {}
        for dep in requiresList:
            requires[self.toDepSet(dep)] = dep

        sugDict = self.troveStore.resolveRequirements(None, requires.keys(),
                                                      troveList)

        result = {}
        for (key, val) in sugDict.iteritems():
            result[requires[key]] = val

        return result

    def _checkCommitPermissions(self, authToken, verList, mirror):
        for name, oldVer, newVer in verList:
            assert(newVer)
            newLabel = newVer.branch().label()
            if not self.auth.check(authToken, write = True, mirror = mirror,
                                   label = newLabel,
                                   trove = name):
                raise errors.InsufficientPermission
            if oldVer:
                oldLabel = oldVer.branch().label()
                if not self.auth.check(authToken, write = True,
                                       mirror = mirror, label = oldLabel,
                                       trove = name):
                    raise errors.InsufficientPermission

    def prepareChangeSet(self, authToken, clientVersion, jobList=None,
                         mirror=False):
        def _convertJobList(jobList):
            for name, oldInfo, newInfo, absolute in jobList:
                oldVer = oldInfo[0]
                newVer = newInfo[0]
                if oldVer:
                    oldVer = self.toVersion(oldVer)
                if newVer:
                    newVer = self.toVersion(newVer)
                yield name, oldVer, newVer

        if jobList:
            self._checkCommitPermissions(authToken, _convertJobList(jobList),
                                         mirror)

<<<<<<< HEAD
=======

    @accessReadOnly
    def prepareChangeSet(self, authToken, clientVersion):
	# make sure they have a valid account and permission to commit to
	# *something*
	if not self.auth.check(authToken, write = True):
	    raise errors.InsufficientPermission
>>>>>>> 4516235f
        self.log(2, authToken[0])
  	(fd, path) = tempfile.mkstemp(dir = self.tmpPath, suffix = '.ccs-in')
  	os.close(fd)
	fileName = os.path.basename(path)

        return os.path.join(self.urlBase(), "?%s" % fileName[:-3])

<<<<<<< HEAD

=======
    @accessReadWrite
>>>>>>> 4516235f
    def commitChangeSet(self, authToken, clientVersion, url, mirror = False):
        base = self.urlBase()
        url = util.normurl(url)
        if not url.startswith(base):
            raise errors.RepositoryError(
                'The changeset that is being committed was not '
                'uploaded a URL on this server.  The url is "%s", this '
                'server is "%s".'
                %(url, base))
	# +1 strips off the ? from the query url
	fileName = url[len(self.urlBase()) + 1:] + "-in"
	path = "%s/%s" % (self.tmpPath, fileName)
        self.log(2, authToken[0], url, 'mirror=%s' % (mirror,))
        attempt = 1
        while True:
            # raise InsufficientPermission if we can't read the changeset
            try:
                cs = changeset.ChangeSetFromFile(path)
            except:
                raise errors.InsufficientPermission
            # because we have a temporary file we need to delete, we
            # need to catch the DatabaseLocked errors here and retry
            # the commit ourselves
            try:
                ret = self._commitChangeSet(authToken, cs, mirror)
            except sqlerrors.DatabaseLocked, e:
                # deadlock occurred; we rollback and try again
                log.error("Deadlock id %d: %s", attempt, str(e.args))
                self.log(1, "Deadlock id %d: %s" %(attempt, str(e.args)))
                if attempt < self.deadlockRetry:
                    self.db.rollback()
                    attempt += 1
                    continue
                break
            except Exception, e:
                break
            else: # all went well
                util.removeIfExists(path)
                return ret
        # we only reach here if we could not handle the exception above
        util.removeIfExists(path)
        # Figure out what to return back
        if isinstance(e, sqlerrors.DatabaseLocked):
            # too many retries
            raise errors.CommitError("DeadlockError", e.args)
        raise

    def _commitChangeSet(self, authToken, cs, mirror = False):
	# walk through all of the branches this change set commits to
	# and make sure the user has enough permissions for the operation

        verList = ((x.getName(), x.getOldVersion(), x.getNewVersion())
                    for x in cs.iterNewTroveList())
        self._checkCommitPermissions(authToken, verList, mirror)

        items = {}
        removedList = []
        # check removed permissions; _checkCommitPermissions can't do
        # this for us since it's based on the trove type
        for troveCs in cs.iterNewTroveList():
            if troveCs.troveType() != trove.TROVE_TYPE_REMOVED:
                continue

            removedList.append(troveCs.getNewNameVersionFlavor())
            (name, version, flavor) = troveCs.getNewNameVersionFlavor()

            if not self.auth.check(authToken, mirror = mirror, remove = True,
                                   label = version.branch().label(),
                                   trove = name):
                raise errors.InsufficientPermission

            items.setdefault((version, flavor), []).append(name)

        self.log(2, authToken[0], 'mirror=%s' % (mirror,),
                 [ (x[1], x[0][0].asString(), x[0][1]) for x in items.iteritems() ])
	self.repos.commitChangeSet(cs, mirror = mirror)

        for info in removedList:
            self.cache.invalidateEntry(self.repos, *info)

	if not self.commitAction:
	    return True

        d = { 'reppath' : self.urlBase(), 'user' : authToken[0], }
        cmd = self.commitAction % d
        p = util.popen(cmd, "w")
        try:
            for troveCs in cs.iterNewTroveList():
                p.write("%s\n%s\n%s\n" %(troveCs.getName(),
                                         troveCs.getNewVersion().asString(),
                                         deps.formatFlavor(troveCs.getNewFlavor())))
            p.close()
        except (IOError, RuntimeError), e:
            # util.popen raises RuntimeError on error.  p.write() raises
            # IOError on error (broken pipe, etc)
            # FIXME: use a logger for this
            sys.stderr.write('commitaction failed: %s\n' %e)
            sys.stderr.flush()
        except Exception, e:
            sys.stderr.write('unexpected exception occurred when running '
                             'commitaction: %s\n' %e)
            sys.stderr.flush()

	return True

    # retrieve the raw streams for a fileId list passed in as a generator
    def _getFileStreams(self, authToken, fileIdGen):
        self.log(3)
        cu = self.db.cursor()

        userGroupIds = self.auth.getAuthGroups(cu, authToken)
        if not userGroupIds:
            return {}
        schema.resetTable(cu, 'gfsTable')

        # we need to make sure we don't look up the same fileId multiple
        # times to avoid asking the sql server to do busy work
        fileIdMap = {}
        for i, fileId in enumerate(fileIdGen):
            fileIdMap.setdefault(fileId, []).append(i)
        uniqIdList = fileIdMap.keys()

        # now i+1 is how many items we shall return
        # None in streams means the stream wasn't found.
        streams = [ None ] * (i+1)

        # use the list of uniquified fileIds to look up streams in the repo
        for i, fileId in enumerate(uniqIdList):
            cu.execute("INSERT INTO gfsTable (idx, fileId) VALUES (?, ?)",
                       (i, cu.binary(fileId)))

        q = """
        SELECT DISTINCT
            gfsTable.idx, FileStreams.stream, UP.permittedTrove, Items.item
        FROM gfsTable
        JOIN FileStreams USING (fileId)
        JOIN TroveFiles USING (streamId)
        JOIN Instances USING (instanceId)
        JOIN Items USING (itemId)
        JOIN Nodes ON
            Instances.itemId = Nodes.ItemId AND
            Instances.versionId = Nodes.versionId
        JOIN LabelMap ON
            Nodes.itemId = LabelMap.itemId AND
            Nodes.branchId = LabelMap.branchId
        JOIN ( SELECT
                   Permissions.labelId as labelId,
                   PerItems.item as permittedTrove,
                   Permissions.permissionId as aclId
               FROM Permissions
               JOIN Items as PerItems USING (itemId)
               WHERE Permissions.userGroupId IN (%(ugid)s)
             ) as UP
                 ON ( UP.labelId = 0 or UP.labelId = LabelMap.labelId )
        WHERE FileStreams.stream IS NOT NULL
        """ % { 'ugid' : ", ".join("%d" % x for x in userGroupIds) }
        cu.execute(q)

        for (i, stream, troveNamePattern, troveName) in cu:
            fileId = uniqIdList[i]
            if fileId is None:
                 # we've already found this one
                 continue
            if not self.auth.checkTrove(troveNamePattern, troveName):
                # Insufficient permission to see a stream looks just
                # like a missing stream (as missing items do in most
                # of Conary)
                continue
            if stream is None:
                continue
            for streamIdx in fileIdMap[fileId]:
                streams[streamIdx] = stream
            # mark as processed
            uniqIdList[i] = None
        # FIXME: the fact that we're not extracting the list ordered
        # makes it very hard to return an iterator out of this
        # function - for now, returning a list will do...
        return streams

    @accessReadOnly
    def getFileVersions(self, authToken, clientVersion, fileList):
        self.log(2, "fileList", fileList)

        # build the list of fileIds for query
        fileIdGen = (self.toFileId(fileId) for (pathId, fileId) in fileList)

        # we rely on _getFileStreams to do the auth for us
        rawStreams = self._getFileStreams(authToken, fileIdGen)
        # return an exception if we couldn't find one of the streams
        if None in rawStreams:
            fileId = self.toFileId(fileList[rawStreams.index(None)][1])
            raise errors.FileStreamMissing(fileId)

        streams = [ None ] * len(fileList)
        for i,  (stream, (pathId, fileId)) in enumerate(itertools.izip(rawStreams, fileList)):
            # XXX the only thing we use the pathId for is to set it in
            # the file object; we should just pass the stream back and
            # let the client set it to avoid sending it back and forth
            # for no particularly good reason
            streams[i] = self.fromFileAsStream(pathId, stream, rawPathId = True)
        return streams

    @accessReadOnly
    def getFileVersion(self, authToken, clientVersion, pathId, fileId,
                       withContents = 0):
        # withContents is legacy; it was never used in conary 1.0.x
        assert(not withContents)
        self.log(2, pathId, fileId, "withContents=%s" % (withContents,))
        # getFileVersions is responsible for authenticating this call
        l = self.getFileVersions(authToken, SERVER_VERSIONS[-1],
                                 [ (pathId, fileId) ])
        assert(len(l) == 1)
        return l[0]

    @accessReadOnly
    def getPackageBranchPathIds(self, authToken, clientVersion, sourceName,
                                branch, filePrefixes=None):
        # filePrefixes should be a list of prefixes to look for
        # It tries to limit the number of results for things that generate
        # unique paths with each build (e.g. the kernel).
        # Added as part of protocol version 39
	if not self.auth.check(authToken, write = False,
                               trove = sourceName,
			       label = self.toBranch(branch).label()):
	    raise errors.InsufficientPermission
        self.log(2, sourceName, branch)
        cu = self.db.cursor()
        query = """
        SELECT DISTINCT
            TroveFiles.pathId, TroveFiles.path, Versions.version,
            FileStreams.fileId, Nodes.finalTimestamp
        FROM Instances
        JOIN Nodes ON
            Instances.itemid = Nodes.itemId AND
            Instances.versionId = Nodes.versionId
        JOIN Branches using (branchId)
        JOIN Items ON
            Nodes.sourceItemId = Items.itemId
        JOIN TroveFiles ON
            Instances.instanceId = TroveFiles.instanceId
        JOIN Versions ON
            TroveFiles.versionId = Versions.versionId
        INNER JOIN FileStreams ON
            TroveFiles.streamId = FileStreams.streamId
        WHERE
            Items.item = ? AND
            Branches.branch = ?%s
        ORDER BY
            Nodes.finalTimestamp DESC
        """

        if filePrefixes is None:
            query = query % ''
        else:
            # Add the filtering by path prefix
            query = query % " AND\n            TroveFiles.path LIKE ?"

        def executeIterArgs(cursor, query, argsList):
            # Execute query by iterating over the list of arguments
            # Result set is the union of the result sets on each argument list
            for args in argsList:
                cursor.execute(query, args)
                self.log(4, "execute query", query, args)
                for tup in cursor:
                    yield tup

        def genArgsList():
            if filePrefixes is None:
                yield (sourceName, branch)
            else:
                for f in filePrefixes:
                    yield (sourceName, branch, f + '%')

        rsIter = executeIterArgs(cu, query, genArgsList())
        ids = {}
        for (pathId, path, version, fileId, timeStamp) in rsIter:
            encodedPath = self.fromPath(path)
            if not encodedPath in ids:
                ids[encodedPath] = (self.fromPathId(pathId),
                                   version,
                                   self.fromFileId(fileId))
        return ids

    @accessReadOnly
    def hasTroves(self, authToken, clientVersion, troveList):
        # returns False for troves the user doesn't have permission to view
        cu = self.db.cursor()
        schema.resetTable(cu, 'hasTrovesTmp')
        userGroupIds = self.auth.getAuthGroups(cu, authToken)
        if not userGroupIds:
            return {}
        self.log(2, troveList)
        for row, item in enumerate(troveList):
            flavor = item[2]
            cu.execute("INSERT INTO hasTrovesTmp (row, item, version, flavor) "
                       "VALUES (?, ?, ?, ?)", row, item[0], item[1], flavor)

        results = [ False ] * len(troveList)

        query = """SELECT row, item, UP.permittedTrove FROM hasTrovesTmp
                        JOIN Items USING (item)
                        JOIN Versions ON
                            hasTrovesTmp.version = Versions.version
                        JOIN Flavors ON
                            (hasTrovesTmp.flavor = Flavors.flavor) OR
                            (hasTrovesTmp.flavor is NULL AND
                             Flavors.flavor is NULL)
                        JOIN Instances ON
                            Instances.itemId = Items.itemId AND
                            Instances.versionId = Versions.versionId AND
                            Instances.flavorId = Flavors.flavorId
                        JOIN Nodes ON
                            Nodes.itemId = Instances.itemId AND
                            Nodes.versionId = Instances.versionId
                        JOIN LabelMap ON
                            Nodes.itemId = LabelMap.itemId AND
                            Nodes.branchId = LabelMap.branchId
                        JOIN (SELECT
                               Permissions.labelId as labelId,
                               PerItems.item as permittedTrove,
                               Permissions.permissionId as aclId
                           FROM
                               Permissions
                               join Items as PerItems using (itemId)
                           WHERE
                               Permissions.userGroupId in (%s)
                           ) as UP ON
                           ( UP.labelId = 0 or UP.labelId = LabelMap.labelId )
                        WHERE
                            Instances.isPresent = 1
                    """ % ",".join("%d" % x for x in userGroupIds)
        cu.execute(query)

        for row, name, pattern in cu:
            if results[row]: continue
            results[row]= self.auth.checkTrove(pattern, name)

        return results

<<<<<<< HEAD
    def getTrovesByPaths(self, authToken, clientVersion, pathList, label,
                         all=False):
        self.log(2, pathList, label, all)
        cu = self.db.cursor()
        schema.resetTable(cu, 'trovesByPathTmp')

        userGroupIds = self.auth.getAuthGroups(cu, authToken)
        if not userGroupIds:
            return {}

        for row, path in enumerate(pathList):
            cu.execute("INSERT INTO trovesByPathTmp (row, path) "
                       "VALUES (?, ?)", row, path)


        # FIXME: MySQL 5.0.18 does not like "SELECT row, ..." so we are
        # explicit
        query = """SELECT trovesByPathTmp.row, item, version, flavor,
                          timeStamps, UP.permittedTrove 
                        FROM trovesByPathTmp 
                        JOIN TroveFiles USING(path)
                        JOIN Instances USING(instanceId)
                        JOIN Nodes ON
                            Nodes.itemId = Instances.itemId AND
                            Nodes.versionId = Instances.versionId
                        JOIN LabelMap ON
                            Nodes.itemId = LabelMap.itemId AND
                            Nodes.branchId = LabelMap.branchId
                        JOIN Labels USING(labelId)
                        JOIN (SELECT
                               Permissions.labelId as labelId,
                               PerItems.item as permittedTrove,
                               Permissions.permissionId as aclId
                           FROM
                               Permissions
                               join Items as PerItems using (itemId)
                           WHERE
                               Permissions.userGroupId in (%s)
                           ) as UP ON
                           ( UP.labelId = 0 or UP.labelId = LabelMap.labelId )
                        JOIN Items ON 
                            (Instances.itemId = Items.itemId)
                        JOIN Versions ON 
                            (Instances.versionId = Versions.versionId)
                        JOIN Flavors ON
                            (Instances.flavorId = Flavors.flavorId)
                        WHERE
                            Instances.isPresent = 1 
                            AND Labels.label = ?
                        ORDER BY
                            Nodes.finalTimestamp DESC
                    """ % ",".join("%d" % x for x in userGroupIds)
        cu.execute(query, label)

        if all:
            results = [[] for x in pathList]
            for idx, name, versionStr, flavor, timeStamps, pattern in cu:
                if not self.auth.checkTrove(pattern, name):
                    continue
                version = versions.VersionFromString(versionStr, 
                        timeStamps=[float(x) for x in timeStamps.split(':')])
                branch = version.branch()
                results[idx].append((name, self.freezeVersion(version), flavor))
            return results

        results = [ {} for x in pathList ]
        for idx, name, versionStr, flavor, timeStamps, pattern in cu:
            if not self.auth.checkTrove(pattern, name):
                continue

            version = versions.VersionFromString(versionStr, 
                        timeStamps=[float(x) for x in timeStamps.split(':')])
            branch = version.branch()
            results[idx].setdefault((name, branch, flavor), 
                                    self.freezeVersion(version))
        return [ [ (y[0][0], y[1], y[0][2]) for y in x.iteritems()] 
                                                            for x in results ]

=======
    @accessReadOnly
>>>>>>> 4516235f
    def getCollectionMembers(self, authToken, clientVersion, troveName,
                             branch):
	if not self.auth.check(authToken, write = False,
                               trove = troveName,
			       label = self.toBranch(branch).label()):
	    raise errors.InsufficientPermission
        self.log(2, troveName, branch)
        cu = self.db.cursor()
        query = """
            SELECT DISTINCT IncludedItems.item FROM
                Items, Nodes, Branches, Instances, TroveTroves,
                Instances AS IncludedInstances,
                Items AS IncludedItems
            WHERE
                Items.item = ? AND
                Items.itemId = Nodes.itemId AND
                Nodes.branchId = Branches.branchId AND
                Branches.branch = ? AND
                Instances.itemId = Nodes.itemId AND
                Instances.versionId = Nodes.versionId AND
                TroveTroves.instanceId = Instances.instanceId AND
                IncludedInstances.instanceId = TroveTroves.includedId AND
                IncludedItems.itemId = IncludedInstances.itemId
            """
        args = [troveName, branch]
        cu.execute(query, args)
        self.log(4, "execute query", query, args)
        ret = [ x[0] for x in cu ]
        return ret

    @accessReadOnly
    def getTrovesBySource(self, authToken, clientVersion, sourceName,
                          sourceVersion):
	if not self.auth.check(authToken, write = False, trove = sourceName,
                   label = self.toVersion(sourceVersion).branch().label()):
	    raise errors.InsufficientPermission
        self.log(2, sourceName, sourceVersion)
        versionMatch = sourceVersion + '-%'
        cu = self.db.cursor()
        query = """
        SELECT Items.item, Versions.version, Flavors.flavor
        FROM Instances
        JOIN Nodes ON
            Instances.itemId = Nodes.itemId AND
            Instances.versionId = Nodes.versionId
        JOIN Items AS SourceItems ON
            Nodes.sourceItemId = SourceItems.itemId
        JOIN Items ON
            Instances.itemId = Items.itemId
        JOIN Versions ON
            Instances.versionId = Versions.versionId
        JOIN Flavors ON
            Instances.flavorId = Flavors.flavorId
        WHERE
            SourceItems.item = ? AND
            Versions.version LIKE ?
        """
        args = [sourceName, versionMatch]
        cu.execute(query, args)
        self.log(4, "execute query", query, args)
        matches = [ tuple(x) for x in cu ]
        return matches

    @accessReadWrite
    def addDigitalSignature(self, authToken, clientVersion, name, version,
                            flavor, encSig):
        version = self.toVersion(version)
	if not self.auth.check(authToken, write = True, trove = name,
                               label = version.branch().label()):
	    raise errors.InsufficientPermission
        flavor = self.toFlavor(flavor)
        self.log(2, name, version, flavor)

        signature = DigitalSignature()
        signature.thaw(base64.b64decode(encSig))
        sig = signature.get()
        # ensure repo knows this key
        keyCache = self.repos.troveStore.keyTable.keyCache
        pubKey = keyCache.getPublicKey(sig[0])

        if pubKey.isRevoked():
            raise errors.IncompatibleKey('Key %s has been revoked. '
                                  'Signature rejected' %sig[0])
        if (pubKey.getTimestamp()) and (pubKey.getTimestamp() < time.time()):
            raise errors.IncompatibleKey('Key %s has expired. '
                                  'Signature rejected' %sig[0])

        # start a transaction now as a means of protecting against
        # simultaneous signing by different clients. The real fix
        # would need "SELECT ... FOR UPDATE" support in the SQL
        # engine, which is not universally available
        cu = self.db.transaction()

        # get the instanceId that corresponds to this trove.
        cu.execute("""
        SELECT instanceId FROM Instances
        JOIN Items ON Instances.itemId = Items.itemId
        JOIN Versions ON Instances.versionId = Versions.versionId
        JOIN Flavors ON Instances.flavorId = Flavors.flavorId
        WHERE Items.item = ?
          AND Versions.version = ?
          AND Flavors.flavor = ?
        """, (name, version.asString(), flavor.freeze()))
        instanceId = cu.fetchone()[0]
        # try to create a row lock for the signature record if needed
        cu.execute("UPDATE TroveInfo SET changed = changed "
                   "WHERE instanceId = ? AND infoType = ?",
                   (instanceId, trove._TROVEINFO_TAG_SIGS))

        # now we should have the proper locks
        trv = self.repos.getTrove(name, version, flavor)
        #need to verify this key hasn't signed this trove already
        try:
            trv.getDigitalSignature(sig[0])
            foundSig = 1
        except KeyNotFound:
            foundSig = 0
        if foundSig:
            raise errors.AlreadySignedError("Trove already signed by key")

        trv.addPrecomputedDigitalSignature(sig)
        # verify the new signature is actually good
        trv.verifyDigitalSignatures(keyCache = keyCache)

        # see if there's currently any troveinfo in the database
        cu.execute("""
        SELECT COUNT(*) FROM TroveInfo WHERE instanceId=? AND infoType=?
        """, (instanceId, trove._TROVEINFO_TAG_SIGS))
        trvInfo = cu.fetchone()[0]
        if trvInfo:
            # we have TroveInfo, so update it
            cu.execute("""
            UPDATE TroveInfo SET data = ?
            WHERE instanceId = ? AND infoType = ?
            """, (cu.binary(trv.troveInfo.sigs.freeze()), instanceId,
                  trove._TROVEINFO_TAG_SIGS))
        else:
            # otherwise we need to create a new row with the signatures
            cu.execute("""
            INSERT INTO TroveInfo (instanceId, infoType, data)
            VALUES (?, ?, ?)
            """, (instanceId, trove._TROVEINFO_TAG_SIGS,
                  cu.binary(trv.troveInfo.sigs.freeze())))
        self.cache.invalidateEntry(self.repos, trv.getName(), trv.getVersion(),
                                   trv.getFlavor())
        return True

    @accessReadWrite
    def addNewAsciiPGPKey(self, authToken, label, user, keyData):
        if (not self.auth.check(authToken, admin = True)
            and (not self.auth.check(authToken) or
                     authToken[0] != user)):
            raise errors.InsufficientPermission
        self.log(2, authToken[0], label, user)
        uid = self.auth.userAuth.getUserIdByName(user)
        self.repos.troveStore.keyTable.addNewAsciiKey(uid, keyData)
        return True

    @accessReadWrite
    def addNewPGPKey(self, authToken, label, user, encKeyData):
        if (not self.auth.check(authToken, admin = True)
            and (not self.auth.check(authToken) or
                     authToken[0] != user)):
            raise errors.InsufficientPermission
        self.log(2, authToken[0], label, user)
        uid = self.auth.userAuth.getUserIdByName(user)
        keyData = base64.b64decode(encKeyData)
        self.repos.troveStore.keyTable.addNewKey(uid, keyData)
        return True

    @accessReadWrite
    def changePGPKeyOwner(self, authToken, label, user, key):
        if not self.auth.check(authToken, admin = True):
            raise errors.InsufficientPermission
        if user:
            uid = self.auth.userAuth.getUserIdByName(user)
        else:
            uid = None
        self.log(2, authToken[0], label, user, str(key))
        self.repos.troveStore.keyTable.updateOwner(uid, key)
        return True

    @accessReadOnly
    def getAsciiOpenPGPKey(self, authToken, label, keyId):
        # don't check auth. this is a public function
        return self.repos.troveStore.keyTable.getAsciiPGPKeyData(keyId)

    @accessReadOnly
    def listUsersMainKeys(self, authToken, label, user = None):
        # the only reason to lock this fuction down is because it correlates
        # a valid user to valid fingerprints. neither of these pieces of
        # information is sensitive separately.
        if (not self.auth.check(authToken, admin = True)
            and (user != authToken[0]) or not self.auth.check(authToken)):
            raise errors.InsufficientPermission
        self.log(2, authToken[0], label, user)
        return self.repos.troveStore.keyTable.getUsersMainKeys(user)

    @accessReadOnly
    def listSubkeys(self, authToken, label, fingerprint):
        self.log(2, authToken[0], label, fingerprint)
        return self.repos.troveStore.keyTable.getSubkeys(fingerprint)

    @accessReadOnly
    def getOpenPGPKeyUserIds(self, authToken, label, keyId):
        return self.repos.troveStore.keyTable.getUserIds(keyId)

    @accessReadOnly
    def getConaryUrl(self, authtoken, clientVersion, \
                     revStr, flavorStr):
        """
        Returns a url to a downloadable changeset for the conary
        client that is guaranteed to work with this server's version.
        """
        # adjust accordingly.... all urls returned are relative to this
        _baseUrl = "ftp://download.rpath.com/conary/"
        # Note: if this hash is getting too big, we will switch to a
        # database table. The "default" entry is a last resort.
        _clientUrls = {
            # revision { flavor : relative path }
            ## "default" : { "is: x86"    : "conary.x86.ccs",
            ##               "is: x86_64" : "conary.x86_64.ccs", }
            }
        self.log(2, revStr, flavorStr)
        rev = versions.Revision(revStr)
        revision = rev.getVersion()
        flavor = self.toFlavor(flavorStr)
        ret = ""
        bestMatch = -1000000
        match = _clientUrls.get("default", {})
        if _clientUrls.has_key(revision):
            match = _clientUrls[revision]
        for mStr in match.keys():
            mFlavor = deps.parseFlavor(mStr)
            score = mFlavor.score(flavor)
            if score is False:
                continue
            if score > bestMatch:
                ret = match[mStr]
        if len(ret):
            return "%s/%s" % (_baseUrl, ret)
        return ""

    @accessReadOnly
    def getMirrorMark(self, authToken, clientVersion, host):
	if not self.auth.check(authToken, write = False, mirror = True):
	    raise errors.InsufficientPermission
        self.log(2, host)
        cu = self.db.cursor()
        cu.execute("select mark from LatestMirror where host=?", host)
        result = cu.fetchall()
        if not result or result[0][0] == None:
            return -1
        return result[0][0]

    @accessReadWrite
    def setMirrorMark(self, authToken, clientVersion, host, mark):
        # need to treat the mark as long
        try:
            mark = long(mark)
        except: # deny invalid marks
            raise errors.InsufficientPermission
	if not self.auth.check(authToken, write = False, mirror = True):
	    raise errors.InsufficientPermission
        self.log(2, authToken[0], host, mark)
        cu = self.db.cursor()
        cu.execute("select mark from LatestMirror where host=?", host)
        result = cu.fetchall()
        if not result:
            cu.execute("insert into LatestMirror (host, mark) "
                       "values (?, ?)", (host, mark))
        else:
            cu.execute("update LatestMirror set mark=? where host=?",
                       (mark, host))
        return ""

    @accessReadOnly
    def getNewSigList(self, authToken, clientVersion, mark):
        # only show troves the user is allowed to see
        cu = self.db.cursor()
        self.log(2, mark)
        userGroupIds = self.auth.getAuthGroups(cu, authToken)

        # Since signatures are small blobs, it doesn't make a lot
        # of sense to use a LIMIT on this query...
        query = """
        SELECT UP.permittedTrove, item, version, flavor, Instances.changed
        FROM Instances
        JOIN TroveInfo USING (instanceId)
        JOIN Nodes ON
             Instances.itemId = Nodes.itemId AND
             Instances.versionId = Nodes.versionId
        JOIN LabelMap ON
             Nodes.itemId = LabelMap.itemId AND
             Nodes.branchId = LabelMap.branchId
        JOIN (SELECT
                  Permissions.labelId as labelId,
                  PerItems.item as permittedTrove,
                  Permissions.permissionId as aclId
              FROM Permissions
              JOIN UserGroups ON Permissions.userGroupId = userGroups.userGroupId
              JOIN Items AS PerItems ON Permissions.itemId = PerItems.itemId
              WHERE Permissions.userGroupId in (%s)
                AND UserGroups.canMirror = 1
             ) as UP ON ( UP.labelId = 0 or UP.labelId = LabelMap.labelId )
        JOIN Items ON Instances.itemId = Items.itemId
        JOIN Versions ON Instances.versionId = Versions.versionId
        JOIN Flavors ON Instances.flavorId = flavors.flavorId
        WHERE Instances.changed <= ?
          AND Instances.isPresent = 1
          AND TroveInfo.changed >= ?
          AND TroveInfo.infoType = ?
        ORDER BY TroveInfo.changed
        """ % (",".join("%d" % x for x in userGroupIds), )
        cu.execute(query, (mark, mark, trove._TROVEINFO_TAG_SIGS))

        l = set()
        for pattern, name, version, flavor, mark in cu:
            if self.auth.checkTrove(pattern, name):
                l.add((mark, (name, version, flavor)))
        return list(l)

    @accessReadOnly
    def getTroveSigs(self, authToken, clientVersion, infoList):
        if not self.auth.check(authToken, write = False, mirror = True):
            raise errors.InsufficientPermission
        self.log(2, infoList)
        cu = self.db.cursor()

        # XXX this should really be batched
        result = []
        for (name, version, flavor) in infoList:
            if not self.auth.check(authToken, write = False, trove = name,
                       label = self.toVersion(version).branch().label()):
                raise errors.InsufficientPermission

            # When a mirror client is doing a full sig sync it is
            # likely they'll ask for signatures of troves that are not
            # signed. We return "" in that case.
            cu.execute("""
            SELECT COALESCE(TroveInfo.data, '')
              FROM Instances
              JOIN Items ON Instances.itemId = Items.itemId
              JOIN Versions ON Instances.versionId = Versions.versionId
              JOIN Flavors ON Instances.flavorId = Flavors.flavorId
              LEFT OUTER JOIN TroveInfo ON
                   Instances.instanceId = TroveInfo.instanceId
                   AND TroveInfo.infoType = ?
             WHERE item = ? AND version = ? AND flavor = ?
               """, (trove._TROVEINFO_TAG_SIGS, name, version, flavor))
            try:
                data = cu.fetchall()[0][0]
                result.append(data)
            except:
                raise errors.TroveMissing(name, version = version)

        return [ base64.encodestring(x) for x in result ]

    @accessReadWrite
    def setTroveSigs(self, authToken, clientVersion, infoList):
        # return the number of signatures which have changed

        # this requires mirror access and write access for that trove
        if not self.auth.check(authToken, write = False, mirror = True):
            raise errors.InsufficientPermission
        self.log(2, infoList)
        cu = self.db.cursor()
        updateCount = 0

        # XXX this should be batched
        for (name, version, flavor), sig in infoList:
            if not self.auth.check(authToken, write = True, trove = name,
                       label = self.toVersion(version).branch().label()):
                raise errors.InsufficientPermission

            sig = base64.decodestring(sig)

            cu.execute("""
            SELECT instanceId FROM Instances
             JOIN Items ON Instances.itemId = Items.itemId
             JOIN Versions ON Instances.versionId = Versions.versionId
             JOIN Flavors ON Instances.flavorId = Flavors.flavorId
            WHERE Items.item = ?
              AND Versions.version = ?
              AND Flavors.flavor = ?
            """, (name, version, flavor))
            ret = cu.fetchall()
            if not len(ret):
                raise errors.TroveMissing(name, version = version)
            instanceId = ret[0][0]

            cu.execute("""
            SELECT data FROM TroveInfo WHERE instanceId = ? AND infoType = ?
            """, (instanceId, trove._TROVEINFO_TAG_SIGS))
            ret = cu.fetchall()
            if len(ret):
                currentSig = cu.frombinary(ret[0][0])
            else:
                currentSig = None

            invalidate = False
            if not currentSig:
                cu.execute("""
                INSERT INTO TroveInfo (instanceId, infoType, data)
                VALUES (?, ?, ?)
                """, (instanceId, trove._TROVEINFO_TAG_SIGS, cu.binary(sig)))
                updateCount += 1
                invalidate = True
            elif currentSig != sig:
                cu.execute("""
                UPDATE TroveInfo SET data = ?
                WHERE infoType = ? AND instanceId = ?
                """, (cu.binary(sig), trove._TROVEINFO_TAG_SIGS, instanceId))
                updateCount += 1
                invalidate = True
            if invalidate:
                self.cache.invalidateEntry(self.repos, name,
                                           self.toVersion(version),
                                           self.toFlavor(flavor))

        return updateCount

    @accessReadOnly
    def getNewPGPKeys(self, authToken, clientVersion, mark):
	if not self.auth.check(authToken, write = False, mirror = True):
	    raise errors.InsufficientPermission
        self.log(2, authToken[0], mark)
        cu = self.db.cursor()

        cu.execute("select pgpKey from PGPKeys where changed >= ?", mark)
        return [ base64.encodestring(x[0]) for x in cu ]

    @accessReadWrite
    def addPGPKeyList(self, authToken, clientVersion, keyList):
	if not self.auth.check(authToken, write = False, mirror = True):
	    raise errors.InsufficientPermission

        for encKey in keyList:
            key = base64.decodestring(encKey)
            # this ignores duplicate keys
            self.repos.troveStore.keyTable.addNewKey(None, key)

        return ""

    @accessReadOnly
    def getNewTroveList(self, authToken, clientVersion, mark):
	if not self.auth.check(authToken, write = False, mirror = True):
	    raise errors.InsufficientPermission
        self.log(2, authToken[0], mark)
        cu = self.db.cursor()

        # only show troves the user is allowed to see
        cu = self.db.cursor()

        userGroupIds = self.auth.getAuthGroups(cu, authToken)

        # compute the max number of troves with the same mark for
        # dynamic sizing; the client can get stuck if we keep
        # returning the same subset because of a LIMIT too low
        cu.execute("""
        SELECT MAX(c) + 1 AS lim
        FROM (
           SELECT COUNT(instanceId) AS c
           FROM Instances
           WHERE Instances.isPresent = 1
             AND Instances.changed >= ?
           GROUP BY changed
           HAVING COUNT(instanceId) > 1
        ) AS lims""", mark)
        lim = cu.fetchall()[0][0]
        if lim is None or lim < 1000:
            lim = 1000 # for safety and efficiency

        # To avoid using a LIMIT value too low on the big query below,
        # we need to find out how many distinct permissions will
        # likely grant access to a trove for this user
        cu.execute("""
        SELECT COUNT(*) AS perms
        FROM Permissions
        JOIN UserGroups USING(userGroupId)
        WHERE UserGroups.canMirror = 1
          AND UserGroups.userGroupId in (%s)
        """ % (",".join("%d" % x for x in userGroupIds),))
        permCount = cu.fetchall()[0][0]
        if permCount == 0:
	    raise errors.InsufficientPermission
        if permCount is None:
            permCount = 1

        # multiply LIMIT by permCount so that after duplicate
        # elimination we are sure to return at least 'lim' troves
        # back to the client
        query = """
        SELECT DISTINCT UP.permittedTrove, item, version, flavor,
            timeStamps, Instances.changed, Instances.troveType
        FROM Instances
        JOIN Nodes USING (itemId, versionId)
        JOIN LabelMap USING (itemId, branchId)
        JOIN (SELECT
                  Permissions.labelId as labelId,
                  PerItems.item as permittedTrove,
                  Permissions.permissionId as aclId
              FROM Permissions
              JOIN UserGroups ON Permissions.userGroupId = UserGroups.userGroupId
              JOIN Items as PerItems ON Permissions.itemId = PerItems.itemId
              WHERE Permissions.userGroupId in (%s)
                AND UserGroups.canMirror = 1
              ) as UP ON ( UP.labelId = 0 or UP.labelId = LabelMap.labelId )
        JOIN Items ON Items.itemId = Instances.itemId
        JOIN Versions ON Versions.versionId = Instances.versionId
        JOIN Flavors ON Flavors.flavorId = Instances.flavorId
        WHERE Instances.changed >= ?
          AND Instances.isPresent = 1
        ORDER BY Instances.changed
        LIMIT %d
        """ % (",".join("%d" % x for x in userGroupIds), lim * permCount)

        cu.execute(query, mark)
        self.log(4, "executing query", query, mark)
        l = set()

        for pattern, name, version, flavor, timeStamps, mark, troveType in cu:
            if self.auth.checkTrove(pattern, name):
                version = versions.strToFrozen(version,
                    [ "%.3f" % (float(x),) for x in timeStamps.split(":") ])
                l.add((mark, (name, version, flavor), troveType))
            if len(l) >= lim:
                # we need to flush the cursor to stop a backend from complaining
                junk = cu.fetchall()
                break
        # older mirror clients do not support getting the troveType values
        if clientVersion < 40:
            return [ (x[0], x[1]) for x in list(l) ]
        return list(l)

    @accessReadOnly
    def checkVersion(self, authToken, clientVersion):
	if not self.auth.check(authToken, write = False):
	    raise errors.InsufficientPermission
        self.log(2, authToken[0], "clientVersion=%s" % clientVersion)
        # cut off older clients entirely, no negotiation
        if clientVersion < SERVER_VERSIONS[0]:
            raise errors.InvalidClientVersion(
               'Invalid client version %s.  Server accepts client versions %s '
               '- read http://wiki.rpath.com/wiki/Conary:Conversion' %
               (clientVersion, ', '.join(str(x) for x in SERVER_VERSIONS)))
        return SERVER_VERSIONS

    def cacheChangeSets(self):
        return isinstance(self.cache, cacheset.CacheSet)

class ClosedRepositoryServer(xmlshims.NetworkConvertors):
    def callWrapper(self, *args):
        return (False, True, ("RepositoryClosed", self.cfg.closed))

    def __init__(self, cfg):
        self.log = tracelog.getLog(None)
        self.cfg = cfg

class ServerConfig(ConfigFile):
    authCacheTimeout        = CfgInt
    bugsToEmail             = CfgString
    bugsFromEmail           = CfgString
    bugsEmailName           = (CfgString, 'Conary Repository Bugs')
    bugsEmailSubject        = (CfgString,
                               'Conary Repository Unhandled Exception Report')
    cacheDB                 = dbstore.CfgDriver
    closed                  = CfgString
    commitAction            = CfgString
    contentsDir             = CfgPath
    entitlementCheckURL     = CfgString
    externalPasswordURL     = CfgString
    forceSSL                = CfgBool
    logFile                 = CfgPath
    readOnlyRepository      = CfgBool
    repositoryDB            = dbstore.CfgDriver
    repositoryMap           = CfgRepoMap
    requireSigs             = CfgBool
    serverName              = CfgLineList(CfgString)
    staticPath              = (CfgPath, '/conary-static')
    tmpDir                  = (CfgPath, '/var/tmp')
    traceLog                = tracelog.CfgTraceLog
    deadlockRetry           = (CfgInt, 5)<|MERGE_RESOLUTION|>--- conflicted
+++ resolved
@@ -447,7 +447,7 @@
         self.auth.setMirror(userGroup, canMirror)
         return True
 
-<<<<<<< HEAD
+    @accessReadOnly
     def listAcls(self, authToken, clientVersion, userGroup):
         if not self.auth.check(authToken, admin = True):
             raise errors.InsufficientPermission
@@ -462,9 +462,7 @@
             returner.append(acl)
         return returner
 
-=======
-    @accessReadWrite
->>>>>>> 4516235f
+    @accessReadWrite
     def addAcl(self, authToken, clientVersion, userGroup, trovePattern,
                label, write, capped, admin, remove = False):
         if not self.auth.check(authToken, admin = True):
@@ -487,6 +485,7 @@
 
         return True
 
+    @accessReadWrite
     def deleteAcl(self, authToken, clientVersion, userGroup, trovePattern,
                label):
         if not self.auth.check(authToken, admin = True):
@@ -553,18 +552,15 @@
         r = self.auth.getUserGroups(authToken[0])
         return r
 
-<<<<<<< HEAD
+    @accessReadWrite
     def addEntitlement(self, authToken, clientVersion, *args):
         raise errors.InvalidClientVersion(
             'conary 1.1.x is required to manipulate entitlements in '
             'this repository server')
 
+    @accessReadWrite
     def addEntitlements(self, authToken, clientVersion, entGroup, 
                         entitlements):
-=======
-    @accessReadWrite
-    def addEntitlement(self, authToken, clientVersion, entGroup, entitlement):
->>>>>>> 4516235f
         # self.auth does its own authentication check
         for entitlement in entitlements:
             entitlement = self.toEntitlement(entitlement)
@@ -572,7 +568,7 @@
 
         return True
 
-<<<<<<< HEAD
+    @accessReadWrite
     def deleteEntitlement(self, authToken, clientVersion, *args):
         raise errors.InvalidClientVersion(
             'conary 1.1.x is required to manipulate entitlements in '
@@ -580,11 +576,6 @@
 
     def deleteEntitlements(self, authToken, clientVersion, entGroup, 
                            entitlements):
-=======
-    @accessReadWrite
-    def deleteEntitlement(self, authToken, clientVersion, entGroup, 
-                          entitlement):
->>>>>>> 4516235f
         # self.auth does its own authentication check
         for entitlement in entitlements:
             entitlement = self.toEntitlement(entitlement)
@@ -632,13 +623,14 @@
         # permissions to manage
         return self.auth.listEntitlementGroups(authToken)
 
-<<<<<<< HEAD
+    @accessReadOnly
     def getEntitlementClassAccessGroup(self, authToken, clientVersion,
                                          classList):
         # self.auth does its own authentication check and restricts the
         # list of entitlements being displayed to the admin user
         return self.auth.getEntitlementClassAccessGroup(authToken, classList)
 
+    @accessReadWrite
     def setEntitlementClassAccessGroup(self, authToken, clientVersion,
                                          classInfo):
         # self.auth does its own authentication check and restricts the
@@ -646,9 +638,7 @@
         self.auth.setEntitlementClassAccessGroup(authToken, classInfo)
         return ""
 
-=======
-    @accessReadWrite
->>>>>>> 4516235f
+    @accessReadWrite
     def updateMetadata(self, authToken, clientVersion,
                        troveName, branch, shortDesc, longDesc,
                        urls, categories, licenses, source, language):
@@ -1122,13 +1112,9 @@
             names.add(trove)
         return list(names)
 
-<<<<<<< HEAD
+    @accessReadOnly
     def getTroveVersionList(self, authToken, clientVersion, troveSpecs,
                             troveTypes = TROVE_QUERY_PRESENT):
-=======
-    @accessReadOnly
-    def getTroveVersionList(self, authToken, clientVersion, troveSpecs):
->>>>>>> 4516235f
         self.log(2, troveSpecs)
         troveFilter = {}
         for name, flavors in troveSpecs.iteritems():
@@ -1280,15 +1266,9 @@
                                           self._GET_TROVE_VERY_LATEST,
                                           troveTypes = troveTypes)
 
-<<<<<<< HEAD
+    @accessReadOnly
     def getTroveLeavesByLabel(self, authToken, clientVersion, troveSpecs,
                               bestFlavor, troveTypes = TROVE_QUERY_PRESENT):
-=======
-    @accessReadOnly
-    def getTroveLeavesByLabel(self, authToken, clientVersion, troveNameList,
-                              labelStr, flavorFilter = None):
-        troveSpecs = troveNameList
->>>>>>> 4516235f
         self.log(2, troveSpecs)
         return self._getTroveVerInfoByVer(authToken, clientVersion,
                                           troveSpecs, bestFlavor,
@@ -1601,6 +1581,7 @@
                                        trove = name):
                     raise errors.InsufficientPermission
 
+    @accessReadOnly
     def prepareChangeSet(self, authToken, clientVersion, jobList=None,
                          mirror=False):
         def _convertJobList(jobList):
@@ -1617,16 +1598,6 @@
             self._checkCommitPermissions(authToken, _convertJobList(jobList),
                                          mirror)
 
-<<<<<<< HEAD
-=======
-
-    @accessReadOnly
-    def prepareChangeSet(self, authToken, clientVersion):
-	# make sure they have a valid account and permission to commit to
-	# *something*
-	if not self.auth.check(authToken, write = True):
-	    raise errors.InsufficientPermission
->>>>>>> 4516235f
         self.log(2, authToken[0])
   	(fd, path) = tempfile.mkstemp(dir = self.tmpPath, suffix = '.ccs-in')
   	os.close(fd)
@@ -1634,11 +1605,7 @@
 
         return os.path.join(self.urlBase(), "?%s" % fileName[:-3])
 
-<<<<<<< HEAD
-
-=======
-    @accessReadWrite
->>>>>>> 4516235f
+    @accessReadWrite
     def commitChangeSet(self, authToken, clientVersion, url, mirror = False):
         base = self.urlBase()
         url = util.normurl(url)
@@ -1978,7 +1945,7 @@
 
         return results
 
-<<<<<<< HEAD
+    @accessReadOnly
     def getTrovesByPaths(self, authToken, clientVersion, pathList, label,
                          all=False):
         self.log(2, pathList, label, all)
@@ -2057,9 +2024,7 @@
         return [ [ (y[0][0], y[1], y[0][2]) for y in x.iteritems()] 
                                                             for x in results ]
 
-=======
-    @accessReadOnly
->>>>>>> 4516235f
+    @accessReadOnly
     def getCollectionMembers(self, authToken, clientVersion, troveName,
                              branch):
 	if not self.auth.check(authToken, write = False,
