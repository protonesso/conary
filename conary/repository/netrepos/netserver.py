--- conflicted
+++ resolved
@@ -43,11 +43,7 @@
 # a list of the protocol versions we understand. Make sure the first
 # one in the list is the lowest protocol version we support and th
 # last one is the current server protocol version
-<<<<<<< HEAD
-SERVER_VERSIONS = [ 36, 37, 38, 39, 40, 41, 42, 43, 44 ]
-=======
 SERVER_VERSIONS = [ 36, 37, 38, 39, 40, 41, 42, 43, 44, 45 ]
->>>>>>> a49dedc6
 
 # We need to provide transitions from VALUE to KEY, we cache them as we go
 
