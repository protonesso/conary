--- conflicted
+++ resolved
@@ -92,7 +92,6 @@
     def __init__(self, n, v, f):
         self.info = (n, v, f)
 
-<<<<<<< HEAD
 class RemovedTrovesError(ConaryError):
 
     def __str__(self):
@@ -102,7 +101,7 @@
 
     def __init__(self, troveList):
         self.l = troveList
-=======
+
 class InvalidRegex(ParseError):
     """User attempted to input an invalid regular expression"""
 
@@ -110,5 +109,4 @@
         return "%s is not a valid regular expression" % self.expr
 
     def __init__(self, expr):
-        self.expr = expr
->>>>>>> 3b5f13fb
+        self.expr = expr