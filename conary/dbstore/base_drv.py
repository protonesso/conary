--- conflicted
+++ resolved
@@ -480,14 +480,10 @@
         import shell
         shell.shell(self)
 
-<<<<<<< HEAD
     def use(self, dbName, **kwargs):
         """ Connects to a new database using the same login credentials and database host.
         On sqlite, this emulates a straight new connect() """
         raise RuntimeError("This function has to be provided by the database driver")
-=======
-    def use(self, dbName):
-        pass
 
     # faster data load for large tables. by default we redirect to executemany()
     def bulkload(self, tableName, rows, columnNames, start_transaction = True):
@@ -527,5 +523,4 @@
             name = "%s_%s_fk" % (table, column)
         cu = self.cursor()
         cu.execute("ALTER TABLE %s DROP CONSTRAINT %s" % (table, name))
-        return True
->>>>>>> c74f35d7
+        return True