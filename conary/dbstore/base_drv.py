#
# Copyright (c) 2005 rPath, Inc.
#
# This program is distributed under the terms of the Common Public License,
# version 1.0. A copy of this license should have been distributed with this
# source file in a file called LICENSE. If it is not present, the license
# is always available at http://www.opensource.org/licenses/cpl.php.
#
# This program is distributed in the hope that it will be useful, but
# without any waranty; without even the implied warranty of merchantability
# or fitness for a particular purpose. See the Common Public License for
# full details.
#

import sys
import re
import types

import sqlerrors, sqllib
from conary.lib import cfg

# class for encapsulating binary strings for dumb drivers
class BaseBinary:
    def __init__(self, s):
        assert(isinstance(s, types.StringType))
        self.s = s
    def __str__(self):
        return self.s
    def __repr__(self):
        return self.s

class BaseKeywordDict(dict):

    keys = { 'PRIMARYKEY' : 'INTEGER PRIMARY KEY',
             'BLOB'       : 'BLOB',
             'MEDIUMBLOB' : 'BLOB'                  }

    def binaryVal(self, binLen):
        return "BINARY(%d)" % binLen

    def __getitem__(self, val):
        if val.startswith('BINARY'):
            binLen = val[6:]
            return self.binaryVal(int(binLen))

        return dict.__getitem__(self, val)

    def __init__(self):
        dict.__init__(self, self.keys)

# base Cursor class. All backend drivers are expected to provide this
# interface
class BaseCursor:
    PASSTHROUGH = ["description", "lastrowid"]
    binaryClass = BaseBinary
    def __init__(self, dbh=None):
        self.dbh = dbh
        self._cursor = self._getCursor()

    # map some attributes back to self._cursor
    def __getattr__(self, name):
        if name in self.__dict__.keys():
            return self.__dict__[key]
        if name in self.PASSTHROUGH:
            return getattr(self._cursor, name)
        raise AttributeError("'%s' attribute is invalid" % (name,))

    def lastid(self):
        # wrapper for the lastrowid attribute.
        if hasattr(self._cursor, "lastrowid"):
            return self._cursor.lastrowid
        raise AttributeError("This driver does not know about `lastrowid`")

    # this will need to be provided by each separate driver
    def _getCursor(self):
        assert(self.dbh)
        return self.dbh.cursor()

    def binary(self, s):
        return self.binaryClass(s)

    def frombinary(self, s):
        return s

    def execute(self, sql, *args, **kw):
        assert(len(sql) > 0)
        assert(self.dbh and self._cursor)
        # force dbi compliance here. we prefer args over the kw
        if len(args) == 0:
            return self._cursor.execute(sql, **kw)
        if len(args) == 1 and isinstance(args[0], dict):
            kw.update(args[0])
            return self._cursor.execute(sql, **kw)
        if len(kw):
            raise sqlerrors.CursorError(
                "Do not pass both positional and named bind arguments",
                *args, **kw)
        if len(args) == 1:
            return self._cursor.execute(sql, args[0])
        return self._cursor.execute(sql, *args)

    # return a list of the field names for the last select (if any)
    def fields(self):
        if not self._cursor.description:
            return None
        return [ x[0] for x in self._cursor.description ]

    # return the column names of the current select
    def __rowDict(self, row):
        assert(self._cursor)
        if row is None:
            return None
        if len(row) != len(self._cursor.description):
            raise sqlerrors.CursorError("Cursor description doew not match row data",
                                     row = row, desc = self._cursor.description)
        return dict(zip(self.fields(), row))

    # (a,b)
    def fetchone(self):
        return self._cursor.fetchone()
    # [(a1,b1),(a2, b2)]
    def fetchall(self):
        return self._cursor.fetchall()
    def fetchmany(self, count=1):
        return self._cursor.fetchmany(count)

    # { name_a : a, name_b : b }
    def fetchone_dict(self):
        try:
            return self.__rowDict(self.fetchone())
        except:
            pass
        return None
    # [ {name_a:a1, name_b:b1}, {name_a:a2, name_b:b2} ]
    def fetchall_dict(self):
        try:
            return [ self.__rowDict(row) for row in self.fetchall() ]
        except:
            pass
        return None
    def fetchmany_dict(self, count=1):
        try:
            return [ self.__rowDict(row) for row in self.fetchmany(count) ]
        except:
            pass
        return None

    def __iter__(self):
        return self

    def next(self):
        item = self.fetchone()
        if item is None:
            raise StopIteration
        else:
            return item

# A cursor class for the drivers that do not support bind
# parameters. Instead of :name they use a Python-esque %(name)s
# syntax. This is quite fragile...
class BindlessCursor(BaseCursor):
    def __mungeSQL(self, sql):
        regex = re.compile(':(\w+)')
        # edit the input query
        keys = set()
##         for key in regex.findall(sql):
##             keys.add(key)
##             sql = re.sub(":" + key, "%("+key+")s", sql)
        sql = re.sub("(?P<c>[(,<>=])(\s+)?[?]", "\g<c> %s", sql)
        sql = re.sub("(?i)(?P<kw>LIKE|AND|BETWEEN|LIMIT|OFFSET)(\s+)?[?]", "\g<kw> %s", sql)
        return (sql, keys)

    # we need to "fix" the sql code before calling out
    def execute(self, sql, *args, **kw):
        assert(len(sql) > 0)
        assert(self.dbh and self._cursor)
        sql, keys = self.__mungeSQL(sql)
        # force dbi compliance here. we prefer args over the kw
        if len(args) == 1:
            if isinstance(args[0], (tuple, list)):
                args = args[0]
        if len(args) == 0:
            assert (sorted(kw.keys()) == sorted(keys))
        elif len(args) == 1:
            p = args[0]
            # if it is a dictionary, it must contain bind arguments
            if hasattr(p, 'keys'):
                kw.update(p)
            else: # special case - single positional argument
                assert(len(keys)==0 and len(kw)==0)
                return self._cursor.execute(sql, args)
        else: # many args, we don't mix in bind arguments
            assert(len(keys)==0 and len(kw)==0)
            return self._cursor.execute(sql, args)
        # we have a dict of bind arguments
        return self._cursor.execute(sql, **kw)


# A class for working with sequences
class BaseSequence:
    def __init__(self, db, name):
        assert(name)
        self.db = db
        self.name = name
        self.seqName = "%s_sequence" % (name,)
        self.__currval = None

    # if we have not called nextval() yet, then currval should be
    # undefined. To easily catch places where we might be doing that,
    # we raise an exception
    def currval(self):
        if self.__currval is None:
            raise sqlerrors.CursorError(
                "Sequence has currval undefined until nextval() is called",
                self.name)
        return self.__currval
    # this is meant to be provided by the drivers
    def nextval(self):
        pass
    # Enforce garbage collection to avoid circular deps
    def __del__(self):
        self.db = self.cu = None

# A class to handle database operations
class BaseDatabase:
    # need to figure out a statement generic enough for all kinds of backends
    alive_check = "select 1 where 1 = 1"
    basic_transaction = "begin transaction"
    cursorClass = BaseCursor
    sequenceClass = BaseSequence
    driver = "base"
    keywords = BaseKeywordDict()

    def __init__(self, db):
        assert(db)
        self.database = db
        self.dbh = None
        # stderr needs to be around to print errors. hold a reference
        self.stderr = sys.stderr
<<<<<<< HEAD
=======
        self.closed = True
>>>>>>> 34830528

    # the string syntax for database connection is [[user[:password]@]host[:port]/]database
    def _connectData(self, names = ["user", "password", "host", "port", "database"]):
        assert(self.database)
        assert(len(tuple(names)) == 5)
        # regexes are k001 and I am 1337 h@x0r
        regex = re.compile(
            "^(((?P<%s>[^:]+)(:(?P<%s>[^@]+)?)?@)?(?P<%s>[^/:]+)(:(?P<%s>[^/]+))?/)?(?P<%s>.+)$" % tuple(names)
            )
        m = regex.match(self.database.strip())
        assert(m)
        ret = m.groupdict()
        if ret["port"] is not None:
            ret["port"] = int(ret["port"])
        return ret

    def connect(self):
        assert(self.database)
        raise RuntimeError("This connect function has to be provided by the database driver")

    # reopens the database backend, if required. Kind of specific t sqlite-type backends
    def reopen(self):
        """Returns True if the database backend was reopenedor a
        reconnection was required"""
        return False

    def close(self):
        if self.dbh:
            self.dbh.close()
        self.dbh = None
        self.closed = True

    def alive(self):
        assert(self.dbh)
        try:
            c = self.cursor()
            c.execute(self.alive_check)
        except:
            # database connection lost
            return False
        else:
            del c
        return True

    def closed(self):
        return self.dbh is None

    def cursor(self):
        assert (self.dbh)
        return self.cursorClass(self.dbh)

    def sequence(self, name):
        assert(self.dbh)
        return self.sequenceClass(self, name)

    # perform the equivalent of a analyze on $self
    def analyze(self):
        assert(self.database)
        pass

    def commit(self):
        assert(self.dbh)
        return self.dbh.commit()
    # transaction support
    def transaction(self, name = None):
        "start transaction [ named point ]"
        # basic class does not support savepoints
        assert(not name)
        assert(self.dbh)
        c = self.cursor()
        c.execute(self.basic_transaction)
        return c
    def rollback(self, name=None):
        "rollback [ to transaction point ]"
        # basic class does not support savepoints
        assert(not name)
        assert(self.dbh)
<<<<<<< HEAD
        return self.dbh.rollback()
=======
        self.dbh.rollback()

    def trigger(self, table, when, onAction, sql):
        name = "%s_%s" % (table, onAction)
        if name in self.triggers:
            return False
        sql = """
        CREATE TRIGGER %s %s %s ON %s
        FOR EACH ROW BEGIN
        %s
        END
        """ % (name, when.upper(), onAction.upper(), table, sql)
        cu = self.dbh.cursor()
        cu.execute(sql)
        return True
>>>>>>> 34830528

    # easy access to the schema state
    def loadSchema(self):
        assert(self.dbh)
        # keyed by table, values are indexes on the table
        self.tables = sqllib.CaselessDict()
        self.tempTables = sqllib.CaselessDict()
        self.views = sqllib.CaselessDict()
        self.functions = sqllib.CaselessDict()
        self.sequences = sqllib.CaselessDict()
        self.triggers = sqllib.CaselessDict()
        self.version = 0

    def getVersion(self):
        assert(self.dbh)
        c = self.cursor()
        if 'DatabaseVersion' not in self.tables:
            self.version = 0
            return 0
        c.execute("select max(version) as version from DatabaseVersion")
        self.version = c.fetchone()[0]
        return self.version

    def setVersion(self, version):
        assert(self.dbh)
        c = self.cursor()
        assert (version >= self.getVersion())
        if 'DatabaseVersion' not in self.tables:
            c.execute("CREATE TABLE DatabaseVersion (version INTEGER)")
            c.execute("INSERT INTO DatabaseVersion (version) VALUES (0)")
        c.execute("UPDATE DatabaseVersion set version = ?", version)
        self.commit()
        # usually a setVersion occurs after some schema modification...
        self.loadSchema()
        return version

    # try to close it first nicely
    def __del__(self):
        if self.dbh is not None:
            try:
                self.dbh.close()
            except:
                pass
        self.dbh = self.database = None
        self.closed = True

# A class to handle calls to the SQL functions and procedures
class Callable:
    def __init__(self, name, call):
        self.name = name
        self.call = call
    def __call__(self, *args):
        assert(self.call is not None)
        apply(self.call, args)

# A class for configuration of a database driver
class CfgDriver(cfg.CfgType):

    def parseString(self, str):
        s = str.split()
        if len(s) != 2:
            raise ParseError, "database driver and path expected"

        return tuple(s)

    def format(self, val, displayOptions = None):
        return "%s %s" % val<|MERGE_RESOLUTION|>--- conflicted
+++ resolved
@@ -237,10 +237,7 @@
         self.dbh = None
         # stderr needs to be around to print errors. hold a reference
         self.stderr = sys.stderr
-<<<<<<< HEAD
-=======
         self.closed = True
->>>>>>> 34830528
 
     # the string syntax for database connection is [[user[:password]@]host[:port]/]database
     def _connectData(self, names = ["user", "password", "host", "port", "database"]):
@@ -318,10 +315,7 @@
         # basic class does not support savepoints
         assert(not name)
         assert(self.dbh)
-<<<<<<< HEAD
         return self.dbh.rollback()
-=======
-        self.dbh.rollback()
 
     def trigger(self, table, when, onAction, sql):
         name = "%s_%s" % (table, onAction)
@@ -336,7 +330,6 @@
         cu = self.dbh.cursor()
         cu.execute(sql)
         return True
->>>>>>> 34830528
 
     # easy access to the schema state
     def loadSchema(self):
