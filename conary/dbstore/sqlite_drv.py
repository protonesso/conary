--- conflicted
+++ resolved
@@ -234,22 +234,14 @@
         (VAR)?(CHAR|BINARY) \s* (\(\w+\))? | NUMERIC \s* \(\w+(,\w+)?\) |
         INT | INTEGER | BLOB | TEXT | STR | STRING | UNIQUE ) \s*?)+
         """
-<<<<<<< HEAD
-=======
         constraint = "\s* ( ( REFERENCES \s* \w+\(\w+\) | ON \s* (DELETE|UPDATE) \s* (CASCADE|RESTRICT) ) \s* )*"
->>>>>>> 2329fedb
         # extract the fields
         fields = []
         fStr = "(%s)" % (fStr,)
         regex = re.compile(
             """^\s* \( \s*
-<<<<<<< HEAD
-            (?P<name>\w+) \s+ (?P<type>%s) , \s* (?P<rest>.*?)
-            \s* \)  \s* $""" % (types,),
-=======
             (?P<name>\w+) \s+ (?P<type>%s) (?P<constraint>%s)?, \s* (?P<rest>.*?)
             \s* \)  \s* $""" % (types, constraint),
->>>>>>> 2329fedb
             re.I | re.S | re.X)
         lastField = False
         while 1:
@@ -260,24 +252,15 @@
                 # try it as the last field
                 regex = re.compile(
                     """^\s* \( \s*
-<<<<<<< HEAD
-                    (?P<name>\w+) \s+ (?P<type>%s)
-                    \s* \)  \s* $""" % (types,),
-=======
                     (?P<name>\w+) \s+ (?P<type>%s) (?P<constraint>%s)?
                     \s* \)  \s* $""" % (types, constraint),
->>>>>>> 2329fedb
                     re.I | re.S | re.X)
                 match = regex.match(fStr)
                 if not match:
                     break
                 lastField = True
             d = match.groupdict()
-<<<<<<< HEAD
-            fields.append((d['name'], d["type"]))
-=======
             fields.append((d['name'], d["type"], d["constraint"]))
->>>>>>> 2329fedb
             if lastField:
                 break
             fStr = "(%s)" % (d["rest"],)
@@ -324,21 +307,12 @@
                 "Table %s does not have a column named %s" % (table, oldName),
                 table, oldName, newName)
         newFields = []
-<<<<<<< HEAD
-        for (n, t) in fields:
-            if n.lower() == oldName.lower():
-                newFields.append((newName, t))
-            else:
-                newFields.append((n, t))
-        stmt["fields"] = ",\n".join(["%s %s" % (x[0], x[1]) for x in newFields])
-=======
         for (n, t, c) in fields:
             if n.lower() == oldName.lower():
                 newFields.append((newName, t, c))
             else:
                 newFields.append((n, t, c))
         stmt["fields"] = ",\n".join(["%s %s %s" % x for x in newFields])
->>>>>>> 2329fedb
         # real databases automatically commit on DDL, os we shouldn't be any different
         self.dbh.commit()
         # sqlite can roll back DDL
