#
# Copyright (c) 2005-2006 rPath, Inc.
#
# This program is distributed under the terms of the Common Public License,
# version 1.0. A copy of this license should have been distributed with this
# source file in a file called LICENSE. If it is not present, the license
# is always available at http://www.opensource.org/licenses/cpl.php.
#
# This program is distributed in the hope that it will be useful, but
# without any warranty; without even the implied warranty of merchantability
# or fitness for a particular purpose. See the Common Public License for
# full details.
#

import os
import re
import time

from conary import sqlite3

from base_drv import BaseDatabase, BaseCursor, BaseSequence, BaseKeywordDict
import sqlerrors, sqllib

class KeywordDict(BaseKeywordDict):
    keys = BaseKeywordDict.keys.copy()
    keys['PRIMARYKEY'] = 'INTEGER PRIMARY KEY AUTOINCREMENT'

# implement the regexp function for sqlite
def _regexp(pattern, item):
    regexp = re.compile(pattern)
    return regexp.match(item) is not None
# a timestamp function compatible with other backends
def _timestamp():
<<<<<<< HEAD
    return int(time.strftime("%Y%m%d%H%M%S", time.gmtime(time.time())))
=======
    return long(time.strftime("%Y%m%d%H%M%S"))
>>>>>>> 8b4a22ef

class Cursor(BaseCursor):
    driver = "sqlite"

    # this is basically the BaseCursor's execute with special handling
    # for start_transaction
    def _execute(self, sql, *args, **kw):
        assert(len(sql) > 0)
        assert(self.dbh and self._cursor)
        self.description = None
        # force dbi compliance here. we prefer args over the kw
        if len(args) == 0:
            return self._cursor.execute(sql, **kw)
        if len(args) == 1 and isinstance(args[0], dict):
            kw.update(args[0])
            return self._cursor.execute(sql, **kw)
        # special case the start_transaction parameter
        st = kw.pop("start_transaction", True)
        if len(kw):
            raise sqlerrors.CursorError(
                "Do not pass both positional and named bind arguments",
                *args, **kw)
        if len(args) == 1:
            return self._cursor.execute(sql, args[0], start_transaction = st)
        kw["start_transaction"] = st
        return self._cursor.execute(sql, *args, **kw)

    # sqlite is smart - this is only a noop
    def binary(self, s):
        return s

    def execute(self, sql, *params, **kw):
        try:
            ret = self._execute(sql, *params, **kw)
        except sqlite3.ProgrammingError, e:
            #if self.dbh.inTransaction:
            #    self.dbh.rollback()
            if e.args[0].startswith("column") and e.args[0].endswith("not unique"):
                raise sqlerrors.ColumnNotUnique(e)
            elif e.args[0] == 'attempt to write a readonly database':
                raise sqlerrors.ReadOnlyDatabase(str(e))
            raise sqlerrors.CursorError(e.args[0], e)
        except sqlite3.DatabaseError, e:
            if e.args[0].startswith('duplicate column name:'):
                raise sqlerrors.DuplicateColumnName(str(e))
            if e.args[0].startswith("no such table"):
                raise sqlerrors.InvalidTable(str(e))
            raise sqlerrors.CursorError(e.args[0], e)
        else:
            if ret == self._cursor:
                return self
            return ret

    # deprecated - this breaks programs by commiting stuff before its due time
    def executeWithCommit(self, sql, *params, **kw):
        try:
            inAutoTrans = False
            if not self.dbh.inTransaction:
                inAutoTrans = True
            ret = self._execute(sql, *params, **kw)
            # commit any transactions which were opened automatically
            # by the sqlite3 bindings and left hanging:
            if inAutoTrans and self.dbh.inTransaction:
                self.dbh.commit()
        except sqlite3.ProgrammingError, e:
            if inAutoTrans and self.dbh.inTransaction:
                self.dbh.rollback()
            if e.args[0].startswith("column") and e.args[0].endswith("not unique"):
                raise sqlerrors.ColumnNotUnique(e)
            raise sqlerrors.CursorError(e)
        except:
            if inAutoTrans and self.dbh.inTransaction:
                self.dbh.rollback()
            raise
        return ret

    def compile(self, sql):
        return self._cursor.compile(sql)

    def execstmt(self, stmt, *args):
        return self._cursor.execstmt(stmt, *args)

# Sequence implementation for sqlite
class Sequence(BaseSequence):
    def __init__(self, db, name, cu = None):
        BaseSequence.__init__(self, db, name)
        self.cu = cu
        if cu is None:
            self.cu = db.cursor()
        if name in db.sequences:
            return
        self.cu.execute("""
        CREATE TABLE %s_sequence (
            val         INTEGER PRIMARY KEY AUTOINCREMENT
        )""" % (name,))
        # refresh schema
        db.loadSchema()

    def nextval(self):
        # We have to make sure we do this in a transaction
        if not self.db.dbh.inTransaction:
            self.db.transaction()
        self.cu.execute("DELETE FROM %s" % self.seqName)
        self.cu.execute("INSERT INTO %s (val) VALUES(NULL)" % self.seqName)
        self.cu.execute("SELECT val FROM %s" % self.seqName)
        self.__currval = self.cu.fetchone()[0]
        return self.__currval

    # Enforce garbage collection to avoid circular deps
    def __del__(self):
        if self.db.dbh.inTransaction and self.__currval is not None:
            self.db.commit()
        self.db = self.cu = None

class Database(BaseDatabase):
    driver = "sqlite"
    alive_check = "select count(*) from sqlite_master"
    cursorClass = Cursor
    sequenceClass = Sequence
    basic_transaction = "begin immediate"
    VIRTUALS = [ ":memory:" ]
    TIMEOUT = 10000
    keywords = KeywordDict()

    def connect(self, **kwargs):
        assert(self.database)
        kwargs.setdefault("timeout", self.TIMEOUT)
        #kwargs.setdefault("command_logfile", open("/tmp/sqlite.log", "a"))
        #kwargs.setdefault("lockJournal", True)
        try:
            self.dbh = sqlite3.connect(self.database, **kwargs)
        except sqlite3.InternalError, e:
            if str(e) == 'database is locked':
                raise sqlerrors.DatabaseLocked(e)
            raise
        except sqlite3.DatabaseError, e:
            raise sqlerrors.DatabaseError(e)
        # add a regexp funtion to enable SELECT FROM bar WHERE bar REGEXP .*
        self.dbh.create_function('regexp', 2, _regexp)
        # add the serialized timestamp function
        self.dbh.create_function("unix_timestamp", 0, _timestamp)
        # reset the tempTables since we just lost them because of the (re)connect
        self.tempTables = sqllib.CaselessDict()
        if self.database in self.VIRTUALS:
            self.inode = (None, None)
            self.closed = False
            return True
	sb = os.stat(self.database)
        self.inode = (sb.st_dev, sb.st_ino)
        self.closed = False
        return True

    def reopen(self):
        if self.database in self.VIRTUALS:
            return False
        sb = os.stat(self.database)
        inode= (sb.st_dev, sb.st_ino)
	if self.inode != inode:
            self.dbh.close()
            del self.dbh
            return self.connect()
        return False

    def loadSchema(self):
        BaseDatabase.loadSchema(self)
        c = self.cursor()
        c.execute("select type, name, tbl_name from sqlite_master")
        slist = c.fetchall()
        if not len(slist):
            return self.version
        for (type, name, tbl_name) in slist:
            if type == "table":
                if name in ["sqlite_master", "sqlite_sequence"]:
                    continue
                if name.endswith("_sequence"):
                    self.sequences.setdefault(name[:-len("_sequence")], None)
                else:
                    self.tables.setdefault(name, [])
            elif type == "view":
                self.views.setdefault(name, None)
            elif type == "index":
                if name.startswith("sqlite_autoindex_"):
                    continue
                self.tables.setdefault(tbl_name, []).append(name)
            elif type == "trigger":
                self.triggers.setdefault(name, tbl_name)
        return self.getVersion()

    def analyze(self):
        if sqlite3._sqlite.sqlite_version_info() <= (3, 2, 2):
            # ANALYZE didn't appear until 3.2.3
            return

        # perform table analysis to help the optimizer
        doAnalyze = False
        cu = self.cursor()
        # if there are pending changes, just re-run ANALYZE
        if self.dbh.inTransaction:
            doAnalyze = True
        else:
            # check to see if the sqlite_stat1 table exists.
            # ANALYZE creates it.
            if "sqlite_stat1" not in self.tables:
                doAnalyze = True

        if doAnalyze:
            cu.execute('ANALYZE')
            self.commit()
            self.loadSchema()

    # A trigger that syncs up the changed column
    def createTrigger(self, table, column, onAction, pinned = False):
        onAction = onAction.lower()
        assert(onAction in ["insert", "update"])
        # prepare the sql and the trigger name and pass it to the
        # BaseTrigger for creation
        when = "AFTER"
        sql = """
        UPDATE %s SET %s = unix_timestamp() WHERE _ROWID_ = NEW._ROWID_ ;
        """ % (table, column)
        return BaseDatabase.createTrigger(self, table, when, onAction, sql)

    # extract the sql fields from a schema definition
    def __parseFields(self, fStr):
        types = """((
        PRIMARY\ KEY | NOT\ NULL | AUTOINCREMENT | DEFAULT\ \S+ |
        (VAR)?(CHAR|BINARY) \s* (\(\w+\))? | NUMERIC \s* \(\w+(,\w+)?\) |
        INT | INTEGER | BLOB | TEXT | STR | STRING | UNIQUE ) \s*?)+
        """
        constraint = "\s* ( ( REFERENCES \s* \w+\(\w+\) | ON \s* (DELETE|UPDATE) \s* (CASCADE|RESTRICT) ) \s* )*"
        # extract the fields
        fields = []
        fStr = "(%s)" % (fStr,)
        regex = re.compile(
            """^\s* \( \s*
            (?P<name>\w+) \s+ (?P<type>%s) (?P<constraint>%s)?, \s* (?P<rest>.*?)
            \s* \)  \s* $""" % (types, constraint),
            re.I | re.S | re.X)
        lastField = False
        while 1:
            match = regex.match(fStr)
            if not match:
                if lastField:
                    break
                # try it as the last field
                regex = re.compile(
                    """^\s* \( \s*
                    (?P<name>\w+) \s+ (?P<type>%s) (?P<constraint>%s)?
                    \s* \)  \s* $""" % (types, constraint),
                    re.I | re.S | re.X)
                match = regex.match(fStr)
                if not match:
                    break
                lastField = True
            d = match.groupdict()
            fields.append((d['name'], d["type"], d["constraint"]))
            if lastField:
                break
            fStr = "(%s)" % (d["rest"],)
        assert(fields), "Could not parse table fields:\n%s" %(stmt["fields"],)
        return fields

    # grab the SQL definition of this table
    def __getSQLstmt(self, table):
        cu = self.dbh.cursor()
        cu.execute("SELECT sql FROM sqlite_master WHERE "
                   "lower(tbl_name) = lower('%s') AND type = 'table'" % (table,))
        oldSql = cu.fetchone()[0]
        stmt = {}
        regex = re.compile(
            """^\s*
            (?P<header>CREATE\s+TABLE\s+\w+) \s*
            \( \s*
            (?P<fields>.*) \s*
            (?P<constraint>, \s* CONSTRAINT .*?)?
            \s* \)  \s*
            (?P<final> .*)$""",
            re.I | re.S | re.X)
        match = regex.match(oldSql)
        assert(match), "CREATE TABLE statement does not match regex:\n%s" % (oldSql,)
        stmt.update(match.groupdict())
        if stmt["constraint"] is None:
            stmt["constraint"] = ""
        return stmt

    # since sqlite does not provide us with SQL-accessible information
    # about the column options such as DEFAULT and/or NOT NULL, the
    # safest way to affect a column change is to grab the old table
    # definition from the sqlite_master and whish for the best...
    def renameColumn(self, table, oldName, newName):
        # avoid busywork
        if oldName.lower() == newName.lower():
            return True
        assert(self.dbh)
        stmt = self.__getSQLstmt(table)
        # parse the table fields
        fields = self.__parseFields(stmt["fields"])
        if oldName.lower() not in [x[0].lower() for x in fields]:
            raise sqlerrors.DatabaseError(
                "Table %s does not have a column named %s" % (table, oldName),
                table, oldName, newName)
        newFields = []
        for (n, t, c) in fields:
            if n.lower() == oldName.lower():
                newFields.append((newName, t, c))
            else:
                newFields.append((n, t, c))
        stmt["fields"] = ",\n".join(["%s %s %s" % x for x in newFields])
        # real databases automatically commit on DDL, os we shouldn't be any different
        self.dbh.commit()
        # sqlite can roll back DDL
        cu = self.dbh.cursor()
        cu.execute(self.basic_transaction)
        cu.execute("ALTER TABLE %s RENAME TO %s_tmp" % (table, table))
        # FIXME: the constraint should also be updated in case we're
        # changing the fields listed in the constraint. sqlite doesn't care...
        newSql = "%(header)s (\n%(fields)s %(constraint)s\n) %(final)s" % stmt
        cu.execute(newSql)
        # sanity runtime check - the new table should have the same
        # number of columns as the old one.
        # select 0 rows to get descriptions back
        cu.execute("select * from %s_tmp where 1 is NULL" % (table,))
        set1 = [x[0].lower() for x in cu.description]
        cu.execute("select * from %s where 1 is NULL" % (table,))
        set2 = [x[0].lower() for x in cu.description]
        # make sure that the differences are only the columns we are modifying
        if len(set1) != len(set2) or \
           set(set1) - set(set2) != set([oldName.lower()]) or \
           set(set2) - set(set1) != set([newName.lower()]):
            # oops, don't mess with it
            self.dbh.rollback()
            raise RuntimeError("""Could not parse SQL definition for table %s
            while attempting column rename %s -> %s""" % (table, oldName, newName),
                               table, set1, set2)
        cu.execute("INSERT INTO %s (%s) SELECT %s from %s_tmp" % (
            table, ",".join([x[0] for x in newFields]),
            ",".join([x[0] for x in fields]), table))
        cu.execute("DROP TABLE %s_tmp" % (table,))
        return True

    def dropColumn(self, table, name):
        assert(self.dbh)

    # sqlite is more peculiar when it comes to firing off transactions
    def transaction(self, name = None):
        assert(self.dbh)
        cu = self.cursor()
        if self.dbh.inTransaction:
            return cu
        try:
            self.dbh._begin()
        except sqlite3.ProgrammingError, e:
            if str(e) == 'attempt to write a readonly database':
                raise sqlerrors.ReadOnlyDatabase(str(e))
            raise
        return cu<|MERGE_RESOLUTION|>--- conflicted
+++ resolved
@@ -31,11 +31,7 @@
     return regexp.match(item) is not None
 # a timestamp function compatible with other backends
 def _timestamp():
-<<<<<<< HEAD
-    return int(time.strftime("%Y%m%d%H%M%S", time.gmtime(time.time())))
-=======
     return long(time.strftime("%Y%m%d%H%M%S"))
->>>>>>> 8b4a22ef
 
 class Cursor(BaseCursor):
     driver = "sqlite"
