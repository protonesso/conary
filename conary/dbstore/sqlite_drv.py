--- conflicted
+++ resolved
@@ -376,12 +376,6 @@
             raise
         return cu
 
-<<<<<<< HEAD
-    def use(self, dbName, **kwargs):
-        self.close()
-        self.database = dbName
-        return self.connect(**kwargs)
-=======
     # sqlite doesn't support SQL language to add a foreign key constraint
     def addForeignKey(self, *args, **kw):
         return True
@@ -389,5 +383,7 @@
     def dropForeignKey(self, *args, **kw):
         return True
 
-    
->>>>>>> c74f35d7
+    def use(self, dbName, **kwargs):
+        self.close()
+        self.database = dbName
+        return self.connect(**kwargs)