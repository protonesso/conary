#
# Copyright (c) 2005 rPath, Inc.
#
# This program is distributed under the terms of the Common Public License,
# version 1.0. A copy of this license should have been distributed with this
# source file in a file called LICENSE. If it is not present, the license
# is always available at http://www.opensource.org/licenses/cpl.php.
#
# This program is distributed in the hope that it will be useful, but
# without any waranty; without even the implied warranty of merchantability
# or fitness for a particular purpose. See the Common Public License for
# full details.
#

import re
import MySQLdb as mysql
from base_drv import BaseDatabase, BindlessCursor, BaseSequence, BaseBinary
from base_drv import BaseKeywordDict
import sqlerrors

class KeywordDict(BaseKeywordDict):

    keys = BaseKeywordDict.keys
    keys['PRIMARYKEY'] = 'INTEGER PRIMARY KEY AUTO_INCREMENT'

    def binaryVal(self, len):
        return "VARBINARY(%d)" % len

class Cursor(BindlessCursor):
    driver = "mysql"
    binaryClass = BaseBinary
    def execute(self, sql, *params, **kw):
        if kw.has_key("start_transaction"):
            del kw["start_transaction"]
        try:
            BindlessCursor.execute(self, sql, *params, **kw)
        except mysql.IntegrityError, e:
            if e[0] in (1062,):
                raise sqlerrors.ColumnNotUnique(e)
            raise errors.CursorError(e)
        except mysql.OperationalError, e:
            if e[0] in (1216, 1217, 1451, 1452):
                raise sqlerrors.ConstraintViolation(e.args[1], e.args)
            raise sqlerrors.DatabaseError(e.args[1], e.args)
        return self

# Sequence implementation for sqlite
class Sequence(BaseSequence):
    def __init__(self, db, name, cu = None):
        BaseSequence.__init__(self, db, name)
        self.cu = cu
        if cu is None:
            self.cu = db.cursor()
        if name in db.sequences:
            return
        self.cu.execute("""
        CREATE TABLE %s (
            val         INTEGER NOT NULL
        )""" % self.seqName)
        self.cu.execute("INSERT INTO %s (val) VALUES(0)" % self.seqName)
        # refresh schema
        db.loadSchema()

    def nextval(self):
        self.cu.execute("UPDATE %s SET val=LAST_INSERT_ID(val+1)" % self.seqName)
        self.cu.execute("SELECT LAST_INSERT_ID()")
        self.__currval = self.cu.fetchone()[0]
        return self.__currval

    # Enforce garbage collection to avoid circular deps
    def __del__(self):
        # if we have used the sequence, make sure it is committed
        if self.__currval is not None:
            self.db.commit()
        self.db = self.cu = None


class Database(BaseDatabase):
    alive_check = "select version(), current_date()"
    basic_transaction = "begin"
    cursorClass = Cursor
    sequenceClass = Sequence
    driver = "mysql"

    keywords = KeywordDict()

    def connect(self, **kwargs):
        assert(self.database)
        cdb = self._connectData(["user", "passwd", "host", "port", "db"])
        for x in cdb.keys()[:]:
            if cdb[x] is None:
                del cdb[x]
<<<<<<< HEAD
        cdb['use_unicode'] = True
        self.dbh = mysql.connect(**cdb)
        self.dbh.charset = 'utf8'
        self._getSchema()
=======
        if kwargs.has_key("timeout"):
            cdb["connect_time"] = kwargs["timeout"]
            del kwargs["timeout"]
        cdb.update(kwargs)
        self.dbh = mysql.connect(**cdb)
        self.dbName = cdb['db']
        cu = self.cursor()
        cu.execute("SELECT default_character_set_name "
                   "FROM INFORMATION_SCHEMA.SCHEMATA "
                   "where schema_name=?", self.dbName)
        self.characterSet = cu.fetchone()[0]
        cu.execute("set character set %s" % self.characterSet)
        self.loadSchema(cu)
        self.closed = False
>>>>>>> 34830528
        return True

##     def reopen(self):
##         self.dbh.close()
##         self.connect()
##         return True

    def loadSchema(self, cu = None):
        BaseDatabase.loadSchema(self)
        if cu is None:
            cu = self.cursor()
        cu.execute("""
        SELECT
            table_type as type, table_name as name,
            table_name as tname
        FROM information_schema.tables
        WHERE table_type in ('VIEW', 'BASE TABLE')
        AND table_schema = ?
        """, self.dbName)
        ret = cu.fetchall()
        cu.execute("""
        SELECT DISTINCT
            'INDEX' as type, index_name as name, table_name as tname
        FROM information_schema.statistics
        WHERE table_schema = ?
        """, self.dbName)
        ret += cu.fetchall()
        cu.execute("""
        SELECT
            'TRIGGER' as type, trigger_name as name, event_object_table as tname
        FROM information_schema.triggers
        WHERE event_object_schema = ?
        """, self.dbName)
        ret += cu.fetchall()
        for (objType, name, tableName) in ret:
            if objType == "BASE TABLE":
                if tableName.endswith("_sequence"):
                    self.sequences.setdefault(tableName[:-len("_sequence")], None)
                else:
                    self.tables.setdefault(tableName, [])
            elif objType == "VIEW":
                self.views[name] = True
            elif objType == "INDEX":
                assert(self.tables.has_key(tableName))
                self.tables.setdefault(tableName, []).append(name)
            elif objType == "TRIGGER":
                self.triggers[name] = tableName
        if not len(self.tables):
            return self.version
        version = self.getVersion()

        return version

    # A trigger that syncs up a column to the timestamp
    def trigger(self, table, column, onAction, sql = ""):
        onAction = onAction.lower()
        assert(onAction in ["insert", "update"])
        # prepare the sql and the trigger name and pass it to the
        # BaseTrigger for creation
        when = "BEFORE"
        # force the current_timestamp into a numeric context
        sql = """
        SET NEW.%s = current_timestamp() + 0 ;
        %s
        """ % (column, sql)
        return BaseDatabase.trigger(self, table, when, onAction, sql)<|MERGE_RESOLUTION|>--- conflicted
+++ resolved
@@ -90,12 +90,6 @@
         for x in cdb.keys()[:]:
             if cdb[x] is None:
                 del cdb[x]
-<<<<<<< HEAD
-        cdb['use_unicode'] = True
-        self.dbh = mysql.connect(**cdb)
-        self.dbh.charset = 'utf8'
-        self._getSchema()
-=======
         if kwargs.has_key("timeout"):
             cdb["connect_time"] = kwargs["timeout"]
             del kwargs["timeout"]
@@ -110,7 +104,6 @@
         cu.execute("set character set %s" % self.characterSet)
         self.loadSchema(cu)
         self.closed = False
->>>>>>> 34830528
         return True
 
 ##     def reopen(self):
