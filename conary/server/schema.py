--- conflicted
+++ resolved
@@ -1235,12 +1235,8 @@
 # we can only serialize commits after db schema 16.1. We need to
 # do this in a way that avoids the necessity of a major version schema bump
 def lockCommits(db):
-<<<<<<< HEAD
-    if db.version < sqllib.DBversion(15,10):
+    if db.version < sqllib.DBversion(16,1):
         logMe(1, "WARNING: commitlock noop", db.version)
-=======
-    if db.version < sqllib.DBversion(16,1):
->>>>>>> d8e04cee
         return True # noop, can't do it reliably without the CommitLock table
     cu = db.cursor()
     # on MySQL this will timout after lock_timeout seconds. MySQL's
