#
# Copyright (c) 2005-2006 rPath, Inc.
#
# This program is distributed under the terms of the Common Public License,
# version 1.0. A copy of this license should have been distributed with this
# source file in a file called LICENSE. If it is not present, the license
# is always available at http://www.opensource.org/licenses/cpl.php.
#
# This program is distributed in the hope that it will be useful, but
# without any warranty; without even the implied warranty of merchantability
# or fitness for a particular purpose. See the Common Public License for
# full details.
#

import sys

from conary import files, trove, versions
from conary.dbstore import migration, sqlerrors, idtable
from conary.lib.tracelog import logMe
from conary.local.schema import createDependencies, setupTempDepTables

TROVE_TROVES_BYDEFAULT = 1 << 0
TROVE_TROVES_WEAKREF   = 1 << 1

VERSION = 14

def createTrigger(db, table, column = "changed", pinned = False):
    retInsert = db.createTrigger(table, column, "INSERT")
    retUpdate = db.createTrigger(table, column, "UPDATE", pinned=pinned)
    return retInsert or retUpdate

def createInstances(db):
    cu = db.cursor()
    commit = False
    if "Instances" not in db.tables:
        cu.execute("""
        CREATE TABLE Instances(
            instanceId      %(PRIMARYKEY)s,
            itemId          INTEGER NOT NULL,
            versionId       INTEGER NOT NULL,
            flavorId        INTEGER NOT NULL,
            clonedFromId    INTEGER,
            troveType       INTEGER NOT NULL DEFAULT 0,
            isPresent       INTEGER NOT NULL DEFAULT 0,
            changed         NUMERIC(14,0) NOT NULL DEFAULT 0,
            CONSTRAINT Instances_itemId_fk
                FOREIGN KEY (itemId) REFERENCES Items(itemId)
                ON DELETE RESTRICT ON UPDATE CASCADE,
            CONSTRAINT Instances_versionId_fk
                FOREIGN KEY (versionId) REFERENCES Versions(versionId)
                ON DELETE CASCADE ON UPDATE CASCADE,
            CONSTRAINT Instances_flavorId_fk
                FOREIGN KEY (flavorId) REFERENCES Flavors(flavorId)
                ON DELETE RESTRICT ON UPDATE CASCADE,
            CONSTRAINT Instances_clonedfromid_fk
                FOREIGN KEY (clonedFromId) REFERENCES Versions(versionId)
                ON DELETE RESTRICT ON UPDATE CASCADE
        ) %(TABLEOPTS)s""" % db.keywords)
        db.tables["Instances"] = []
        commit = True
    db.createIndex("Instances", "InstancesIdx",
                   "itemId, versionId, flavorId",
                   unique = True)
    db.createIndex("Instances", "InstancesChangedIdx",
                   "changed, instanceId")
    db.createIndex("Instances", "InstancesClonedFromIdx",
                   "clonedFromId, instanceId")
    if createTrigger(db, "Instances", pinned = True):
        commit = True

    if "InstancesView" not in db.views:
        cu.execute("""
        CREATE VIEW
            InstancesView AS
        SELECT
            Instances.instanceId as instanceId,
            Items.item as item,
            Versions.version as version,
            Flavors.flavor as flavor
        FROM
            Instances
        JOIN Items on Instances.itemId = Items.itemId
        JOIN Versions on Instances.versionId = Versions.versionId
        JOIN Flavors on Instances.flavorId = Flavors.flavorId
        """)
        commit = True
    if commit:
        db.commit()
        db.loadSchema()

def createFlavors(db):
    cu = db.cursor()
    commit = False
    if "Flavors" not in db.tables:
        cu.execute("""
        CREATE TABLE Flavors(
            flavorId        %(PRIMARYKEY)s,
            flavor          VARCHAR(767)
        ) %(TABLEOPTS)s""" % db.keywords)
        cu.execute("INSERT INTO Flavors (flavorId, flavor) VALUES (0, '')")
        db.tables["Flavors"] = []
        commit = True
    db.createIndex("Flavors", "FlavorsFlavorIdx", "flavor", unique = True)

    if "FlavorMap" not in db.tables:
        cu.execute("""
        CREATE TABLE FlavorMap(
            flavorId        INTEGER NOT NULL,
            base            VARCHAR(254),
            sense           INTEGER,
            flag            VARCHAR(254),
            CONSTRAINT FlavorMap_flavorId_fk
                FOREIGN KEY (flavorId) REFERENCES Flavors(flavorId)
                ON DELETE CASCADE ON UPDATE CASCADE
        ) %(TABLEOPTS)s""" % db.keywords)
        db.tables["FlavorMap"] = []
        commit = True
    db.createIndex("FlavorMap", "FlavorMapIndex", "flavorId")

    if "FlavorScores" not in db.tables:
        from conary.deps import deps
        cu.execute("""
        CREATE TABLE FlavorScores(
            request         INTEGER,
            present         INTEGER,
            value           INTEGER NOT NULL DEFAULT -1000000
        )  %(TABLEOPTS)s""" % db.keywords)
        db.tables["FlavorScores"] = []
        for (request, present), value in deps.flavorScores.iteritems():
            if value is None:
                value = -1000000
            cu.execute("INSERT INTO FlavorScores (request, present, value) VALUES (?,?,?)",
                       (request, present, value))
        commit = True
    db.createIndex("FlavorScores", "FlavorScoresIdx", "request, present", unique = True)
    if commit:
        db.commit()
        db.loadSchema()

def createNodes(db):
    cu = db.cursor()
    commit = False
    if 'Nodes' not in db.tables:
        cu.execute("""
        CREATE TABLE Nodes(
            nodeId          %(PRIMARYKEY)s,
            itemId          INTEGER NOT NULL,
            branchId        INTEGER NOT NULL,
            versionId       INTEGER NOT NULL,
            sourceItemId    INTEGER,
            timeStamps      VARCHAR(1000),
            finalTimeStamp  NUMERIC(13,3) NOT NULL,
            changed         NUMERIC(14,0) NOT NULL DEFAULT 0,
            CONSTRAINT Nodes_itemId_fk
                FOREIGN KEY (itemId) REFERENCES Items(itemId)
                ON DELETE RESTRICT ON UPDATE CASCADE,
            CONSTRAINT Nodes_branchId_fk
                FOREIGN KEY (branchId) REFERENCES Branches(branchId)
                ON DELETE RESTRICT ON UPDATE CASCADE,
            CONSTRAINT Nodes_versionId_fk
                FOREIGN KEY (versionId) REFERENCES Versions(versionId)
                ON DELETE RESTRICT ON UPDATE CASCADE,
            CONSTRAINT Nodes_sourceItem_fk
                FOREIGN KEY (sourceItemId) REFERENCES Items(itemId)
                ON DELETE RESTRICT ON UPDATE CASCADE
        ) %(TABLEOPTS)s""" % db.keywords)
        db.tables["Nodes"] = []
        cu.execute("""INSERT INTO Nodes
        (nodeId, itemId, branchId, versionId, timeStamps, finalTimeStamp)
        VALUES (0, 0, 0, 0, NULL, 0.0)""")
        commit = True
    db.createIndex("Nodes", "NodesItemBranchVersionIdx",
                   "itemId, branchId, versionId",
                   unique = True)
    db.createIndex("Nodes", "NodesItemVersionIdx", "itemId, versionId")
    db.createIndex("Nodes", "NodesSourceItemIdx", "sourceItemId, branchId")
    if createTrigger(db, "Nodes"):
        commit = True

    if 'NodesView' not in db.views:
        cu.execute("""
        CREATE VIEW
            NodesView AS
        SELECT
            Nodes.nodeId as nodeId,
            Items.item as item,
            Branches.branch as branch,
            Versions.version as version,
            Nodes.timestamps as timestamps,
            Nodes.finalTimestamp as finalTimestamp
        FROM
            Nodes
        JOIN Items on Nodes.itemId = Items.itemId
        JOIN Branches on Nodes.branchId = Branches.branchId
        JOIN Versions on Nodes.versionId = Versions.versionId
        """)
        commit = True
    if commit:
        db.commit()
        db.loadSchema()

def createLatest(db):
    cu = db.cursor()
    commit = False
    if 'Latest' not in db.tables:
        cu.execute("""
        CREATE TABLE Latest(
            itemId          INTEGER NOT NULL,
            branchId        INTEGER NOT NULL,
            flavorId        INTEGER NOT NULL,
            versionId       INTEGER NOT NULL,
            latestType      INTEGER NOT NULL,
            changed         NUMERIC(14,0) NOT NULL DEFAULT 0,
            CONSTRAINT Latest_itemId_fk
                FOREIGN KEY (itemId) REFERENCES Items(itemId)
                ON DELETE CASCADE ON UPDATE CASCADE,
            CONSTRAINT Latest_branchId_fk
                FOREIGN KEY (branchId) REFERENCES Branches(branchId)
                ON DELETE RESTRICT ON UPDATE CASCADE,
            CONSTRAINT Latest_flavorId_fk
                FOREIGN KEY (flavorId) REFERENCES Flavors(flavorId)
                ON DELETE RESTRICT ON UPDATE CASCADE,
            CONSTRAINT Latest_versionId_fk
                FOREIGN KEY (versionId) REFERENCES Versions(versionId)
                ON DELETE CASCADE ON UPDATE CASCADE
        ) %(TABLEOPTS)s""" % db.keywords)
        db.tables["Latest"] = []
        commit = True
    db.createIndex("Latest", "LatestIdx", "itemId, branchId, flavorId",
                   unique = False)
    db.createIndex("Latest", "LatestCheckIdx",
                   "itemId, branchId, flavorId, latestType",
                   unique = True)
    if createTrigger(db, "Latest"):
        commit = True

    if 'LatestView' not in db.views:
        cu.execute("""
        CREATE VIEW
            LatestView AS
        SELECT
            Items.item as item,
            Branches.branch as branch,
            Versions.version as version,
            Flavors.flavor as flavor
        FROM
            Latest
        JOIN Items on Latest.itemId = Items.itemId
        JOIN Branches on Latest.branchId = Branches.branchId
        JOIN Versions on Latest.versionId = Versions.versionId
        JOIN Flavors on Latest.flavorId = Flavors.flavorId
        """)
        commit = True
    if commit:
        db.commit()
        db.loadSchema()

def createUsers(db):
    cu = db.cursor()
    commit = False

    if "Users" not in db.tables:
        cu.execute("""
        CREATE TABLE Users (
            userId          %(PRIMARYKEY)s,
            userName        VARCHAR(254) NOT NULL,
            salt            %(BINARY4)s NOT NULL,
            password        %(BINARY254)s,
            changed         NUMERIC(14,0) NOT NULL DEFAULT 0
        ) %(TABLEOPTS)s""" % db.keywords)
        db.tables["Users"] = []
        commit = True
    db.createIndex("Users", "UsersUser_uq", "userName", unique = True)
    if createTrigger(db, "Users"):
        commit = True

    if "UserGroups" not in db.tables:
        cu.execute("""
        CREATE TABLE UserGroups (
            userGroupId     %(PRIMARYKEY)s,
            userGroup       VARCHAR(254) NOT NULL,
            canMirror       INTEGER NOT NULL DEFAULT 0,
            changed         NUMERIC(14,0) NOT NULL DEFAULT 0
        ) %(TABLEOPTS)s""" % db.keywords)
        db.tables["UserGroups"] = []
        commit = True
    db.createIndex("UserGroups", "UserGroupsUserGroup_uq", "userGroup",
                   unique = True)
    if createTrigger(db, "UserGroups"):
        commit = True

    if "UserGroupMembers" not in db.tables:
        cu.execute("""
        CREATE TABLE UserGroupMembers (
            userGroupId     INTEGER NOT NULL,
            userId          INTEGER NOT NULL,
            CONSTRAINT UserGroupMembers_userGroupId_fk
                FOREIGN KEY (userGroupId) REFERENCES UserGroups(userGroupId)
                ON DELETE RESTRICT ON UPDATE CASCADE,
            CONSTRAINT UserGroupMembers_userId_fk
                FOREIGN KEY (userId) REFERENCES Users(userId)
                ON DELETE CASCADE ON UPDATE CASCADE
        ) %(TABLEOPTS)s""" % db.keywords)
        db.tables["UserGroupMembers"] = []
        commit = True
    db.createIndex("UserGroupMembers", "UserGroupMembers_uq",
                   "userGroupId, userId", unique = True)
    db.createIndex("UserGroupMembers", "UserGroupMembersUserIdx",
                   "userId")

    if "Permissions" not in db.tables:
        assert("Items" in db.tables)
        assert("Labels" in db.tables)
        cu.execute("""
        CREATE TABLE Permissions (
            permissionId    %(PRIMARYKEY)s,
            userGroupId     INTEGER NOT NULL,
            labelId         INTEGER NOT NULL,
            itemId          INTEGER NOT NULL,
            canWrite        INTEGER NOT NULL DEFAULT 0,
            capped          INTEGER NOT NULL DEFAULT 0,
            admin           INTEGER NOT NULL DEFAULT 0,
            canRemove       INTEGER NOT NULL DEFAULT 0,
            changed         NUMERIC(14,0) NOT NULL DEFAULT 0,
            CONSTRAINT Permissions_userGroupId_fk
                FOREIGN KEY (userGroupId) REFERENCES UserGroups(userGroupId)
                ON DELETE CASCADE ON UPDATE CASCADE,
            CONSTRAINT Permissions_labelId_fk
                FOREIGN KEY (labelId) REFERENCES Labels(labelId)
                ON DELETE CASCADE ON UPDATE CASCADE,
            CONSTRAINT Permissions_itemId_fk
                FOREIGN KEY (itemid) REFERENCES Items(itemId)
                ON DELETE CASCADE ON UPDATE CASCADE
        ) %(TABLEOPTS)s""" % db.keywords)
        db.tables["Permissions"] = []
        commit = True
    db.createIndex("Permissions", "PermissionsIdx",
                   "userGroupId, labelId, itemId", unique = True)
    if createTrigger(db, "Permissions"):
        commit = True

    if "UsersView" not in db.views:
        cu.execute("""
        CREATE VIEW
            UsersView AS
        SELECT
            Users.userName as userName,
            Items.item as item,
            Labels.label as label,
            Permissions.canWrite as W,
            Permissions.admin as A,
            Permissions.capped as C
        FROM
            Users
        JOIN UserGroupMembers using (userId)
        JOIN Permissions using (userGroupId)
        JOIN Items using (itemId)
        JOIN Labels on Permissions.labelId = Labels.labelId
        """)
        commit = True

    if "EntitlementGroups" not in db.tables:
        cu.execute("""
        CREATE TABLE EntitlementGroups (
            entGroupId      %(PRIMARYKEY)s,
            entGroup        VARCHAR(254) NOT NULL,
            changed         NUMERIC(14,0) NOT NULL DEFAULT 0
        ) %(TABLEOPTS)s""" % db.keywords)
        db.tables["EntitlementGroups"] = []
        commit = True
    db.createIndex("EntitlementGroups", "EntitlementGroupsEntGroupIdx",
                   "entGroup", unique = True)
    if createTrigger(db, "EntitlementGroups"):
        commit = True

    if "EntitlementOwners" not in db.tables:
        cu.execute("""
        CREATE TABLE EntitlementOwners (
            entGroupId      INTEGER NOT NULL,
            ownerGroupId    INTEGER NOT NULL,
            CONSTRAINT EntitlementOwners_entGroupId_fk
                FOREIGN KEY (entGroupId) REFERENCES EntitlementGroups(entGroupId)
                ON DELETE CASCADE ON UPDATE CASCADE,
            CONSTRAINT EntitlementOwners_entOwnerId_fk
                FOREIGN KEY (ownerGroupId) REFERENCES userGroups(userGroupId)
                ON DELETE CASCADE ON UPDATE CASCADE
        ) %(TABLEOPTS)s""" % db.keywords)
        db.tables["EntitlementOwners"] = []
        commit = True
    db.createIndex("EntitlementOwners", "EntitlementOwnersEntOwnerIdx",
                   "entGroupId, ownerGroupId", unique = True)
    db.createIndex("EntitlementOwners", "EntitlementOwnersOwnerIdx",
                   "ownerGroupId")

    if "Entitlements" not in db.tables:
        cu.execute("""
        CREATE TABLE Entitlements(
            entGroupId      INTEGER NOT NULL,
            entitlement     %(BINARY255)s NOT NULL,
            changed         NUMERIC(14,0) NOT NULL DEFAULT 0,
            CONSTRAINT Entitlements_entGroupId_fk
                FOREIGN KEY (entGroupId) REFERENCES EntitlementGroups(entGroupId)
                ON DELETE RESTRICT ON UPDATE CASCADE
        ) %(TABLEOPTS)s""" % db.keywords)
        db.tables["Entitlements"] = []
        commit = True
    db.createIndex("Entitlements", "EntitlementsEgEIdx",
                   "entGroupId, entitlement", unique = True)
    if createTrigger(db, "Entitlements"):
        commit = True

    if "EntitlementAccessMap" not in db.tables:
        cu.execute("""
        CREATE TABLE EntitlementAccessMap(
            entGroupId      INTEGER NOT NULL,
            userGroupId     INTEGER NOT NULL,
            changed         NUMERIC(14,0) NOT NULL DEFAULT 0,
            CONSTRAINT EntitlementAccessMap_entGroupId_fk
                FOREIGN KEY (entGroupId) REFERENCES
                                            EntitlementGroups(entGroupId),
            CONSTRAINT EntitlementAccessMap_userGroupId_fk
                FOREIGN KEY (userGroupId) REFERENCES userGroups(userGroupId)
                ON DELETE RESTRICT ON UPDATE CASCADE
        ) %(TABLEOPTS)s""" % db.keywords)
        db.tables["EntitlementAccessMap"] = []
        commit = True
    db.createIndex("EntitlementAccessMap", "EntitlementAccessMapIndex",
                   "entGroupId, userGroupId", unique = True)
    if createTrigger(db, "EntitlementAccessMap"):
        commit = True

    if commit:
        db.commit()
        db.loadSchema()

def createPGPKeys(db):
    cu = db.cursor()
    commit = False
    if "PGPKeys" not in db.tables:
        # userId can be null (and hence so not in the usertable) when pgp
        # keys are imported by mirrors or proxies
        cu.execute("""
        CREATE TABLE PGPKeys(
            keyId           %(PRIMARYKEY)s,
            userId          INTEGER,
            fingerprint     CHAR(40) NOT NULL,
            pgpKey          %(BLOB)s NOT NULL,
            changed         NUMERIC(14,0) NOT NULL DEFAULT 0,
            CONSTRAINT PGPKeys_userId_fk
                FOREIGN KEY (userId) REFERENCES Users(userId)
                ON DELETE CASCADE ON UPDATE CASCADE
        ) %(TABLEOPTS)s""" % db.keywords)
        db.tables["PGPKeys"] = []
        commit = True
    db.createIndex("PGPKeys", "PGPKeysFingerprintIdx",
                   "fingerprint", unique = True)
    db.createIndex("PGPKeys", "PGPKeysUserIdx",
                   "userId")
    if createTrigger(db, "PGPKeys"):
        commit = True

    if "PGPFingerprints" not in db.tables:
        cu.execute("""
        CREATE TABLE PGPFingerprints(
            keyId           INTEGER NOT NULL,
            fingerprint     CHAR(40) PRIMARY KEY NOT NULL,
            changed         NUMERIC(14,0) NOT NULL DEFAULT 0,
            CONSTRAINT PGPFingerprints_keyId_fk
                FOREIGN KEY (keyId) REFERENCES PGPKeys(keyId)
                ON DELETE CASCADE ON UPDATE CASCADE
        ) %(TABLEOPTS)s""" % db.keywords)
        db.tables["PGPFingerprints"] = []
        commit = True
    db.createIndex("PGPFingerprints", "PGPFingerprintsKeyIdx",
                   "keyId, fingerprint", unique = True)
    if createTrigger(db, "PGPFingerprints"):
        commit = True

    if commit:
        db.commit()
        db.loadSchema()

def createTroves(db):
    cu = db.cursor()
    commit = False
    if 'FileStreams' not in db.tables:
        cu.execute("""
        CREATE TABLE FileStreams(
            streamId    %(PRIMARYKEY)s,
            fileId      %(BINARY20)s,
            stream      %(MEDIUMBLOB)s,
            sha1        %(BINARY20)s,
            changed     NUMERIC(14,0) NOT NULL DEFAULT 0
        ) %(TABLEOPTS)s""" % db.keywords)
        db.tables["FileStreams"] = []
        commit = True
    db.createIndex("FileStreams", "FileStreamsIdx",
                   "fileId", unique = True)
    db.createIndex("FileStreams", "FileStreamsSha1Idx",
                   "sha1", unique = False)
    if createTrigger(db, "FileStreams"):
        commit = True

    if "TroveFiles" not in db.tables:
        cu.execute("""
        CREATE TABLE TroveFiles(
            instanceId      INTEGER NOT NULL,
            streamId        INTEGER NOT NULL,
            versionId       INTEGER NOT NULL,
            pathId          %(BINARY16)s,
            path            VARCHAR(767),
            changed         NUMERIC(14,0) NOT NULL DEFAULT 0,
            CONSTRAINT TroveFiles_instanceId_fk
                FOREIGN KEY (instanceId) REFERENCES Instances(instanceId)
                ON DELETE RESTRICT ON UPDATE CASCADE,
            CONSTRAINT TroveFiles_streamId_fk
                FOREIGN KEY (streamId) REFERENCES FileStreams(streamId)
                ON DELETE RESTRICT ON UPDATE CASCADE,
            CONSTRAINT TroveFiles_versionId_fk
                FOREIGN KEY (versionId) REFERENCES Versions(versionId)
                ON DELETE RESTRICT ON UPDATE CASCADE
        ) %(TABLEOPTS)s""" % db.keywords)
        db.tables["TroveFiles"] = []
        commit = True
    # FIXME: rename these indexes
    db.createIndex("TroveFiles", "TroveFilesIdx", "instanceId")
    db.createIndex("TroveFiles", "TroveFilesIdx2", "streamId")
    db.createIndex("TroveFiles", "TroveFilesPathIdx", "path")

    if createTrigger(db, "TroveFiles"):
        commit = True

    if "TroveTroves" not in db.tables:
        cu.execute("""
        CREATE TABLE TroveTroves(
            instanceId      INTEGER NOT NULL,
            includedId      INTEGER NOT NULL,
            flags           INTEGER NOT NULL DEFAULT 0,
            changed         NUMERIC(14,0) NOT NULL DEFAULT 0,
            CONSTRAINT TroveTroves_instanceId_fk
                FOREIGN KEY (instanceId) REFERENCES Instances(instanceId)
                ON DELETE RESTRICT ON UPDATE CASCADE,
            CONSTRAINT TroveTroves_includedId_fk
                FOREIGN KEY (includedId) REFERENCES Instances(instanceId)
                ON DELETE RESTRICT ON UPDATE CASCADE
        ) %(TABLEOPTS)s""" % db.keywords)
        db.tables["TroveTroves"] = []
        commit = True
    db.createIndex("TroveTroves", "TroveTrovesInstanceIncluded_uq",
                   "instanceId,includedId", unique = True)
    db.createIndex("TroveTroves", "TroveTrovesIncludedIdx", "includedId")
    if createTrigger(db, "TroveTroves"):
        commit = True

    if "TroveInfo" not in db.tables:
        cu.execute("""
        CREATE TABLE TroveInfo(
            instanceId      INTEGER NOT NULL,
            infoType        INTEGER NOT NULL,
            data            %(MEDIUMBLOB)s,
            changed         NUMERIC(14,0) NOT NULL DEFAULT 0,
            CONSTRAINT TroveInfo_instanceId_fk
                FOREIGN KEY (instanceId) REFERENCES Instances(instanceId)
                ON DELETE CASCADE ON UPDATE CASCADE
        ) %(TABLEOPTS)s""" % db.keywords)
        db.tables["TroveInfo"] = []
        commit = True
    db.createIndex("TroveInfo", "TroveInfoIdx", "instanceId")
    db.createIndex("TroveInfo", "TroveInfoTypeIdx", "infoType, instanceId",
                   unique = True)
    if createTrigger(db, "TroveInfo"):
        commit = True

    if "TroveRedirects" not in db.tables:
        cu.execute("""
        CREATE TABLE TroveRedirects(
            instanceId      INTEGER NOT NULL,
            itemId          INTEGER NOT NULL,
            branchId        INTEGER NOT NULL,
            flavorId        INTEGER,
            changed         NUMERIC(14,0) NOT NULL DEFAULT 0,
            CONSTRAINT TroveRedirects_instanceId_fk
                FOREIGN KEY (instanceId) REFERENCES Instances(instanceId)
                ON DELETE RESTRICT ON UPDATE CASCADE,
            CONSTRAINT TroveRedirects_itemId_fk
                FOREIGN KEY (itemId) REFERENCES Items(itemId)
                ON DELETE RESTRICT ON UPDATE CASCADE,
            CONSTRAINT TroveRedirects_branchId_fk
                FOREIGN KEY (branchId) REFERENCES Branches(branchId)
                ON DELETE RESTRICT ON UPDATE CASCADE,
            CONSTRAINT TroveRedirects_flavorId_fk
                FOREIGN KEY (flavorId) REFERENCES Flavors(flavorId)
                ON DELETE RESTRICT ON UPDATE CASCADE
        ) %(TABLEOPTS)s""" % db.keywords)
        db.tables["TroveRedirects"] = []
        commit = True
    db.createIndex("TroveRedirects", "TroveRedirectsIdx", "instanceId")
    if createTrigger(db, "TroveRedirects"):
        commit = True

    if commit:
        db.commit()
        db.loadSchema()

def createMetadata(db):
    commit = False
    cu = db.cursor()
    if 'Metadata' not in db.tables:
        cu.execute("""
        CREATE TABLE Metadata(
            metadataId          %(PRIMARYKEY)s,
            itemId              INTEGER NOT NULL,
            versionId           INTEGER NOT NULL,
            branchId            INTEGER NOT NULL,
            timeStamp           NUMERIC(13,3) NOT NULL,
            changed             NUMERIC(14,0) NOT NULL DEFAULT 0,
            CONSTRAINT Metadata_itemId_fk
                FOREIGN KEY (itemId) REFERENCES Items(itemId)
                ON DELETE RESTRICT ON UPDATE CASCADE,
            CONSTRAINT Metadata_versionId_fk
                FOREIGN KEY (versionId) REFERENCES Versions(versionId)
                ON DELETE RESTRICT ON UPDATE CASCADE,
            CONSTRAINT Metadata_branchId_fk
                FOREIGN KEY (branchId) REFERENCES Branches(branchId)
                ON DELETE RESTRICT ON UPDATE CASCADE
        ) %(TABLEOPTS)s""" % db.keywords)
        db.tables["Metadata"] = []
        commit = True
    if createTrigger(db, "Metadata"):
        commit = True
    if 'MetadataItems' not in db.tables:
        cu.execute("""
        CREATE TABLE MetadataItems(
            metadataId      INTEGER NOT NULL,
            class           INTEGER NOT NULL,
            data            TEXT NOT NULL,
            language        VARCHAR(254) NOT NULL DEFAULT 'C',
            changed         NUMERIC(14,0) NOT NULL DEFAULT 0,
            CONSTRAINT MetadataItems_metadataId_fk
                FOREIGN KEY (metadataId) REFERENCES Metadata(metadataId)
                ON DELETE CASCADE ON UPDATE CASCADE
        ) %(TABLEOPTS)s""" % db.keywords)
        db.tables["MetadataItems"] = []
        commit = True
    db.createIndex("MetadataItems", "MetadataItemsIdx", "metadataId")
    if createTrigger(db, "MetadataItems"):
        commit = True

    if commit:
        db.commit()
        db.loadSchema()

def createMirrorTracking(db):
    cu = db.cursor()
    if 'LatestMirror' not in db.tables:
        cu.execute("""
        CREATE TABLE LatestMirror(
            host            VARCHAR(254),
            mark            NUMERIC(14,0) NOT NULL
        ) %(TABLEOPTS)s""" % db.keywords)
        db.commit()
        db.loadSchema()

def createChangeLog(db):
    commit = False
    cu = db.cursor()
    if "ChangeLogs" not in db.tables:
        cu.execute("""
            CREATE TABLE ChangeLogs(
                nodeId          INTEGER NOT NULL,
                name            VARCHAR(254),
                contact         VARCHAR(254),
                message         TEXT,
                changed         NUMERIC(14,0) NOT NULL DEFAULT 0,
                CONSTRAINT ChangeLogs_nodeId_fk
                    FOREIGN KEY (nodeId) REFERENCES Nodes(nodeId)
                    ON DELETE CASCADE ON UPDATE CASCADE
            ) %(TABLEOPTS)s""" % db.keywords)
        db.tables["ChangeLogs"] = []
        cu.execute("INSERT INTO ChangeLogs (nodeId, name, contact, message) "
                   "VALUES(0, NULL, NULL, NULL)")
        commit = True
    db.createIndex("ChangeLogs", "ChangeLogsNodeIdx", "nodeId",
                   unique = True)
    if createTrigger(db, "ChangeLogs"):
        commit = True

    if commit:
        db.commit()
        db.loadSchema()

def createLabelMap(db):
    commit = False
    cu = db.cursor()
    if "LabelMap" not in db.tables:
        cu.execute("""
        CREATE TABLE LabelMap(
            itemId          INTEGER NOT NULL,
            labelId         INTEGER NOT NULL,
            branchId        INTEGER NOT NULL,
            CONSTRAINT LabelMap_itemId_fk
                FOREIGN KEY (itemId) REFERENCES Items(itemId)
                ON DELETE CASCADE ON UPDATE CASCADE,
            CONSTRAINT LabelMap_labelId_fk
                FOREIGN KEY (labelId) REFERENCES Labels(labelId)
                ON DELETE CASCADE ON UPDATE CASCADE,
            CONSTRAINT LabelMap_branchId_fk
                FOREIGN KEY (branchId) REFERENCES Branches(branchId)
                ON DELETE CASCADE ON UPDATE CASCADE
        ) %(TABLEOPTS)s""" % db.keywords)
        db.tables["LabelMap"] = []
        commit = True
    db.createIndex("LabelMap", "LabelMapItemIdx", "itemId")
    db.createIndex("LabelMap", "LabelMapLabelIdx", "labelId")
    if commit:
        db.commit()
        db.loadSchema()

def createIdTables(db):
    commit = False
    cu = db.cursor()
    if idtable.createIdTable(db, "Branches", "branchId", "branch"):
        cu.execute("INSERT INTO Branches (branchId, branch) VALUES (0, NULL)")
        commit = True
    if idtable.createIdTable(db, "Labels", "labelId", "label"):
        cu.execute("INSERT INTO Labels (labelId, label) VALUES (0, 'ALL')")
        commit = True
    if idtable.createIdTable(db, "Versions", "versionId", "version"):
        cu.execute("INSERT INTO Versions (versionId, version) VALUES (0, NULL)")
        commit = True
    if "Items" not in db.tables:
        cu.execute("""
        CREATE TABLE Items(
            itemId      %(PRIMARYKEY)s,
            item        VARCHAR(254),
            hasTrove    INTEGER NOT NULL DEFAULT 0
        ) %(TABLEOPTS)s""" % db.keywords)
        db.tables["Items"] = []
        cu.execute("INSERT INTO Items (itemId, item) VALUES (0, 'ALL')")
        commit = True
    db.createIndex("Items", "Items_uq", "item", unique = True)
    if commit:
        db.commit()
        db.loadSchema()

# SCHEMA Migration
class SchemaMigration(migration.SchemaMigration):
    def message(self, msg = None):
        if msg is None:
            msg = self.msg
        if msg == "":
            msg = "Finished migration to schema version %d" % (self.Version,)
        logMe(1, msg)
        self.msg = msg

# This is the update from using Null as the wildcard for
# Items/Troves and Labels to using 0/ALL
class MigrateTo_2(SchemaMigration):
    Version = 2
    def migrate(self):
        # create the OpenPGP tables
        createPGPKeys(self.db)

        ## First insert the new Item and Label keys
        self.cu.execute("INSERT INTO Items (itemId, item) VALUES(0, 'ALL')")
        self.cu.execute("INSERT INTO Labels (labelId, label) VALUES(0, 'ALL')")

        ## Now replace all Nulls in the following tables with '0'
        itemTables =   ('Permissions', 'Instances', 'Latest',
                        'Metadata', 'Nodes', 'LabelMap')
        for table in itemTables:
            self.cu.execute('UPDATE %s SET itemId=0 WHERE itemId IS NULL' %
                table)
        labelTables =  ('Permissions', 'LabelMap')
        for table in labelTables:
            self.cu.execute('UPDATE %s SET labelId=0 WHERE labelId IS NULL' %
                table)

        ## Finally fix the index
        self.db.dropIndex("Permissions", "PermissionsIdx")
        self.db.createIndex("Permissions", "PermissionsIdx",
                            "userGroupId, labelId, itemId", unique = True)
        return self.Version

# add a smaller index for the Latest table
class MigrateTo_3(SchemaMigration):
    Version = 3
    def migrate(self):
        self.db.createIndex("Latest", "LatestItemIdx", "itemId")
        return self.Version

class MigrateTo_4(SchemaMigration):
    Version = 4
    def migrate(self):
        import itertools
        from conary.local import deptable
        from conary.deps import deps

        class FakeTrove:
            def setRequires(self, req):
                self.r = req
            def setProvides(self, prov):
                self.p = prov
            def getRequires(self):
                return self.r
            def getProvides(self):
                return self.p
            def __init__(self):
                self.r = deps.DependencySet()
                self.p = deps.DependencySet()

        instances = [ x[0] for x in
                      self.cu.execute("select instanceId from Instances") ]
        dtbl = deptable.DependencyTables(self.db)
        createDependencies(self.db)
        setupTempDepTables(self.db)
        troves = []

        logMe(1, 'Reading %d instances' % len(instances))
        for i, instanceId in enumerate(instances):
            trv = FakeTrove()
            dtbl.get(self.cu, trv, instanceId)
            troves.append(trv)

        self.cu.execute("delete from dependencies")
        self.cu.execute("delete from requires")
        self.cu.execute("delete from provides")

        logMe(1, 'Reading %d instances' % len(instances))
        for i, (instanceId, trv) in enumerate(itertools.izip(instances, troves)):
            dtbl.add(self.cu, trv, instanceId)

        return self.Version

class MigrateTo_5(SchemaMigration):
    Version = 5
    def migrate(self):
        # FlavorScoresIdx was not unique
        self.db.dropIndex("FlavorScores", "FlavorScoresIdx")
        self.db.createIndex("FlavorScores", "FlavorScoresIdx", "request, present",
                            unique = True)
        # remove redundancy/rename
        self.db.dropIndex("Nodes", "NodesIdx")
        self.db.dropIndex("Nodes", "NodesIdx2")
        self.db.createIndex("Nodes", "NodesItemBranchVersionIdx",
                            "itemId, branchId, versionId", unique = True)
        self.db.createIndex("Nodes", "NodesItemVersionIdx", "itemId, versionId")
        # the views are added by the __init__ methods of their
        # respective classes
        return self.Version

class MigrateTo_6(SchemaMigration):
    Version = 6
    def migrate(self):
        from conary import trove
        # calculate path hashes for every trove
        instanceIds = [ x[0] for x in self.cu.execute(
                "select instanceId from instances") ]
        for i, instanceId in enumerate(instanceIds):
            ph = trove.PathHashes()
            for path, in self.cu.execute(
                "select path from trovefiles where instanceid=?",
                instanceId):
                ph.addPath(path)
            self.cu.execute("""
            INSERT INTO TroveInfo(instanceId, infoType, data)
            VALUES (?, ?, ?)""", instanceId,
                            trove._TROVEINFO_TAG_PATH_HASHES, ph.freeze())

        # add a hasTrove flag to the Items table for various
        # optimizations update the Items table
        self.cu.execute(" ALTER TABLE Items ADD COLUMN "
                        " hasTrove INTEGER NOT NULL DEFAULT 0 ")
        self.cu.execute("""
        UPDATE Items SET hasTrove = 1
        WHERE Items.itemId IN (
            SELECT Instances.itemId FROM Instances
            WHERE Instances.isPresent = 1 ) """)
        return self.Version

class MigrateTo_7(SchemaMigration):
    Version = 7
    def migrate(self):
        from conary import trove

        # erase signatures due to troveInfo storage changes
        self.cu.execute("DELETE FROM TroveInfo WHERE infoType=?",
                   trove._TROVEINFO_TAG_SIGS)
        # erase what used to be isCollection, to be replaced
        # with flags stream
        self.cu.execute("DELETE FROM TroveInfo WHERE infoType=?",
                   trove._TROVEINFO_TAG_FLAGS)
        # get rid of install buckets
        self.cu.execute("DELETE FROM TroveInfo WHERE infoType=?",
                   trove._TROVEINFO_TAG_INSTALLBUCKET)

        flags = trove.TroveFlagsStream()
        flags.isCollection(set = True)
        collectionStream = flags.freeze()
        flags.isCollection(set = False)
        notCollectionStream = flags.freeze()

        self.cu.execute("""
            INSERT INTO TroveInfo (instanceId, infoType, data)
            SELECT instanceId, ?, ?
            FROM Items JOIN Instances USING(itemId)
            WHERE NOT (item LIKE '%:%' OR item LIKE 'fileset-%')
            """, (trove._TROVEINFO_TAG_FLAGS, collectionStream))
        self.cu.execute("""
            INSERT INTO TroveInfo (instanceId, infoType, data)
            SELECT instanceId, ?, ?
            FROM Items JOIN Instances USING(itemId)
            WHERE (item LIKE '%:%' OR item LIKE 'fileset-%')
            """, (trove._TROVEINFO_TAG_FLAGS, notCollectionStream))
        return self.Version

class MigrateTo_8(SchemaMigration):
    Version = 8
    def migrate(self):
        # these views will have to be recreated because of the changed column names
        if "UserPermissions" in self.db.views:
            self.cu.execute("DROP VIEW UserPermissions")
        if "UsersView" in self.db.views:
            self.cu.execute("DROP VIEW UsersView")
        # drop oldLatest - obsolete table from many migrations ago
        if "oldLatest" in self.db.tables:
            self.cu.execute("DROP TABLE oldLatest")
        # Permissions.write -> Permissions.canWrite
        # Users.user -> Users.userName
        # we have to deal with conflicts over trigger names, index names and constraint names.
        # since these are smallish tables, we can afford to take the "easy way out"
        self.cu.execute("CREATE TABLE oldUsers AS SELECT * FROM Users")
        self.cu.execute("DROP TABLE Users")
        self.cu.execute("CREATE TABLE oldPermissions AS SELECT * FROM Permissions")
        self.cu.execute("DROP TABLE Permissions")
        self.db.loadSchema()
        createUsers(self.db)
        self.cu.execute("""
        INSERT INTO Permissions
        (userGroupId, labelId, itemId, canWrite, admin)
        SELECT userGroupId, labelId, itemId, write, admin
        FROM oldPermissions
        """)
        self.cu.execute("""
        INSERT INTO Users
        (userId, userName, salt, password)
        SELECT userId, user, salt, password
        FROM oldUsers
        """)
        self.cu.execute("DROP TABLE oldPermissions")
        self.cu.execute("DROP TABLE oldUsers")
        # add the changed columns to the important tables
        # Note: Permissions and Users have been recreated, they
        # already should have triggers defined
        for table in ["Instances", "Nodes", "ChangeLogs", "Latest",
                      "UserGroups", "EntitlementGroups", "Entitlements",
                      "PGPKeys", "PGPFingerprints",
                      "TroveFiles", "TroveTroves", "FileStreams",
                      "TroveInfo", "Metadata", "MetadataItems"]:

            try:
                self.cu.execute("ALTER TABLE %s ADD COLUMN "
                                "changed NUMERIC(14,0) NOT NULL DEFAULT 0" % table)
                logMe(1, "add changed column and triggers to", table)
            except sqlerrors.DuplicateColumnName:
                # the column already exists, probably because we created
                # a brand new table.  Then it would use the already-current
                # schema
                pass
            createTrigger(self.db, table)
        # indexes we changed
        self.db.dropIndex("TroveInfo", "TroveInfoIdx2")
        self.db.dropIndex("TroveTroves", "TroveInfoIdx2")
        self.db.dropIndex("UserGroupMembers", "UserGroupMembersIdx")
        self.db.dropIndex("UserGroupMembers", "UserGroupMembersIdx2")
        self.db.dropIndex("UserGroups", "UserGroupsUserGroupIdx")
        self.db.dropIndex("Latest", "LatestItemIdx")
        # done...
        self.db.loadSchema()
        return self.Version

class MigrateTo_9(SchemaMigration):
    Version = 9
    def migrate(self):
        # UserGroups.canMirror
        self.cu.execute("ALTER TABLE UserGroups ADD COLUMN "
                        "canMirror INTEGER NOT NULL DEFAULT 0")
        # change the byDefault column to flags in TroveTroves
        # create the correct table under a new name, move the data over, drop the old one, rename
        self.cu.execute("""
        CREATE TABLE TroveTroves2(
            instanceId      INTEGER NOT NULL,
            includedId      INTEGER NOT NULL,
            flags           INTEGER NOT NULL DEFAULT 0,
            changed         NUMERIC(14,0) NOT NULL DEFAULT 0,
            CONSTRAINT TroveTroves2_instanceId_fk
                FOREIGN KEY (instanceId) REFERENCES Instances(instanceId)
                ON DELETE RESTRICT ON UPDATE CASCADE,
            CONSTRAINT TroveTroves2_includedId_fk
                FOREIGN KEY (includedId) REFERENCES Instances(instanceId)
                ON DELETE RESTRICT ON UPDATE CASCADE
        )""")
        # now move the data over
        logMe(1, "Updating the TroveTroves table...")
        self.cu.execute("""
        INSERT INTO TroveTroves2
        (instanceId, includedId, flags, changed)
            SELECT instanceId, includedId,
                   CASE WHEN byDefault THEN %d ELSE 0 END,
                   changed
            FROM TroveTroves""" % TROVE_TROVES_BYDEFAULT)
        self.cu.execute("DROP TABLE TroveTroves")
        self.cu.execute("ALTER TABLE TroveTroves2 RENAME TO TroveTroves")
        # reload the schema and call createTrove() to fill in the missing triggers and indexes
        self.db.loadSchema()
        logMe(1, "Updating indexes and triggers...")
        createTroves(self.db)
        # we changed the Instances update trigger to protect the changed column from changing
        self.db.dropTrigger("Instances", "UPDATE")
        createTrigger(self.db, "Instances", pinned=True)
        # done...
        return self.Version

class MigrateTo_10(SchemaMigration):
    Version = 10
    def migrate(self):
        from  conary import trove
        logMe(1, "Updating index TroveInfoTypeIdx")
        # redo the troveInfoTypeIndex to be UNIQUE
        self.db.dropIndex("TroveInfo", "TroveInfoTypeIdx")
        self.db.createIndex("TroveInfo", "TroveInfoTypeIdx",
                            "infoType, instanceId", unique = True)
        logMe(1, "Updating index InstancesChangedIdx")
        # add instanceId to the InstancesChanged index
        self.db.dropIndex("Instances", "InstancesChangedIdx")
        self.db.createIndex("Instances", "InstancesChangedIdx",
                            "changed, instanceId")
        # add the clonedFrom column to the Instances table
        logMe(1, "Adding column and index for Instances.clonedFromId")
        self.cu.execute("ALTER TABLE Instances ADD COLUMN "
                        "clonedFromId INTEGER REFERENCES Versions(versionId) "
                        "ON DELETE RESTRICT ON UPDATE CASCADE")
        self.db.createIndex("Instances", "InstancesClonedFromIdx",
                            "clonedFromId, instanceId")
        # add the sourceItemId to the Nodes table
        logMe(1, "Adding column and index for Nodes.sourceItemId")
        self.cu.execute("ALTER TABLE Nodes ADD COLUMN "
                        "sourceItemId INTEGER REFERENCES Items(itemId) "
                        "ON DELETE RESTRICT ON UPDATE CASCADE")
        self.db.createIndex("Nodes", "NodesSourceItemIdx",
                            "sourceItemId, branchId")
        # update Versions, Instances and clonedFromId
        logMe(1, "Updating the Versions table...")
        # create a temp table first
        self.cu.execute("""
        CREATE TEMPORARY TABLE TItemp(
            instanceId INTEGER,
            infoType INTEGER,
            data VARCHAR(767)
        )""")
        self.cu.execute("INSERT INTO TItemp (instanceId, infoType, data) "
                        "SELECT instanceId, infoType, data from TroveInfo "
                        "WHERE TroveInfo.infoType in (?, ?)", (
            trove._TROVEINFO_TAG_CLONEDFROM, trove._TROVEINFO_TAG_SOURCENAME))
        self.cu.execute("CREATE INDEX TItempIdx1 ON TItemp(infoType, data)")
        self.cu.execute("CREATE INDEX TItempIdx2 ON TItemp(instanceId, infoType, data)")
        self.cu.execute("""
        INSERT INTO Versions (version)
        SELECT TI.data
        FROM ( SELECT DISTINCT data FROM TItemp
               WHERE infoType = ? ) AS TI
        LEFT OUTER JOIN Versions as V ON V.version = TI.data
        WHERE V.versionId is NULL
        """, trove._TROVEINFO_TAG_CLONEDFROM)
        # update the instances table
        logMe(1, "Extracting data for Instances.clonedFromId from TroveInfo")
        self.cu.execute("""
        UPDATE Instances
        SET clonedFromId = (
            SELECT DISTINCT V.versionId
            FROM TItemp AS TI
            JOIN Versions as V ON TI.data = V.version
            WHERE Instances.instanceId = TI.instanceId
            AND TI.infoType = ? )
        """, trove._TROVEINFO_TAG_CLONEDFROM)
        # transfer the sourceItemIds from TroveInfo into the Nodes table
        logMe(1, "Updating the Items table...")
        # first, create the missing Items
        self.cu.execute("""
        INSERT INTO Items (item)
        SELECT TI.data
        FROM ( SELECT DISTINCT data FROM TItemp
               WHERE infoType = ? ) AS TI
        LEFT OUTER JOIN Items as AI ON TI.data = AI.item
        WHERE AI.itemId is NULL
        """, trove._TROVEINFO_TAG_SOURCENAME)
        # update the nodes table
        logMe(1, "Extracting data for Nodes.sourceItemId from TroveInfo")
        self.cu.execute("""
        UPDATE Nodes
        SET sourceItemId = (
            SELECT DISTINCT Items.itemId
            FROM Instances
            JOIN TItemp as TI USING (instanceId)
            JOIN Items on Items.item = TI.data
            WHERE TI.infotype = ?
            AND Nodes.itemId = Instances.itemId
            AND Nodes.versionId = Instances.versionId )
        """, trove._TROVEINFO_TAG_SOURCENAME)
        # finished with the TroveInfo migration
        self.cu.execute("DROP TABLE TItemp")
        return self.Version

class MigrateTo_11(SchemaMigration):
    Version = 11
    def migrate(self):
        from  conary import trove
        cu = self.cu
        cu2 = self.db.cursor()

	logMe(1, "Rebuilding the Latest table...")
        cu.execute("DROP TABLE Latest")
        self.db.loadSchema()
        createLatest(self.db)
	cu.execute("""
            insert into Latest (itemId, branchId, flavorId, versionId)
                select
                    instances.itemid as itemid,
                    nodes.branchid as branchid,
                    instances.flavorid as flavorid,
                    nodes.versionid as versionid
                from
                    ( select
                        i.itemid as itemid,
                        n.branchid as branchid,
                        i.flavorid as flavorid,
                        max(n.finalTimestamp) as finaltimestamp
                      from
                        instances as i, nodes as n
                      where
                            i.itemid = n.itemid
                        and i.versionid = n.versionid
                      group by i.itemid, n.branchid, i.flavorid
                    ) as tmp
                    join nodes on
                      tmp.itemid = nodes.itemid and
                      tmp.branchid = nodes.branchid and
                      tmp.finaltimestamp = nodes.finaltimestamp
                    join instances on
                      nodes.itemid = instances.itemid and
                      nodes.versionid = instances.versionid and
                      instances.flavorid = tmp.flavorid
        """)

        # the order used for some path hashes wasn't deterministic,
        # so we need to check all of them
        cu.execute("""
            CREATE TEMPORARY TABLE hashUpdatesTmp(
                instanceId INTEGER,
                data       %(MEDIUMBLOB)s
            )
        """ % self.db.keywords)
        cu.execute("CREATE INDEX hashUpdatesTmpIdx ON "
                   "hashUpdatesTmp(instanceId)")
        logMe(1, "Finding path hashes needing an update...")
        rows = cu2.execute("SELECT instanceId,data from TroveInfo "
                           "WHERE infoType=?", trove._TROVEINFO_TAG_PATH_HASHES)
        neededChanges = []
        PathHashes = trove.PathHashes
        for instanceId, data in rows:
            frzn = PathHashes(data).freeze()
            if frzn != data:
                cu.execute('INSERT INTO hashUpdatesTmp VALUES (?, ?)',
                           (instanceId, cu.binary(frzn)))

        logMe(1, "removing bad signatures due to path hashes...")
        cu.execute("""
        DELETE FROM TroveInfo
        WHERE infoType=?
          AND instanceId IN (SELECT instanceId from hashUpdatesTmp)
        """, trove._TROVEINFO_TAG_SIGS)

        logMe(1, "updating path hashes...")
	cu.execute("SELECT instanceId, data FROM hashUpdatesTmp")
	for (instanceId, data) in cu:
            cu2.execute("UPDATE TroveInfo SET data=? WHERE "
                       "infoType=? AND instanceId=?",
                        (data, trove._TROVEINFO_TAG_PATH_HASHES, instanceId))
        cu.execute("DROP TABLE hashUpdatesTmp")

        return self.Version


class MigrateTo_12(SchemaMigration):
    Version = 12
    def migrate(self):
        from  conary import trove
        cu = self.cu
        logMe(1, "Fixing NULL path hashes...")
        cu.execute(
            "SELECT instanceId FROM TroveInfo WHERE data IS NULL and infotype = ?",
            trove._TROVEINFO_TAG_PATH_HASHES)
        for instanceId, in cu.fetchall():
            cu.execute("SELECT path FROM TroveFiles WHERE instanceId=?", instanceId)
            ph = trove.PathHashes()
            for path, in cu:
                ph.addPath(path)
            cu.execute(
                "UPDATE TroveInfo SET data=? WHERE instanceId=? and infotype=?",
                (cu.binary(ph.freeze()), instanceId, trove._TROVEINFO_TAG_PATH_HASHES))
        return self.Version

class MigrateTo_13(SchemaMigration):
    Version = 13
    def migrate(self):
        from conary import files
        # fix the duplicate FileStreams.fileId fields
        logMe(1, "Looking for duplicate fileId entries...")
        # this takes a bit to execute, especially on sqlite
        self.cu.execute("""
        CREATE TEMPORARY TABLE origs AS
            SELECT a.streamId  AS streamId,
                   a.fileId    AS fileId
            FROM FileStreams AS a JOIN FileStreams AS b
            where a.fileId = b.fileId
              and a.streamId < b.streamId
              and a.fileId is not null
        """)
        # all the duplicate fileIds that have a streamId not in the
        # origs table are dupes
        # First, check that the duplicate streams differ only by the mtime field
        logMe(1, "Checking duplicate fileId streams...")
        self.cu.execute("""
        SELECT fs.streamId, fs.fileId, fs.stream
        FROM origs JOIN FileStreams AS fs USING(streamId)
        """)
        cu2 = self.db.cursor()
        for (streamId, fileId, stream) in self.cu:
            if stream is not None:
                file = files.ThawFile(self.cu.frombinary(stream), None)
            else:
                file = None
            # select all other streams with the same streamId
            cu2.execute("""
            SELECT fs.streamId, fs.stream
            FROM FileStreams AS fs
            WHERE fs.fileId = ?
              AND fs.streamId != ?
            """, (fileId, streamId))
            for (dupStreamId, dupStream) in cu2:
                if file is None: # match None with None only
                    assert (dupStream is None)
                    continue
                file2 = files.ThawFile(cu2.frombinary(dupStream), None)
                file2.inode.mtime.set(file.inode.mtime())
                assert (file == file2)
        logMe(1, "Removing references to duplicate fileId entries...")
        self.cu.execute("""
        SELECT fs.streamId, fs.fileId
        FROM origs JOIN FileStreams AS fs USING (fileId)
        WHERE origs.streamId != fs.streamId
        """)
        # the above select holds FileStreams locked, so we have to
        # flush it with a fetchall()
        for (streamId, fileId) in self.cu.fetchall():
            # update the referential integrity on TroveFiles and dispose
            # of the duplicate streamId entries from FileStreams
            self.cu.execute("""
            UPDATE TroveFiles SET streamId = (
                SELECT streamId FROM origs
                WHERE origs.fileId = ? )
            WHERE TroveFiles.streamId = ?
            """, (self.cu.binary(fileId), streamId))
            self.cu.execute("""
            DELETE FROM FileStreams where streamId = ?""",
            (streamId,))
        self.cu.execute("DROP TABLE origs")
        # force the creation of the new unique index
        logMe(1, "Droping old fileId index...")
        self.db.dropIndex("FileStreams", "FileStreamsIdx")
        logMe(1, "Recreating the fileId index...")
        createTroves(self.db)

        # flavorId = 0 is now ''
        self.cu.execute("UPDATE Flavors SET flavor = '' WHERE flavorId = 0")

        logMe(1, "Changing absolute redirects to branch redirects...")
        self.cu.execute("""
                    SELECT instanceId, item, version FROM Instances 
                        JOIN Items USING (itemId)
                        JOIN Versions ON Instances.versionId = Versions.versionId
                        WHERE isRedirect = 1""")

        redirects = [ x for x in self.cu ]
        # the redirect conversion code is broken
        if len(redirects) > 0:
            msg = ("ERROR: old-style redirects have been found in this "
                   "repository, but the code to convert them is incomplete. "
                   "Please contact rPath for support.")
            logMe(1, msg)
            raise sqlerrors.SchemaVersionError(msg)

        for instanceId, name, version in self.cu:
            l = name.split(":")
            pkgName = l[0]
            if len(l) > 1:
                compName = l[1]
            else:
                compName = None

            branchStr = versions.VersionFromString(version).branch().asString()

            includedTroves = cu2.execute("""
            SELECT Items.item, Instances.itemId, Versions.version,
                   TroveTroves.includedId, Instances.flavorId
            FROM TroveTroves
            JOIN Instances ON TroveTroves.includedId = Instances.instanceId
            JOIN Items USING (itemId)
            JOIN Versions ON Instances.versionId = Versions.versionId
            WHERE TroveTroves.instanceId=?
            """, instanceId).fetchall()

            for subName, subItemId, subVersion, includedInstanceId, \
                                        subFlavorId in includedTroves:
                l = subName.split(":")
                subPkgName = l[0]
                if len(l) > 1:
                    subCompName = l[1]
                else:
                    subCompName = None

                subVersion = versions.VersionFromString(subVersion)
                subBranchStr = subVersion.branch().asString()
                if subPkgName != pkgName or branchStr != subBranchStr:
                    if compName == subCompName:
                        branchId = cu2.execute("SELECT branchId FROM "
                                               "Branches WHERE branch=?", 
                                               branchStr).fetchall()
                        if not branchId:
                            cu2.execute("INSERT INTO Branches (branch) "
                                        "VALUES (?)", branchStr)
                            branchId = cu2.lastrowid
                        else:
                            branchId = branchId[0][0]

                        cu2.execute("""
                                INSERT INTO TroveRedirects
                                    (instanceId, itemId, branchId, flavorId)
                                    VALUES (?, ?, ?, NULL)""",
                                instanceId, subItemId, branchId)

                    # we need to move this redirect to the redirect table
                    cu2.execute("""
                            DELETE FROM TroveTroves WHERE
                                instanceId=? AND includedId=?
                            """, instanceId, includedInstanceId)
            cu2.execute("DELETE FROM TroveInfo WHERE instanceId=? AND "
                        "infoType=?", (instanceId, trove._TROVEINFO_TAG_SIGS))
        # all done for migration to 13
        return self.Version

class MigrateTo_14(SchemaMigration):
    Version = 14
    def migrate(self):
        self.message('WARNING: do NOT try to interrupt this migration, you will leave your DB in a messy state')

        updateCursor = self.db.cursor()
        self.cu.execute("""CREATE TEMPORARY TABLE tmpSha1s (streamId INTEGER,
                                                            sha1  BINARY(20))""",
                                                        start_transaction=False)
        self.cu.execute('CREATE INDEX tmpSha1sIdx ON tmpSha1s(streamId)')
        total = self.cu.execute('SELECT max(streamId) FROM FileStreams').fetchall()[0][0]
        pct = 0
        for idx, (streamId, fileId, stream) in \
                enumerate(updateCursor.execute("SELECT streamId, fileId, stream FROM "
                                "FileStreams ORDER BY StreamId")):
            if stream and files.frozenFileHasContents(stream):
                contents = files.frozenFileContentInfo(stream)
                sha1 = contents.sha1()
                self.cu.execute("""UPDATE tmpSha1s SET sha1=?
                                        WHERE streamId=?""",
                                     sha1, streamId, start_transaction=False)
            newPct = (streamId * 100)/total
            if newPct - 5 >= pct:
                pct = newPct
                self.message('Calculating sha1 for fileStream %s/%s (%s%%)...' % (streamId, total, pct))

        self.message('Populating FileStream Table with sha1s...')

        # delay this as long as possible, any CTRL-C after this point
        # will make future migrations fail.
        self.cu.execute("ALTER TABLE FileStreams ADD COLUMN "
                        "sha1        %(BINARY20)s"
                        % self.db.keywords)
        self.cu.execute("ALTER TABLE Permissions ADD COLUMN "
                        "canRemove   INTEGER NOT NULL DEFAULT 0"
                        % self.db.keywords)

        self.cu.execute("""UPDATE FileStreams
                            SET sha1 =
                                (SELECT sha1 FROM tmpSha1s
                                 WHERE FileStreams.streamid=tmpSha1s.streamid)""")
        self.cu.execute('DROP TABLE tmpSha1s')

        self.message('Updating Entitlements...')
        self.cu.execute("CREATE TABLE Entitlements2 AS SELECT * FROM "
                        "Entitlements")
        self.cu.execute("CREATE TABLE EntitlementGroups2 AS SELECT * FROM "
                        "EntitlementGroups")
        self.cu.execute("CREATE TABLE EntitlementOwners2 AS SELECT * FROM "
                        "EntitlementOwners")
        self.cu.execute("DROP TABLE Entitlements")
        self.cu.execute("DROP TABLE EntitlementOwners")
        self.cu.execute("DROP TABLE EntitlementGroups")

        self.db.loadSchema()
        createUsers(self.db)

        self.cu.execute("INSERT INTO EntitlementGroups (entGroup, entGroupId) "
                        "SELECT entGroup, entGroupId FROM EntitlementGroups2")
        self.cu.execute("INSERT INTO EntitlementAccessMap (entGroupId, "
                        "userGroupId) SELECT entGroupId, userGroupId FROM "
                        "EntitlementGroups2")
        self.cu.execute("INSERT INTO Entitlements SELECT * FROM Entitlements2")
        self.cu.execute("INSERT INTO EntitlementOwners SELECT * FROM "
                        "EntitlementOwners2")
        self.cu.execute("DROP TABLE Entitlements2")
        self.cu.execute("DROP TABLE EntitlementGroups2")
        self.cu.execute("DROP TABLE EntitlementOwners2")

<<<<<<< HEAD
        self.cu.execute("ALTER TABLE Latest ADD COLUMN "
                        "latestType      INTEGER NOT NULL")
        self.cu.execute("DROP INDEX LatestIdx")
        self.db.loadSchema()
        createLatest(self.db)

        #self.db.rename("Instances", "isRedirect", "troveType")
=======
        self.cu.execute('ALTER TABLE Instances RENAME TO InstancesOld')
        for idx in self.db.tables['Instances']:
            self.cu.execute('DROP INDEX %s' % idx)

        self.db.loadSchema()
        # recreate the indexes and triggers - including new path 
        # index for TroveFiles.  Also recreates the indexes table.
        self.message('Recreating indexes... (this could take a while)')
        createTroves(self.db)
        self.message('Indexes created.')

        self.message('Updating instances table column name')
        createInstances(self.db)
        self.cu.execute('INSERT INTO Instances SELECT * FROM InstancesOld')
        self.cu.execute('DROP TABLE InstancesOld')

>>>>>>> fb773347

        self.db.commit()

# sets up temporary tables for a brand new connection
def setupTempTables(db):
    logMe(3)
    cu = db.cursor()

    if "ffFlavor" not in db.tempTables:
        cu.execute("""
        CREATE TEMPORARY TABLE ffFlavor(
            flavorId    INTEGER,
            base        VARCHAR(254),
            sense       INTEGER,
            flag        VARCHAR(254)
        ) %(TABLEOPTS)s""" % db.keywords)
        db.tempTables["ffFlavor"] = True
        db.createIndex("ffFlavor", "ffFlavorBaseIdx", "flavorId,base",
                       check = False)
        db.createIndex("ffFlavor", "ffFlavorSenseIdx", "flavorId,sense",
                       check = False)
    if "NewFiles" not in db.tempTables:
        cu.execute("""
        CREATE TEMPORARY TABLE NewFiles(
            pathId      %(BINARY16)s,
            versionId   INTEGER,
            fileId      %(BINARY20)s,
            stream      %(MEDIUMBLOB)s,
            sha1        %(BINARY20)s,
            path        VARCHAR(767)
        ) %(TABLEOPTS)s""" % db.keywords)
        db.tempTables["NewFiles"] = True
        # since this is an index on a temp table, don't check the
        # validity of the table
        db.createIndex("NewFiles", "NewFilesFileIdx", "fileId",
                       check = False)
    if "NewRedirects" not in db.tempTables:
        cu.execute("""
        CREATE TEMPORARY TABLE NewRedirects(
            item        VARCHAR(767),
            branch      VARCHAR(767),
            flavor      VARCHAR(767)
        ) %(TABLEOPTS)s""" % db.keywords)
        db.tempTables["NewRedirects"] = True
    if "NeededFlavors" not in db.tempTables:
        cu.execute("""
        CREATE TEMPORARY TABLE NeededFlavors(
            flavor      VARCHAR(767)
        ) %(TABLEOPTS)s""" % db.keywords)
        db.tempTables["NeededFlavors"] = True
    if "gtl" not in db.tempTables:
        cu.execute("""
        CREATE TEMPORARY TABLE gtl(
            idx         %(PRIMARYKEY)s,
            name        VARCHAR(254),
            version     VARCHAR(767),
            flavor      VARCHAR(767)
        ) %(TABLEOPTS)s""" % db.keywords)
        db.tempTables["gtl"] = True
    if "gtlInst" not in db.tempTables:
        cu.execute("""
        CREATE TEMPORARY TABLE gtlInst(
            idx         %(PRIMARYKEY)s,
            instanceId  INTEGER
        ) %(TABLEOPTS)s""" % db.keywords)
        db.tempTables["gtlInst"] = True
        db.createIndex("gtlInst", "gtlInstInstanceIdx", "instanceId, idx",
                       check = False)
    if "getFilesTbl" not in db.tempTables:
        cu.execute("""
        CREATE TEMPORARY TABLE getFilesTbl(
            itemId      INTEGER PRIMARY KEY,
            fileId      %(BINARY20)s
        ) %(TABLEOPTS)s""" % db.keywords)
        db.tempTables["getFilesTbl"] = True
    if "itf" not in db.tempTables:
        cu.execute("""
        CREATE TEMPORARY TABLE itf(
            item        VARCHAR(254),
            version     VARCHAR(767),
            fullVersion VARCHAR(767)
        ) %(TABLEOPTS)s""" % db.keywords)
        db.tempTables["itf"] = True
    if "gtvlTbl" not in db.tempTables:
        cu.execute("""
        CREATE TEMPORARY TABLE gtvlTbl(
            item        VARCHAR(767),
            versionSpec VARCHAR(767),
            flavorId    INTEGER
        ) %(TABLEOPTS)s""" % db.keywords)
        db.tempTables["gtvlTbl"] = True
        db.createIndex("gtvlTbl", "gtvlTblItemIdx", "item", check = False)
    if "hasTrovesTmp" not in db.tempTables:
        cu.execute("""
        CREATE TEMPORARY TABLE
        hasTrovesTmp(
            row         INTEGER,
            item        VARCHAR(254),
            version     VARCHAR(767),
            flavor      VARCHAR(767)
        ) %(TABLEOPTS)s""" % db.keywords)
        db.tempTables["hasTrovesTmp"] = True
        db.createIndex("hasTrovesTmp", "hasTrovesTmpIdx", "item, version",
                       check = False)
 
    if "trovesByPathTmp" not in db.tempTables:
        cu.execute("""
             CREATE TEMPORARY TABLE
             trovesByPathTmp(
                 row                 INTEGER,
                 path                VARCHAR(767)
             )""")
        db.tempTables["trovesByPathTmp"] = True

    if "tmpInstances" not in db.tempTables:
        cu.execute("""
        CREATE TEMPORARY TABLE
        tmpInstances(
            instanceId    INTEGER
        ) %(TABLEOPTS)s""" % db.keywords)
        db.tempTables["tmpInstances"] = True
        db.createIndex("tmpInstances", "tmpInstancesIdx", "instanceId",
                       check = False)
    if "tmpInstances2" not in db.tempTables:
        cu.execute("""
        CREATE TEMPORARY TABLE
        tmpInstances2(
            instanceId    INTEGER
        ) %(TABLEOPTS)s""" % db.keywords)
        db.tempTables["tmpInstances2"] = True

    db.commit()

def resetTable(cu, name):
    cu.execute("DELETE FROM %s" % name,
               start_transaction = False)

# create the (permanent) server repository schema
def createSchema(db):
    if not hasattr(db, "tables"):
        db.loadSchema()
    createIdTables(db)
    createLabelMap(db)

    createUsers(db)
    createPGPKeys(db)

    createFlavors(db)
    createInstances(db)
    createNodes(db)
    createChangeLog(db)
    createLatest(db)

    createTroves(db)

    createDependencies(db)
    createMetadata(db)
    createMirrorTracking(db)

# run through the schema creation and migration (if required)
def loadSchema(db):
    global VERSION
    version = db.getVersion()

    logMe(1, "current =", version, "required =", VERSION)
    # load the current schema object list
    db.loadSchema()

    if version != 0 and version < 13:
        raise sqlerrors.SchemaVersionError(
            "Repository schemas from Conary versions older than 1.0 are not "
            "supported. Contact rPath for help converting your repository to "
            "a supported version.")

    # surely there is a more better way of handling this...
    if version == 13: version = MigrateTo_14(db)()

    if version:
        db.loadSchema()
    # run through the schema creation to create any missing objects
    createSchema(db)
    if version > 0 and version != VERSION:
        # schema creation/conversion failed. SHOULD NOT HAPPEN!
        raise sqlerrors.SchemaVersionError("""
        Schema migration process has failed to bring the database
        schema version up to date. Please report this error at
        http://bugs.rpath.com/.

        Current schema version is %s; Required schema version is %s.
        """ % (version, VERSION))
    db.loadSchema()

    if version != VERSION:
        return db.setVersion(VERSION)

    return VERSION

# this should only check for the proper schema version. This function
# is called usually from the multithreaded setup, so schema operations
# should be avoided here
def checkVersion(db):
    global VERSION
    version = db.getVersion()
    logMe(2, VERSION, version)
    if version == VERSION:
        return version

    if version > VERSION:
        raise sqlerrors.SchemaVersionError("""
        This code version is too old for the Conary repository
        database schema that you are running. you need to upgrade the
        conary repository code base to a more recent version.

        Current schema version is %s; Required schema version is %s.
        """ % (version, VERSION))

    raise sqlerrors.SchemaVersionError("""
    Your database schema is not initalized or it is too old.  Please
    run the standalone server with the --migrate argument to
    upgrade/initialize the database schema for the Conary Repository.

    Current schema version is %s; Required schema version is %s.
    """ % (version, VERSION))

<|MERGE_RESOLUTION|>--- conflicted
+++ resolved
@@ -1428,7 +1428,6 @@
         self.cu.execute("DROP TABLE EntitlementGroups2")
         self.cu.execute("DROP TABLE EntitlementOwners2")
 
-<<<<<<< HEAD
         self.cu.execute("ALTER TABLE Latest ADD COLUMN "
                         "latestType      INTEGER NOT NULL")
         self.cu.execute("DROP INDEX LatestIdx")
@@ -1436,7 +1435,6 @@
         createLatest(self.db)
 
         #self.db.rename("Instances", "isRedirect", "troveType")
-=======
         self.cu.execute('ALTER TABLE Instances RENAME TO InstancesOld')
         for idx in self.db.tables['Instances']:
             self.cu.execute('DROP INDEX %s' % idx)
@@ -1452,8 +1450,6 @@
         createInstances(self.db)
         self.cu.execute('INSERT INTO Instances SELECT * FROM InstancesOld')
         self.cu.execute('DROP TABLE InstancesOld')
-
->>>>>>> fb773347
 
         self.db.commit()
 
