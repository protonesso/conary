#
# Copyright (c) 2005-2006 rPath, Inc.
#
# This program is distributed under the terms of the Common Public License,
# version 1.0. A copy of this license should have been distributed with this
# source file in a file called LICENSE. If it is not present, the license
# is always available at http://www.opensource.org/licenses/cpl.php.
#
# This program is distributed in the hope that it will be useful, but
# without any warranty; without even the implied warranty of merchantability
# or fitness for a particular purpose. See the Common Public License for
# full details.
#

<<<<<<< HEAD
import sys

from conary import versions, trove
=======
from conary import files, trove, versions
>>>>>>> 124470f2
from conary.dbstore import migration, sqlerrors, idtable
from conary.lib.tracelog import logMe
from conary.local.schema import createDependencies, setupTempDepTables

TROVE_TROVES_BYDEFAULT = 1 << 0
TROVE_TROVES_WEAKREF   = 1 << 1

VERSION = 14

def createTrigger(db, table, column = "changed", pinned = False):
    retInsert = db.createTrigger(table, column, "INSERT")
    retUpdate = db.createTrigger(table, column, "UPDATE", pinned=pinned)
    return retInsert or retUpdate

def createInstances(db):
    cu = db.cursor()
    commit = False
    if "Instances" not in db.tables:
        cu.execute("""
        CREATE TABLE Instances(
            instanceId      %(PRIMARYKEY)s,
            itemId          INTEGER NOT NULL,
            versionId       INTEGER NOT NULL,
            flavorId        INTEGER NOT NULL,
            clonedFromId    INTEGER,
            isRedirect      INTEGER NOT NULL DEFAULT 0,
            isPresent       INTEGER NOT NULL DEFAULT 0,
            changed         NUMERIC(14,0) NOT NULL DEFAULT 0,
            CONSTRAINT Instances_itemId_fk
                FOREIGN KEY (itemId) REFERENCES Items(itemId)
                ON DELETE RESTRICT ON UPDATE CASCADE,
            CONSTRAINT Instances_versionId_fk
                FOREIGN KEY (versionId) REFERENCES Versions(versionId)
                ON DELETE CASCADE ON UPDATE CASCADE,
            CONSTRAINT Instances_flavorId_fk
                FOREIGN KEY (flavorId) REFERENCES Flavors(flavorId)
                ON DELETE RESTRICT ON UPDATE CASCADE,
            CONSTRAINT Instances_clonedfromid_fk
                FOREIGN KEY (clonedFromId) REFERENCES Versions(versionId)
                ON DELETE RESTRICT ON UPDATE CASCADE
        ) %(TABLEOPTS)s""" % db.keywords)
        db.tables["Instances"] = []
        commit = True
    db.createIndex("Instances", "InstancesIdx",
                   "itemId, versionId, flavorId",
                   unique = True)
    db.createIndex("Instances", "InstancesChangedIdx",
                   "changed, instanceId")
    db.createIndex("Instances", "InstancesClonedFromIdx",
                   "clonedFromId, instanceId")
    if createTrigger(db, "Instances", pinned = True):
        commit = True

    if "InstancesView" not in db.views:
        cu.execute("""
        CREATE VIEW
            InstancesView AS
        SELECT
            Instances.instanceId as instanceId,
            Items.item as item,
            Versions.version as version,
            Flavors.flavor as flavor
        FROM
            Instances
        JOIN Items on Instances.itemId = Items.itemId
        JOIN Versions on Instances.versionId = Versions.versionId
        JOIN Flavors on Instances.flavorId = Flavors.flavorId
        """)
        commit = True
    if commit:
        db.commit()
        db.loadSchema()

def createFlavors(db):
    cu = db.cursor()
    commit = False
    if "Flavors" not in db.tables:
        cu.execute("""
        CREATE TABLE Flavors(
            flavorId        %(PRIMARYKEY)s,
            flavor          VARCHAR(767)
        ) %(TABLEOPTS)s""" % db.keywords)
        cu.execute("INSERT INTO Flavors (flavorId, flavor) VALUES (0, '')")
        db.tables["Flavors"] = []
        commit = True
    db.createIndex("Flavors", "FlavorsFlavorIdx", "flavor", unique = True)

    if "FlavorMap" not in db.tables:
        cu.execute("""
        CREATE TABLE FlavorMap(
            flavorId        INTEGER NOT NULL,
            base            VARCHAR(254),
            sense           INTEGER,
            flag            VARCHAR(254),
            CONSTRAINT FlavorMap_flavorId_fk
                FOREIGN KEY (flavorId) REFERENCES Flavors(flavorId)
                ON DELETE CASCADE ON UPDATE CASCADE
        ) %(TABLEOPTS)s""" % db.keywords)
        db.tables["FlavorMap"] = []
        commit = True
    db.createIndex("FlavorMap", "FlavorMapIndex", "flavorId")

    if "FlavorScores" not in db.tables:
        from conary.deps import deps
        cu.execute("""
        CREATE TABLE FlavorScores(
            request         INTEGER,
            present         INTEGER,
            value           INTEGER NOT NULL DEFAULT -1000000
        )  %(TABLEOPTS)s""" % db.keywords)
        db.tables["FlavorScores"] = []
        for (request, present), value in deps.flavorScores.iteritems():
            if value is None:
                value = -1000000
            cu.execute("INSERT INTO FlavorScores (request, present, value) VALUES (?,?,?)",
                       (request, present, value))
        commit = True
    db.createIndex("FlavorScores", "FlavorScoresIdx", "request, present", unique = True)
    if commit:
        db.commit()
        db.loadSchema()

def createNodes(db):
    cu = db.cursor()
    commit = False
    if 'Nodes' not in db.tables:
        cu.execute("""
        CREATE TABLE Nodes(
            nodeId          %(PRIMARYKEY)s,
            itemId          INTEGER NOT NULL,
            branchId        INTEGER NOT NULL,
            versionId       INTEGER NOT NULL,
            sourceItemId    INTEGER,
            timeStamps      VARCHAR(1000),
            finalTimeStamp  NUMERIC(13,3) NOT NULL,
            changed         NUMERIC(14,0) NOT NULL DEFAULT 0,
            CONSTRAINT Nodes_itemId_fk
                FOREIGN KEY (itemId) REFERENCES Items(itemId)
                ON DELETE RESTRICT ON UPDATE CASCADE,
            CONSTRAINT Nodes_branchId_fk
                FOREIGN KEY (branchId) REFERENCES Branches(branchId)
                ON DELETE RESTRICT ON UPDATE CASCADE,
            CONSTRAINT Nodes_versionId_fk
                FOREIGN KEY (versionId) REFERENCES Versions(versionId)
                ON DELETE RESTRICT ON UPDATE CASCADE,
            CONSTRAINT Nodes_sourceItem_fk
                FOREIGN KEY (sourceItemId) REFERENCES Items(itemId)
                ON DELETE RESTRICT ON UPDATE CASCADE
        ) %(TABLEOPTS)s""" % db.keywords)
        db.tables["Nodes"] = []
        cu.execute("""INSERT INTO Nodes
        (nodeId, itemId, branchId, versionId, timeStamps, finalTimeStamp)
        VALUES (0, 0, 0, 0, NULL, 0.0)""")
        commit = True
    db.createIndex("Nodes", "NodesItemBranchVersionIdx",
                   "itemId, branchId, versionId",
                   unique = True)
    db.createIndex("Nodes", "NodesItemVersionIdx", "itemId, versionId")
    db.createIndex("Nodes", "NodesSourceItemIdx", "sourceItemId, branchId")
    if createTrigger(db, "Nodes"):
        commit = True

    if 'NodesView' not in db.views:
        cu.execute("""
        CREATE VIEW
            NodesView AS
        SELECT
            Nodes.nodeId as nodeId,
            Items.item as item,
            Branches.branch as branch,
            Versions.version as version,
            Nodes.timestamps as timestamps,
            Nodes.finalTimestamp as finalTimestamp
        FROM
            Nodes
        JOIN Items on Nodes.itemId = Items.itemId
        JOIN Branches on Nodes.branchId = Branches.branchId
        JOIN Versions on Nodes.versionId = Versions.versionId
        """)
        commit = True
    if commit:
        db.commit()
        db.loadSchema()

def createLatest(db):
    cu = db.cursor()
    commit = False
    if 'Latest' not in db.tables:
        cu.execute("""
        CREATE TABLE Latest(
            itemId          INTEGER NOT NULL,
            branchId        INTEGER NOT NULL,
            flavorId        INTEGER NOT NULL,
            versionId       INTEGER NOT NULL,
            changed         NUMERIC(14,0) NOT NULL DEFAULT 0,
            CONSTRAINT Latest_itemId_fk
                FOREIGN KEY (itemId) REFERENCES Items(itemId)
                ON DELETE CASCADE ON UPDATE CASCADE,
            CONSTRAINT Latest_branchId_fk
                FOREIGN KEY (branchId) REFERENCES Branches(branchId)
                ON DELETE RESTRICT ON UPDATE CASCADE,
            CONSTRAINT Latest_flavorId_fk
                FOREIGN KEY (flavorId) REFERENCES Flavors(flavorId)
                ON DELETE RESTRICT ON UPDATE CASCADE,
            CONSTRAINT Latest_versionId_fk
                FOREIGN KEY (versionId) REFERENCES Versions(versionId)
                ON DELETE CASCADE ON UPDATE CASCADE
        ) %(TABLEOPTS)s""" % db.keywords)
        db.tables["Latest"] = []
        commit = True
    db.createIndex("Latest", "LatestIdx", "itemId, branchId, flavorId",
                   unique = True)
    if createTrigger(db, "Latest"):
        commit = True

    if 'LatestView' not in db.views:
        cu.execute("""
        CREATE VIEW
            LatestView AS
        SELECT
            Items.item as item,
            Branches.branch as branch,
            Versions.version as version,
            Flavors.flavor as flavor
        FROM
            Latest
        JOIN Items on Latest.itemId = Items.itemId
        JOIN Branches on Latest.branchId = Branches.branchId
        JOIN Versions on Latest.versionId = Versions.versionId
        JOIN Flavors on Latest.flavorId = Flavors.flavorId
        """)
        commit = True
    if commit:
        db.commit()
        db.loadSchema()

def createUsers(db):
    cu = db.cursor()
    commit = False

    if "Users" not in db.tables:
        cu.execute("""
        CREATE TABLE Users (
            userId          %(PRIMARYKEY)s,
            userName        VARCHAR(254) NOT NULL,
            salt            %(BINARY4)s NOT NULL,
            password        %(BINARY254)s,
            changed         NUMERIC(14,0) NOT NULL DEFAULT 0
        ) %(TABLEOPTS)s""" % db.keywords)
        db.tables["Users"] = []
        commit = True
    db.createIndex("Users", "UsersUser_uq", "userName", unique = True)
    if createTrigger(db, "Users"):
        commit = True

    if "UserGroups" not in db.tables:
        cu.execute("""
        CREATE TABLE UserGroups (
            userGroupId     %(PRIMARYKEY)s,
            userGroup       VARCHAR(254) NOT NULL,
            canMirror       INTEGER NOT NULL DEFAULT 0,
            changed         NUMERIC(14,0) NOT NULL DEFAULT 0
        ) %(TABLEOPTS)s""" % db.keywords)
        db.tables["UserGroups"] = []
        commit = True
    db.createIndex("UserGroups", "UserGroupsUserGroup_uq", "userGroup",
                   unique = True)
    if createTrigger(db, "UserGroups"):
        commit = True

    if "UserGroupMembers" not in db.tables:
        cu.execute("""
        CREATE TABLE UserGroupMembers (
            userGroupId     INTEGER NOT NULL,
            userId          INTEGER NOT NULL,
            CONSTRAINT UserGroupMembers_userGroupId_fk
                FOREIGN KEY (userGroupId) REFERENCES UserGroups(userGroupId)
                ON DELETE RESTRICT ON UPDATE CASCADE,
            CONSTRAINT UserGroupMembers_userId_fk
                FOREIGN KEY (userId) REFERENCES Users(userId)
                ON DELETE CASCADE ON UPDATE CASCADE
        ) %(TABLEOPTS)s""" % db.keywords)
        db.tables["UserGroupMembers"] = []
        commit = True
    db.createIndex("UserGroupMembers", "UserGroupMembers_uq",
                   "userGroupId, userId", unique = True)
    db.createIndex("UserGroupMembers", "UserGroupMembersUserIdx",
                   "userId")

    if "Permissions" not in db.tables:
        assert("Items" in db.tables)
        assert("Labels" in db.tables)
        cu.execute("""
        CREATE TABLE Permissions (
            permissionId    %(PRIMARYKEY)s,
            userGroupId     INTEGER NOT NULL,
            labelId         INTEGER NOT NULL,
            itemId          INTEGER NOT NULL,
            canWrite        INTEGER NOT NULL DEFAULT 0,
            capped          INTEGER NOT NULL DEFAULT 0,
            admin           INTEGER NOT NULL DEFAULT 0,
            changed         NUMERIC(14,0) NOT NULL DEFAULT 0,
            CONSTRAINT Permissions_userGroupId_fk
                FOREIGN KEY (userGroupId) REFERENCES UserGroups(userGroupId)
                ON DELETE CASCADE ON UPDATE CASCADE,
            CONSTRAINT Permissions_labelId_fk
                FOREIGN KEY (labelId) REFERENCES Labels(labelId)
                ON DELETE CASCADE ON UPDATE CASCADE,
            CONSTRAINT Permissions_itemId_fk
                FOREIGN KEY (itemid) REFERENCES Items(itemId)
                ON DELETE CASCADE ON UPDATE CASCADE
        ) %(TABLEOPTS)s""" % db.keywords)
        db.tables["Permissions"] = []
        commit = True
    db.createIndex("Permissions", "PermissionsIdx",
                   "userGroupId, labelId, itemId", unique = True)
    if createTrigger(db, "Permissions"):
        commit = True

    if "UsersView" not in db.views:
        cu.execute("""
        CREATE VIEW
            UsersView AS
        SELECT
            Users.userName as userName,
            Items.item as item,
            Labels.label as label,
            Permissions.canWrite as W,
            Permissions.admin as A,
            Permissions.capped as C
        FROM
            Users
        JOIN UserGroupMembers using (userId)
        JOIN Permissions using (userGroupId)
        JOIN Items using (itemId)
        JOIN Labels on Permissions.labelId = Labels.labelId
        """)
        commit = True

    if "EntitlementGroups" not in db.tables:
        cu.execute("""
        CREATE TABLE EntitlementGroups (
            entGroupId      %(PRIMARYKEY)s,
            entGroup        VARCHAR(254) NOT NULL,
            changed         NUMERIC(14,0) NOT NULL DEFAULT 0
        ) %(TABLEOPTS)s""" % db.keywords)
        db.tables["EntitlementGroups"] = []
        commit = True
    db.createIndex("EntitlementGroups", "EntitlementGroupsEntGroupIdx",
                   "entGroup", unique = True)
    if createTrigger(db, "EntitlementGroups"):
        commit = True

    if "EntitlementOwners" not in db.tables:
        cu.execute("""
        CREATE TABLE EntitlementOwners (
            entGroupId      INTEGER NOT NULL,
            ownerGroupId    INTEGER NOT NULL,
            CONSTRAINT EntitlementOwners_entGroupId_fk
                FOREIGN KEY (entGroupId) REFERENCES EntitlementGroups(entGroupId)
                ON DELETE CASCADE ON UPDATE CASCADE,
            CONSTRAINT EntitlementOwners_entOwnerId_fk
                FOREIGN KEY (ownerGroupId) REFERENCES userGroups(userGroupId)
                ON DELETE CASCADE ON UPDATE CASCADE
        ) %(TABLEOPTS)s""" % db.keywords)
        db.tables["EntitlementOwners"] = []
        commit = True
    db.createIndex("EntitlementOwners", "EntitlementOwnersEntOwnerIdx",
                   "entGroupId, ownerGroupId", unique = True)
    db.createIndex("EntitlementOwners", "EntitlementOwnersOwnerIdx",
                   "ownerGroupId")

    if "Entitlements" not in db.tables:
        cu.execute("""
        CREATE TABLE Entitlements(
            entGroupId      INTEGER NOT NULL,
            entitlement     %(BINARY255)s NOT NULL,
            changed         NUMERIC(14,0) NOT NULL DEFAULT 0,
            CONSTRAINT Entitlements_entGroupId_fk
                FOREIGN KEY (entGroupId) REFERENCES EntitlementGroups(entGroupId)
                ON DELETE RESTRICT ON UPDATE CASCADE
        ) %(TABLEOPTS)s""" % db.keywords)
        db.tables["Entitlements"] = []
        commit = True
    db.createIndex("Entitlements", "EntitlementsEgEIdx",
                   "entGroupId, entitlement", unique = True)
    if createTrigger(db, "Entitlements"):
        commit = True

    if "EntitlementAccessMap" not in db.tables:
        cu.execute("""
        CREATE TABLE EntitlementAccessMap(
            entGroupId      INTEGER NOT NULL,
            userGroupId     INTEGER NOT NULL,
            changed         NUMERIC(14,0) NOT NULL DEFAULT 0,
            CONSTRAINT EntitlementAccessMap_entGroupId_fk
                FOREIGN KEY (entGroupId) REFERENCES
                                            EntitlementGroups(entGroupId),
            CONSTRAINT EntitlementAccessMap_userGroupId_fk
                FOREIGN KEY (userGroupId) REFERENCES userGroups(userGroupId)
                ON DELETE RESTRICT ON UPDATE CASCADE
        ) %(TABLEOPTS)s""" % db.keywords)
        db.tables["EntitlementAccessMap"] = []
        commit = True
    db.createIndex("EntitlementAccessMap", "EntitlementAccessMapIndex",
                   "entGroupId, userGroupId", unique = True)
    if createTrigger(db, "EntitlementAccessMap"):
        commit = True

    if commit:
        db.commit()
        db.loadSchema()

def createPGPKeys(db):
    cu = db.cursor()
    commit = False
    if "PGPKeys" not in db.tables:
        # userId can be null (and hence so not in the usertable) when pgp
        # keys are imported by mirrors or proxies
        cu.execute("""
        CREATE TABLE PGPKeys(
            keyId           %(PRIMARYKEY)s,
            userId          INTEGER,
            fingerprint     CHAR(40) NOT NULL,
            pgpKey          %(BLOB)s NOT NULL,
            changed         NUMERIC(14,0) NOT NULL DEFAULT 0,
            CONSTRAINT PGPKeys_userId_fk
                FOREIGN KEY (userId) REFERENCES Users(userId)
                ON DELETE CASCADE ON UPDATE CASCADE
        ) %(TABLEOPTS)s""" % db.keywords)
        db.tables["PGPKeys"] = []
        commit = True
    db.createIndex("PGPKeys", "PGPKeysFingerprintIdx",
                   "fingerprint", unique = True)
    db.createIndex("PGPKeys", "PGPKeysUserIdx",
                   "userId")
    if createTrigger(db, "PGPKeys"):
        commit = True

    if "PGPFingerprints" not in db.tables:
        cu.execute("""
        CREATE TABLE PGPFingerprints(
            keyId           INTEGER NOT NULL,
            fingerprint     CHAR(40) PRIMARY KEY NOT NULL,
            changed         NUMERIC(14,0) NOT NULL DEFAULT 0,
            CONSTRAINT PGPFingerprints_keyId_fk
                FOREIGN KEY (keyId) REFERENCES PGPKeys(keyId)
                ON DELETE CASCADE ON UPDATE CASCADE
        ) %(TABLEOPTS)s""" % db.keywords)
        db.tables["PGPFingerprints"] = []
        commit = True
    db.createIndex("PGPFingerprints", "PGPFingerprintsKeyIdx",
                   "keyId, fingerprint", unique = True)
    if createTrigger(db, "PGPFingerprints"):
        commit = True

    if commit:
        db.commit()
        db.loadSchema()

def createTroves(db):
    cu = db.cursor()
    commit = False
    if 'FileStreams' not in db.tables:
        cu.execute("""
        CREATE TABLE FileStreams(
            streamId    %(PRIMARYKEY)s,
            fileId      %(BINARY20)s,
            stream      %(MEDIUMBLOB)s,
            sha1        %(BINARY20)s,
            changed     NUMERIC(14,0) NOT NULL DEFAULT 0
        ) %(TABLEOPTS)s""" % db.keywords)
        db.tables["FileStreams"] = []
        commit = True
    db.createIndex("FileStreams", "FileStreamsIdx",
                   "fileId", unique = True)
    db.createIndex("FileStreams", "FileStreamsSha1Idx",
                   "sha1", unique = False)
    if createTrigger(db, "FileStreams"):
        commit = True

    if "TroveFiles" not in db.tables:
        cu.execute("""
        CREATE TABLE TroveFiles(
            instanceId      INTEGER NOT NULL,
            streamId        INTEGER NOT NULL,
            versionId       INTEGER NOT NULL,
            pathId          %(BINARY16)s,
            path            VARCHAR(767),
            changed         NUMERIC(14,0) NOT NULL DEFAULT 0,
            CONSTRAINT TroveFiles_instanceId_fk
                FOREIGN KEY (instanceId) REFERENCES Instances(instanceId)
                ON DELETE RESTRICT ON UPDATE CASCADE,
            CONSTRAINT TroveFiles_streamId_fk
                FOREIGN KEY (streamId) REFERENCES FileStreams(streamId)
                ON DELETE RESTRICT ON UPDATE CASCADE,
            CONSTRAINT TroveFiles_versionId_fk
                FOREIGN KEY (versionId) REFERENCES Versions(versionId)
                ON DELETE RESTRICT ON UPDATE CASCADE
        ) %(TABLEOPTS)s""" % db.keywords)
        db.tables["TroveFiles"] = []
        commit = True
    # FIXME: rename these indexes
    db.createIndex("TroveFiles", "TroveFilesIdx", "instanceId")
    db.createIndex("TroveFiles", "TroveFilesIdx2", "streamId")
    db.createIndex("TroveFiles", "TroveFilesPathIdx", "path")

    if createTrigger(db, "TroveFiles"):
        commit = True

    if "TroveTroves" not in db.tables:
        cu.execute("""
        CREATE TABLE TroveTroves(
            instanceId      INTEGER NOT NULL,
            includedId      INTEGER NOT NULL,
            flags           INTEGER NOT NULL DEFAULT 0,
            changed         NUMERIC(14,0) NOT NULL DEFAULT 0,
            CONSTRAINT TroveTroves_instanceId_fk
                FOREIGN KEY (instanceId) REFERENCES Instances(instanceId)
                ON DELETE RESTRICT ON UPDATE CASCADE,
            CONSTRAINT TroveTroves_includedId_fk
                FOREIGN KEY (includedId) REFERENCES Instances(instanceId)
                ON DELETE RESTRICT ON UPDATE CASCADE
        ) %(TABLEOPTS)s""" % db.keywords)
        db.tables["TroveTroves"] = []
        commit = True
    db.createIndex("TroveTroves", "TroveTrovesInstanceIncluded_uq",
                   "instanceId,includedId", unique = True)
    db.createIndex("TroveTroves", "TroveTrovesIncludedIdx", "includedId")
    if createTrigger(db, "TroveTroves"):
        commit = True

    if "TroveInfo" not in db.tables:
        cu.execute("""
        CREATE TABLE TroveInfo(
            instanceId      INTEGER NOT NULL,
            infoType        INTEGER NOT NULL,
            data            %(MEDIUMBLOB)s,
            changed         NUMERIC(14,0) NOT NULL DEFAULT 0,
            CONSTRAINT TroveInfo_instanceId_fk
                FOREIGN KEY (instanceId) REFERENCES Instances(instanceId)
                ON DELETE CASCADE ON UPDATE CASCADE
        ) %(TABLEOPTS)s""" % db.keywords)
        db.tables["TroveInfo"] = []
        commit = True
    db.createIndex("TroveInfo", "TroveInfoIdx", "instanceId")
    db.createIndex("TroveInfo", "TroveInfoTypeIdx", "infoType, instanceId",
                   unique = True)
    if createTrigger(db, "TroveInfo"):
        commit = True

    if "TroveRedirects" not in db.tables:
        cu.execute("""
        CREATE TABLE TroveRedirects(
            instanceId      INTEGER NOT NULL,
            itemId          INTEGER NOT NULL,
            branchId        INTEGER NOT NULL,
            flavorId        INTEGER,
            changed         NUMERIC(14,0) NOT NULL DEFAULT 0,
            CONSTRAINT TroveRedirects_instanceId_fk
                FOREIGN KEY (instanceId) REFERENCES Instances(instanceId)
                ON DELETE RESTRICT ON UPDATE CASCADE,
            CONSTRAINT TroveRedirects_itemId_fk
                FOREIGN KEY (itemId) REFERENCES Items(itemId)
                ON DELETE RESTRICT ON UPDATE CASCADE,
            CONSTRAINT TroveRedirects_branchId_fk
                FOREIGN KEY (branchId) REFERENCES Branches(branchId)
                ON DELETE RESTRICT ON UPDATE CASCADE,
            CONSTRAINT TroveRedirects_flavorId_fk
                FOREIGN KEY (flavorId) REFERENCES Flavors(flavorId)
                ON DELETE RESTRICT ON UPDATE CASCADE
        ) %(TABLEOPTS)s""" % db.keywords)
        db.tables["TroveRedirects"] = []
        commit = True
    db.createIndex("TroveRedirects", "TroveRedirectsIdx", "instanceId")
    if createTrigger(db, "TroveRedirects"):
        commit = True

    if commit:
        db.commit()
        db.loadSchema()

def createMetadata(db):
    commit = False
    cu = db.cursor()
    if 'Metadata' not in db.tables:
        cu.execute("""
        CREATE TABLE Metadata(
            metadataId          %(PRIMARYKEY)s,
            itemId              INTEGER NOT NULL,
            versionId           INTEGER NOT NULL,
            branchId            INTEGER NOT NULL,
            timeStamp           NUMERIC(13,3) NOT NULL,
            changed             NUMERIC(14,0) NOT NULL DEFAULT 0,
            CONSTRAINT Metadata_itemId_fk
                FOREIGN KEY (itemId) REFERENCES Items(itemId)
                ON DELETE RESTRICT ON UPDATE CASCADE,
            CONSTRAINT Metadata_versionId_fk
                FOREIGN KEY (versionId) REFERENCES Versions(versionId)
                ON DELETE RESTRICT ON UPDATE CASCADE,
            CONSTRAINT Metadata_branchId_fk
                FOREIGN KEY (branchId) REFERENCES Branches(branchId)
                ON DELETE RESTRICT ON UPDATE CASCADE
        ) %(TABLEOPTS)s""" % db.keywords)
        db.tables["Metadata"] = []
        commit = True
    if createTrigger(db, "Metadata"):
        commit = True
    if 'MetadataItems' not in db.tables:
        cu.execute("""
        CREATE TABLE MetadataItems(
            metadataId      INTEGER NOT NULL,
            class           INTEGER NOT NULL,
            data            TEXT NOT NULL,
            language        VARCHAR(254) NOT NULL DEFAULT 'C',
            changed         NUMERIC(14,0) NOT NULL DEFAULT 0,
            CONSTRAINT MetadataItems_metadataId_fk
                FOREIGN KEY (metadataId) REFERENCES Metadata(metadataId)
                ON DELETE CASCADE ON UPDATE CASCADE
        ) %(TABLEOPTS)s""" % db.keywords)
        db.tables["MetadataItems"] = []
        commit = True
    db.createIndex("MetadataItems", "MetadataItemsIdx", "metadataId")
    if createTrigger(db, "MetadataItems"):
        commit = True

    if commit:
        db.commit()
        db.loadSchema()

def createMirrorTracking(db):
    cu = db.cursor()
    if 'LatestMirror' not in db.tables:
        cu.execute("""
        CREATE TABLE LatestMirror(
            host            VARCHAR(254),
            mark            NUMERIC(14,0) NOT NULL
        ) %(TABLEOPTS)s""" % db.keywords)
        db.commit()
        db.loadSchema()

def createChangeLog(db):
    commit = False
    cu = db.cursor()
    if "ChangeLogs" not in db.tables:
        cu.execute("""
            CREATE TABLE ChangeLogs(
                nodeId          INTEGER NOT NULL,
                name            VARCHAR(254),
                contact         VARCHAR(254),
                message         TEXT,
                changed         NUMERIC(14,0) NOT NULL DEFAULT 0,
                CONSTRAINT ChangeLogs_nodeId_fk
                    FOREIGN KEY (nodeId) REFERENCES Nodes(nodeId)
                    ON DELETE CASCADE ON UPDATE CASCADE
            ) %(TABLEOPTS)s""" % db.keywords)
        db.tables["ChangeLogs"] = []
        cu.execute("INSERT INTO ChangeLogs (nodeId, name, contact, message) "
                   "VALUES(0, NULL, NULL, NULL)")
        commit = True
    db.createIndex("ChangeLogs", "ChangeLogsNodeIdx", "nodeId",
                   unique = True)
    if createTrigger(db, "ChangeLogs"):
        commit = True

    if commit:
        db.commit()
        db.loadSchema()

def createLabelMap(db):
    commit = False
    cu = db.cursor()
    if "LabelMap" not in db.tables:
        cu.execute("""
        CREATE TABLE LabelMap(
            itemId          INTEGER NOT NULL,
            labelId         INTEGER NOT NULL,
            branchId        INTEGER NOT NULL,
            CONSTRAINT LabelMap_itemId_fk
                FOREIGN KEY (itemId) REFERENCES Items(itemId)
                ON DELETE CASCADE ON UPDATE CASCADE,
            CONSTRAINT LabelMap_labelId_fk
                FOREIGN KEY (labelId) REFERENCES Labels(labelId)
                ON DELETE CASCADE ON UPDATE CASCADE,
            CONSTRAINT LabelMap_branchId_fk
                FOREIGN KEY (branchId) REFERENCES Branches(branchId)
                ON DELETE CASCADE ON UPDATE CASCADE
        ) %(TABLEOPTS)s""" % db.keywords)
        db.tables["LabelMap"] = []
        commit = True
    db.createIndex("LabelMap", "LabelMapItemIdx", "itemId")
    db.createIndex("LabelMap", "LabelMapLabelIdx", "labelId")
    if commit:
        db.commit()
        db.loadSchema()

def createIdTables(db):
    commit = False
    cu = db.cursor()
    if idtable.createIdTable(db, "Branches", "branchId", "branch"):
        cu.execute("INSERT INTO Branches (branchId, branch) VALUES (0, NULL)")
        commit = True
    if idtable.createIdTable(db, "Labels", "labelId", "label"):
        cu.execute("INSERT INTO Labels (labelId, label) VALUES (0, 'ALL')")
        commit = True
    if idtable.createIdTable(db, "Versions", "versionId", "version"):
        cu.execute("INSERT INTO Versions (versionId, version) VALUES (0, NULL)")
        commit = True
    if "Items" not in db.tables:
        cu.execute("""
        CREATE TABLE Items(
            itemId      %(PRIMARYKEY)s,
            item        VARCHAR(254),
            hasTrove    INTEGER NOT NULL DEFAULT 0
        ) %(TABLEOPTS)s""" % db.keywords)
        db.tables["Items"] = []
        cu.execute("INSERT INTO Items (itemId, item) VALUES (0, 'ALL')")
        commit = True
    db.createIndex("Items", "Items_uq", "item", unique = True)
    if commit:
        db.commit()
        db.loadSchema()

# SCHEMA Migration
class SchemaMigration(migration.SchemaMigration):
    def message(self, msg = None):
        if msg is None:
            msg = self.msg
        if msg == "":
            msg = "Finished migration to schema version %d" % (self.Version,)
        logMe(1, msg)
        self.msg = msg

# This is the update from using Null as the wildcard for
# Items/Troves and Labels to using 0/ALL
class MigrateTo_2(SchemaMigration):
    Version = 2
    def migrate(self):
        # create the OpenPGP tables
        createPGPKeys(self.db)

        ## First insert the new Item and Label keys
        self.cu.execute("INSERT INTO Items (itemId, item) VALUES(0, 'ALL')")
        self.cu.execute("INSERT INTO Labels (labelId, label) VALUES(0, 'ALL')")

        ## Now replace all Nulls in the following tables with '0'
        itemTables =   ('Permissions', 'Instances', 'Latest',
                        'Metadata', 'Nodes', 'LabelMap')
        for table in itemTables:
            self.cu.execute('UPDATE %s SET itemId=0 WHERE itemId IS NULL' %
                table)
        labelTables =  ('Permissions', 'LabelMap')
        for table in labelTables:
            self.cu.execute('UPDATE %s SET labelId=0 WHERE labelId IS NULL' %
                table)

        ## Finally fix the index
        self.db.dropIndex("Permissions", "PermissionsIdx")
        self.db.createIndex("Permissions", "PermissionsIdx",
                            "userGroupId, labelId, itemId", unique = True)
        return self.Version

# add a smaller index for the Latest table
class MigrateTo_3(SchemaMigration):
    Version = 3
    def migrate(self):
        self.db.createIndex("Latest", "LatestItemIdx", "itemId")
        return self.Version

class MigrateTo_4(SchemaMigration):
    Version = 4
    def migrate(self):
        import itertools
        from conary.local import deptable
        from conary.deps import deps

        class FakeTrove:
            def setRequires(self, req):
                self.r = req
            def setProvides(self, prov):
                self.p = prov
            def getRequires(self):
                return self.r
            def getProvides(self):
                return self.p
            def __init__(self):
                self.r = deps.DependencySet()
                self.p = deps.DependencySet()

        instances = [ x[0] for x in
                      self.cu.execute("select instanceId from Instances") ]
        dtbl = deptable.DependencyTables(self.db)
        createDependencies(self.db)
        setupTempDepTables(self.db)
        troves = []

        logMe(1, 'Reading %d instances' % len(instances))
        for i, instanceId in enumerate(instances):
            trv = FakeTrove()
            dtbl.get(self.cu, trv, instanceId)
            troves.append(trv)

        self.cu.execute("delete from dependencies")
        self.cu.execute("delete from requires")
        self.cu.execute("delete from provides")

        logMe(1, 'Reading %d instances' % len(instances))
        for i, (instanceId, trv) in enumerate(itertools.izip(instances, troves)):
            dtbl.add(self.cu, trv, instanceId)

        return self.Version

class MigrateTo_5(SchemaMigration):
    Version = 5
    def migrate(self):
        # FlavorScoresIdx was not unique
        self.db.dropIndex("FlavorScores", "FlavorScoresIdx")
        self.db.createIndex("FlavorScores", "FlavorScoresIdx", "request, present",
                            unique = True)
        # remove redundancy/rename
        self.db.dropIndex("Nodes", "NodesIdx")
        self.db.dropIndex("Nodes", "NodesIdx2")
        self.db.createIndex("Nodes", "NodesItemBranchVersionIdx",
                            "itemId, branchId, versionId", unique = True)
        self.db.createIndex("Nodes", "NodesItemVersionIdx", "itemId, versionId")
        # the views are added by the __init__ methods of their
        # respective classes
        return self.Version

class MigrateTo_6(SchemaMigration):
    Version = 6
    def migrate(self):
        from conary import trove
        # calculate path hashes for every trove
        instanceIds = [ x[0] for x in self.cu.execute(
                "select instanceId from instances") ]
        for i, instanceId in enumerate(instanceIds):
            ph = trove.PathHashes()
            for path, in self.cu.execute(
                "select path from trovefiles where instanceid=?",
                instanceId):
                ph.addPath(path)
            self.cu.execute("""
            INSERT INTO TroveInfo(instanceId, infoType, data)
            VALUES (?, ?, ?)""", instanceId,
                            trove._TROVEINFO_TAG_PATH_HASHES, ph.freeze())

        # add a hasTrove flag to the Items table for various
        # optimizations update the Items table
        self.cu.execute(" ALTER TABLE Items ADD COLUMN "
                        " hasTrove INTEGER NOT NULL DEFAULT 0 ")
        self.cu.execute("""
        UPDATE Items SET hasTrove = 1
        WHERE Items.itemId IN (
            SELECT Instances.itemId FROM Instances
            WHERE Instances.isPresent = 1 ) """)
        return self.Version

class MigrateTo_7(SchemaMigration):
    Version = 7
    def migrate(self):
        from conary import trove

        # erase signatures due to troveInfo storage changes
        self.cu.execute("DELETE FROM TroveInfo WHERE infoType=?",
                   trove._TROVEINFO_TAG_SIGS)
        # erase what used to be isCollection, to be replaced
        # with flags stream
        self.cu.execute("DELETE FROM TroveInfo WHERE infoType=?",
                   trove._TROVEINFO_TAG_FLAGS)
        # get rid of install buckets
        self.cu.execute("DELETE FROM TroveInfo WHERE infoType=?",
                   trove._TROVEINFO_TAG_INSTALLBUCKET)

        flags = trove.TroveFlagsStream()
        flags.isCollection(set = True)
        collectionStream = flags.freeze()
        flags.isCollection(set = False)
        notCollectionStream = flags.freeze()

        self.cu.execute("""
            INSERT INTO TroveInfo (instanceId, infoType, data)
            SELECT instanceId, ?, ?
            FROM Items JOIN Instances USING(itemId)
            WHERE NOT (item LIKE '%:%' OR item LIKE 'fileset-%')
            """, (trove._TROVEINFO_TAG_FLAGS, collectionStream))
        self.cu.execute("""
            INSERT INTO TroveInfo (instanceId, infoType, data)
            SELECT instanceId, ?, ?
            FROM Items JOIN Instances USING(itemId)
            WHERE (item LIKE '%:%' OR item LIKE 'fileset-%')
            """, (trove._TROVEINFO_TAG_FLAGS, notCollectionStream))
        return self.Version

class MigrateTo_8(SchemaMigration):
    Version = 8
    def migrate(self):
        # these views will have to be recreated because of the changed column names
        if "UserPermissions" in self.db.views:
            self.cu.execute("DROP VIEW UserPermissions")
        if "UsersView" in self.db.views:
            self.cu.execute("DROP VIEW UsersView")
        # drop oldLatest - obsolete table from many migrations ago
        if "oldLatest" in self.db.tables:
            self.cu.execute("DROP TABLE oldLatest")
        # Permissions.write -> Permissions.canWrite
        # Users.user -> Users.userName
        # we have to deal with conflicts over trigger names, index names and constraint names.
        # since these are smallish tables, we can afford to take the "easy way out"
        self.cu.execute("CREATE TABLE oldUsers AS SELECT * FROM Users")
        self.cu.execute("DROP TABLE Users")
        self.cu.execute("CREATE TABLE oldPermissions AS SELECT * FROM Permissions")
        self.cu.execute("DROP TABLE Permissions")
        self.db.loadSchema()
        createUsers(self.db)
        self.cu.execute("""
        INSERT INTO Permissions
        (userGroupId, labelId, itemId, canWrite, admin)
        SELECT userGroupId, labelId, itemId, write, admin
        FROM oldPermissions
        """)
        self.cu.execute("""
        INSERT INTO Users
        (userId, userName, salt, password)
        SELECT userId, user, salt, password
        FROM oldUsers
        """)
        self.cu.execute("DROP TABLE oldPermissions")
        self.cu.execute("DROP TABLE oldUsers")
        # add the changed columns to the important tables
        # Note: Permissions and Users have been recreated, they
        # already should have triggers defined
        for table in ["Instances", "Nodes", "ChangeLogs", "Latest",
                      "UserGroups", "EntitlementGroups", "Entitlements",
                      "PGPKeys", "PGPFingerprints",
                      "TroveFiles", "TroveTroves", "FileStreams",
                      "TroveInfo", "Metadata", "MetadataItems"]:

            try:
                self.cu.execute("ALTER TABLE %s ADD COLUMN "
                                "changed NUMERIC(14,0) NOT NULL DEFAULT 0" % table)
                logMe(1, "add changed column and triggers to", table)
            except sqlerrors.DuplicateColumnName:
                # the column already exists, probably because we created
                # a brand new table.  Then it would use the already-current
                # schema
                pass
            createTrigger(self.db, table)
        # indexes we changed
        self.db.dropIndex("TroveInfo", "TroveInfoIdx2")
        self.db.dropIndex("TroveTroves", "TroveInfoIdx2")
        self.db.dropIndex("UserGroupMembers", "UserGroupMembersIdx")
        self.db.dropIndex("UserGroupMembers", "UserGroupMembersIdx2")
        self.db.dropIndex("UserGroups", "UserGroupsUserGroupIdx")
        self.db.dropIndex("Latest", "LatestItemIdx")
        # done...
        self.db.loadSchema()
        return self.Version

class MigrateTo_9(SchemaMigration):
    Version = 9
    def migrate(self):
        # UserGroups.canMirror
        self.cu.execute("ALTER TABLE UserGroups ADD COLUMN "
                        "canMirror INTEGER NOT NULL DEFAULT 0")
        # change the byDefault column to flags in TroveTroves
        # create the correct table under a new name, move the data over, drop the old one, rename
        self.cu.execute("""
        CREATE TABLE TroveTroves2(
            instanceId      INTEGER NOT NULL,
            includedId      INTEGER NOT NULL,
            flags           INTEGER NOT NULL DEFAULT 0,
            changed         NUMERIC(14,0) NOT NULL DEFAULT 0,
            CONSTRAINT TroveTroves2_instanceId_fk
                FOREIGN KEY (instanceId) REFERENCES Instances(instanceId)
                ON DELETE RESTRICT ON UPDATE CASCADE,
            CONSTRAINT TroveTroves2_includedId_fk
                FOREIGN KEY (includedId) REFERENCES Instances(instanceId)
                ON DELETE RESTRICT ON UPDATE CASCADE
        )""")
        # now move the data over
        logMe(1, "Updating the TroveTroves table...")
        self.cu.execute("""
        INSERT INTO TroveTroves2
        (instanceId, includedId, flags, changed)
            SELECT instanceId, includedId,
                   CASE WHEN byDefault THEN %d ELSE 0 END,
                   changed
            FROM TroveTroves""" % TROVE_TROVES_BYDEFAULT)
        self.cu.execute("DROP TABLE TroveTroves")
        self.cu.execute("ALTER TABLE TroveTroves2 RENAME TO TroveTroves")
        # reload the schema and call createTrove() to fill in the missing triggers and indexes
        self.db.loadSchema()
        logMe(1, "Updating indexes and triggers...")
        createTroves(self.db)
        # we changed the Instances update trigger to protect the changed column from changing
        self.db.dropTrigger("Instances", "UPDATE")
        createTrigger(self.db, "Instances", pinned=True)
        # done...
        return self.Version

class MigrateTo_10(SchemaMigration):
    Version = 10
    def migrate(self):
        from  conary import trove
        logMe(1, "Updating index TroveInfoTypeIdx")
        # redo the troveInfoTypeIndex to be UNIQUE
        self.db.dropIndex("TroveInfo", "TroveInfoTypeIdx")
        self.db.createIndex("TroveInfo", "TroveInfoTypeIdx",
                            "infoType, instanceId", unique = True)
        logMe(1, "Updating index InstancesChangedIdx")
        # add instanceId to the InstancesChanged index
        self.db.dropIndex("Instances", "InstancesChangedIdx")
        self.db.createIndex("Instances", "InstancesChangedIdx",
                            "changed, instanceId")
        # add the clonedFrom column to the Instances table
        logMe(1, "Adding column and index for Instances.clonedFromId")
        self.cu.execute("ALTER TABLE Instances ADD COLUMN "
                        "clonedFromId INTEGER REFERENCES Versions(versionId) "
                        "ON DELETE RESTRICT ON UPDATE CASCADE")
        self.db.createIndex("Instances", "InstancesClonedFromIdx",
                            "clonedFromId, instanceId")
        # add the sourceItemId to the Nodes table
        logMe(1, "Adding column and index for Nodes.sourceItemId")
        self.cu.execute("ALTER TABLE Nodes ADD COLUMN "
                        "sourceItemId INTEGER REFERENCES Items(itemId) "
                        "ON DELETE RESTRICT ON UPDATE CASCADE")
        self.db.createIndex("Nodes", "NodesSourceItemIdx",
                            "sourceItemId, branchId")
        # update Versions, Instances and clonedFromId
        logMe(1, "Updating the Versions table...")
        # create a temp table first
        self.cu.execute("""
        CREATE TEMPORARY TABLE TItemp(
            instanceId INTEGER,
            infoType INTEGER,
            data VARCHAR(767)
        )""")
        self.cu.execute("INSERT INTO TItemp (instanceId, infoType, data) "
                        "SELECT instanceId, infoType, data from TroveInfo "
                        "WHERE TroveInfo.infoType in (?, ?)", (
            trove._TROVEINFO_TAG_CLONEDFROM, trove._TROVEINFO_TAG_SOURCENAME))
        self.cu.execute("CREATE INDEX TItempIdx1 ON TItemp(infoType, data)")
        self.cu.execute("CREATE INDEX TItempIdx2 ON TItemp(instanceId, infoType, data)")
        self.cu.execute("""
        INSERT INTO Versions (version)
        SELECT TI.data
        FROM ( SELECT DISTINCT data FROM TItemp
               WHERE infoType = ? ) AS TI
        LEFT OUTER JOIN Versions as V ON V.version = TI.data
        WHERE V.versionId is NULL
        """, trove._TROVEINFO_TAG_CLONEDFROM)
        # update the instances table
        logMe(1, "Extracting data for Instances.clonedFromId from TroveInfo")
        self.cu.execute("""
        UPDATE Instances
        SET clonedFromId = (
            SELECT DISTINCT V.versionId
            FROM TItemp AS TI
            JOIN Versions as V ON TI.data = V.version
            WHERE Instances.instanceId = TI.instanceId
            AND TI.infoType = ? )
        """, trove._TROVEINFO_TAG_CLONEDFROM)
        # transfer the sourceItemIds from TroveInfo into the Nodes table
        logMe(1, "Updating the Items table...")
        # first, create the missing Items
        self.cu.execute("""
        INSERT INTO Items (item)
        SELECT TI.data
        FROM ( SELECT DISTINCT data FROM TItemp
               WHERE infoType = ? ) AS TI
        LEFT OUTER JOIN Items as AI ON TI.data = AI.item
        WHERE AI.itemId is NULL
        """, trove._TROVEINFO_TAG_SOURCENAME)
        # update the nodes table
        logMe(1, "Extracting data for Nodes.sourceItemId from TroveInfo")
        self.cu.execute("""
        UPDATE Nodes
        SET sourceItemId = (
            SELECT DISTINCT Items.itemId
            FROM Instances
            JOIN TItemp as TI USING (instanceId)
            JOIN Items on Items.item = TI.data
            WHERE TI.infotype = ?
            AND Nodes.itemId = Instances.itemId
            AND Nodes.versionId = Instances.versionId )
        """, trove._TROVEINFO_TAG_SOURCENAME)
        # finished with the TroveInfo migration
        self.cu.execute("DROP TABLE TItemp")
        return self.Version

class MigrateTo_11(SchemaMigration):
    Version = 11
    def migrate(self):
        from  conary import trove
        cu = self.cu
        cu2 = self.db.cursor()

	logMe(1, "Rebuilding the Latest table...")
        cu.execute("DROP TABLE Latest")
        self.db.loadSchema()
        createLatest(self.db)
	cu.execute("""
            insert into Latest (itemId, branchId, flavorId, versionId)
                select
                    instances.itemid as itemid,
                    nodes.branchid as branchid,
                    instances.flavorid as flavorid,
                    nodes.versionid as versionid
                from
                    ( select
                        i.itemid as itemid,
                        n.branchid as branchid,
                        i.flavorid as flavorid,
                        max(n.finalTimestamp) as finaltimestamp
                      from
                        instances as i, nodes as n
                      where
                            i.itemid = n.itemid
                        and i.versionid = n.versionid
                      group by i.itemid, n.branchid, i.flavorid
                    ) as tmp
                    join nodes on
                      tmp.itemid = nodes.itemid and
                      tmp.branchid = nodes.branchid and
                      tmp.finaltimestamp = nodes.finaltimestamp
                    join instances on
                      nodes.itemid = instances.itemid and
                      nodes.versionid = instances.versionid and
                      instances.flavorid = tmp.flavorid
        """)

        # the order used for some path hashes wasn't deterministic,
        # so we need to check all of them
        cu.execute("""
            CREATE TEMPORARY TABLE hashUpdatesTmp(
                instanceId INTEGER,
                data       %(MEDIUMBLOB)s
            )
        """ % self.db.keywords)
        cu.execute("CREATE INDEX hashUpdatesTmpIdx ON "
                   "hashUpdatesTmp(instanceId)")
        logMe(1, "Finding path hashes needing an update...")
        rows = cu2.execute("SELECT instanceId,data from TroveInfo "
                           "WHERE infoType=?", trove._TROVEINFO_TAG_PATH_HASHES)
        neededChanges = []
        PathHashes = trove.PathHashes
        for instanceId, data in rows:
            frzn = PathHashes(data).freeze()
            if frzn != data:
                cu.execute('INSERT INTO hashUpdatesTmp VALUES (?, ?)',
                           (instanceId, cu.binary(frzn)))

        logMe(1, "removing bad signatures due to path hashes...")
        cu.execute("""
        DELETE FROM TroveInfo
        WHERE infoType=?
          AND instanceId IN (SELECT instanceId from hashUpdatesTmp)
        """, trove._TROVEINFO_TAG_SIGS)

        logMe(1, "updating path hashes...")
	cu.execute("SELECT instanceId, data FROM hashUpdatesTmp")
	for (instanceId, data) in cu:
            cu2.execute("UPDATE TroveInfo SET data=? WHERE "
                       "infoType=? AND instanceId=?",
                        (data, trove._TROVEINFO_TAG_PATH_HASHES, instanceId))
        cu.execute("DROP TABLE hashUpdatesTmp")

        return self.Version


class MigrateTo_12(SchemaMigration):
    Version = 12
    def migrate(self):
        from  conary import trove
        cu = self.cu
        logMe(1, "Fixing NULL path hashes...")
        cu.execute(
            "SELECT instanceId FROM TroveInfo WHERE data IS NULL and infotype = ?",
            trove._TROVEINFO_TAG_PATH_HASHES)
        for instanceId, in cu.fetchall():
            cu.execute("SELECT path FROM TroveFiles WHERE instanceId=?", instanceId)
            ph = trove.PathHashes()
            for path, in cu:
                ph.addPath(path)
            cu.execute(
                "UPDATE TroveInfo SET data=? WHERE instanceId=? and infotype=?",
                (cu.binary(ph.freeze()), instanceId, trove._TROVEINFO_TAG_PATH_HASHES))
        return self.Version

class MigrateTo_13(SchemaMigration):
    Version = 13
    def migrate(self):
        from conary import files
        # fix the duplicate FileStreams.fileId fields
        logMe(1, "Looking for duplicate fileId entries...")
        # this takes a bit to execute, especially on sqlite
        self.cu.execute("""
        CREATE TEMPORARY TABLE origs AS
            SELECT a.streamId  AS streamId,
                   a.fileId    AS fileId
            FROM FileStreams AS a JOIN FileStreams AS b
            where a.fileId = b.fileId
              and a.streamId < b.streamId
              and a.fileId is not null
        """)
        # all the duplicate fileIds that have a streamId not in the
        # origs table are dupes
        # First, check that the duplicate streams differ only by the mtime field
        logMe(1, "Checking duplicate fileId streams...")
        self.cu.execute("""
        SELECT fs.streamId, fs.fileId, fs.stream
        FROM origs JOIN FileStreams AS fs USING(streamId)
        """)
        cu2 = self.db.cursor()
        for (streamId, fileId, stream) in self.cu:
            if stream is not None:
                file = files.ThawFile(self.cu.frombinary(stream), None)
            else:
                file = None
            # select all other streams with the same streamId
            cu2.execute("""
            SELECT fs.streamId, fs.stream
            FROM FileStreams AS fs
            WHERE fs.fileId = ?
              AND fs.streamId != ?
            """, (fileId, streamId))
            for (dupStreamId, dupStream) in cu2:
                if file is None: # match None with None only
                    assert (dupStream is None)
                    continue
                file2 = files.ThawFile(cu2.frombinary(dupStream), None)
                file2.inode.mtime.set(file.inode.mtime())
                assert (file == file2)
        logMe(1, "Removing references to duplicate fileId entries...")
        self.cu.execute("""
        SELECT fs.streamId, fs.fileId
        FROM origs JOIN FileStreams AS fs USING (fileId)
        WHERE origs.streamId != fs.streamId
        """)
        # the above select holds FileStreams locked, so we have to
        # flush it with a fetchall()
        for (streamId, fileId) in self.cu.fetchall():
            # update the referential integrity on TroveFiles and dispose
            # of the duplicate streamId entries from FileStreams
            self.cu.execute("""
            UPDATE TroveFiles SET streamId = (
                SELECT streamId FROM origs
                WHERE origs.fileId = ? )
            WHERE TroveFiles.streamId = ?
            """, (self.cu.binary(fileId), streamId))
            self.cu.execute("""
            DELETE FROM FileStreams where streamId = ?""",
            (streamId,))
        self.cu.execute("DROP TABLE origs")
        # force the creation of the new unique index
        logMe(1, "Droping old fileId index...")
        self.db.dropIndex("FileStreams", "FileStreamsIdx")
        logMe(1, "Recreating the fileId index...")
        createTroves(self.db)

        # flavorId = 0 is now ''
        self.cu.execute("UPDATE Flavors SET flavor = '' WHERE flavorId = 0")

        logMe(1, "Changing absolute redirects to branch redirects...")
        self.cu.execute("""
                    SELECT instanceId, item, version FROM Instances 
                        JOIN Items USING (itemId)
                        JOIN Versions ON Instances.versionId = Versions.versionId
                        WHERE isRedirect = 1""")

        redirects = [ x for x in self.cu ]
        # the redirect conversion code is broken
        if len(redirects) > 0:
            msg = ("ERROR: old-style redirects have been found in this "
                   "repository, but the code to convert them is incomplete. "
                   "Please contact rPath for support.")
            logMe(1, msg)
            raise sqlerrors.SchemaVersionError(msg)

        for instanceId, name, version in self.cu:
            l = name.split(":")
            pkgName = l[0]
            if len(l) > 1:
                compName = l[1]
            else:
                compName = None

            branchStr = versions.VersionFromString(version).branch().asString()

            includedTroves = cu2.execute("""
            SELECT Items.item, Instances.itemId, Versions.version,
                   TroveTroves.includedId, Instances.flavorId
            FROM TroveTroves
            JOIN Instances ON TroveTroves.includedId = Instances.instanceId
            JOIN Items USING (itemId)
            JOIN Versions ON Instances.versionId = Versions.versionId
            WHERE TroveTroves.instanceId=?
            """, instanceId).fetchall()

            for subName, subItemId, subVersion, includedInstanceId, \
                                        subFlavorId in includedTroves:
                l = subName.split(":")
                subPkgName = l[0]
                if len(l) > 1:
                    subCompName = l[1]
                else:
                    subCompName = None

                subVersion = versions.VersionFromString(subVersion)
                subBranchStr = subVersion.branch().asString()
                if subPkgName != pkgName or branchStr != subBranchStr:
                    if compName == subCompName:
                        branchId = cu2.execute("SELECT branchId FROM "
                                               "Branches WHERE branch=?", 
                                               branchStr).fetchall()
                        if not branchId:
                            cu2.execute("INSERT INTO Branches (branch) "
                                        "VALUES (?)", branchStr)
                            branchId = cu2.lastrowid
                        else:
                            branchId = branchId[0][0]

                        cu2.execute("""
                                INSERT INTO TroveRedirects
                                    (instanceId, itemId, branchId, flavorId)
                                    VALUES (?, ?, ?, NULL)""",
                                instanceId, subItemId, branchId)

                    # we need to move this redirect to the redirect table
                    cu2.execute("""
                            DELETE FROM TroveTroves WHERE
                                instanceId=? AND includedId=?
                            """, instanceId, includedInstanceId)
            cu2.execute("DELETE FROM TroveInfo WHERE instanceId=? AND "
                        "infoType=?", (instanceId, trove._TROVEINFO_TAG_SIGS))
        # all done for migration to 13
        return self.Version

class MigrateTo_14(SchemaMigration):
    Version = 14
    def migrate(self):
        self.cu.execute("ALTER TABLE FileStreams ADD COLUMN "
                        "sha1        %(BINARY20)s" 
                        % self.db.keywords)

        updateCursor = self.db.cursor()
        for (streamId, fileId, stream) in \
                self.cu.execute("SELECT streamId, fileId, stream FROM "
                                "FileStreams"):
            if stream and files.frozenFileHasContents(stream):
                contents = files.frozenFileContentInfo(stream)
                sha1 = contents.sha1()
                updateCursor.execute("""UPDATE FileStreams SET sha1=?
                                        WHERE streamId=?""",
                                     sha1, streamId)

        self.cu.execute("CREATE TABLE Entitlements2 AS SELECT * FROM "
                        "Entitlements")
        self.cu.execute("CREATE TABLE EntitlementGroups2 AS SELECT * FROM "
                        "EntitlementGroups")
        self.cu.execute("CREATE TABLE EntitlementOwners2 AS SELECT * FROM "
                        "EntitlementOwners")
        self.cu.execute("DROP TABLE Entitlements")
        self.cu.execute("DROP TABLE EntitlementOwners")
        self.cu.execute("DROP TABLE EntitlementGroups")

        # recreate the indexes and triggers
        self.db.loadSchema()
        createTroves(self.db)
        createUsers(self.db)

        self.cu.execute("INSERT INTO EntitlementGroups (entGroup, entGroupId) "
                        "SELECT entGroup, entGroupId FROM EntitlementGroups2")
        self.cu.execute("INSERT INTO EntitlementAccessMap (entGroupId, "
                        "userGroupId) SELECT entGroupId, userGroupId FROM "
                        "EntitlementGroups2")
        self.cu.execute("INSERT INTO Entitlements SELECT * FROM Entitlements2")
        self.cu.execute("INSERT INTO EntitlementOwners SELECT * FROM "
                        "EntitlementOwners2")
        self.cu.execute("DROP TABLE Entitlements2")
        self.cu.execute("DROP TABLE EntitlementGroups2")
        self.cu.execute("DROP TABLE EntitlementOwners2")

        self.db.commit()

# sets up temporary tables for a brand new connection
def setupTempTables(db):
    logMe(3)
    cu = db.cursor()

    if "ffFlavor" not in db.tempTables:
        cu.execute("""
        CREATE TEMPORARY TABLE ffFlavor(
            flavorId    INTEGER,
            base        VARCHAR(254),
            sense       INTEGER,
            flag        VARCHAR(254)
        ) %(TABLEOPTS)s""" % db.keywords)
        db.tempTables["ffFlavor"] = True
        db.createIndex("ffFlavor", "ffFlavorBaseIdx", "flavorId,base",
                       check = False)
        db.createIndex("ffFlavor", "ffFlavorSenseIdx", "flavorId,sense",
                       check = False)
    if "NewFiles" not in db.tempTables:
        cu.execute("""
        CREATE TEMPORARY TABLE NewFiles(
            pathId      %(BINARY16)s,
            versionId   INTEGER,
            fileId      %(BINARY20)s,
            stream      %(MEDIUMBLOB)s,
            sha1        %(BINARY20)s,
            path        VARCHAR(767)
        ) %(TABLEOPTS)s""" % db.keywords)
        db.tempTables["NewFiles"] = True
        # since this is an index on a temp table, don't check the
        # validity of the table
        db.createIndex("NewFiles", "NewFilesFileIdx", "fileId",
                       check = False)
    if "NewRedirects" not in db.tempTables:
        cu.execute("""
        CREATE TEMPORARY TABLE NewRedirects(
            item        VARCHAR(767),
            branch      VARCHAR(767),
            flavor      VARCHAR(767)
        ) %(TABLEOPTS)s""" % db.keywords)
        db.tempTables["NewRedirects"] = True
    if "NeededFlavors" not in db.tempTables:
        cu.execute("""
        CREATE TEMPORARY TABLE NeededFlavors(
            flavor      VARCHAR(767)
        ) %(TABLEOPTS)s""" % db.keywords)
        db.tempTables["NeededFlavors"] = True
    if "gtl" not in db.tempTables:
        cu.execute("""
        CREATE TEMPORARY TABLE gtl(
            idx         %(PRIMARYKEY)s,
            name        VARCHAR(254),
            version     VARCHAR(767),
            flavor      VARCHAR(767)
        ) %(TABLEOPTS)s""" % db.keywords)
        db.tempTables["gtl"] = True
    if "gtlInst" not in db.tempTables:
        cu.execute("""
        CREATE TEMPORARY TABLE gtlInst(
            idx         %(PRIMARYKEY)s,
            instanceId  INTEGER
        ) %(TABLEOPTS)s""" % db.keywords)
        db.tempTables["gtlInst"] = True
        db.createIndex("gtlInst", "gtlInstInstanceIdx", "instanceId, idx",
                       check = False)
    if "getFilesTbl" not in db.tempTables:
        cu.execute("""
        CREATE TEMPORARY TABLE getFilesTbl(
            itemId      INTEGER PRIMARY KEY,
            fileId      %(BINARY20)s
        ) %(TABLEOPTS)s""" % db.keywords)
        db.tempTables["getFilesTbl"] = True
    if "itf" not in db.tempTables:
        cu.execute("""
        CREATE TEMPORARY TABLE itf(
            item        VARCHAR(254),
            version     VARCHAR(767),
            fullVersion VARCHAR(767)
        ) %(TABLEOPTS)s""" % db.keywords)
        db.tempTables["itf"] = True
    if "gtvlTbl" not in db.tempTables:
        cu.execute("""
        CREATE TEMPORARY TABLE gtvlTbl(
            item        VARCHAR(767),
            versionSpec VARCHAR(767),
            flavorId    INTEGER
        ) %(TABLEOPTS)s""" % db.keywords)
        db.tempTables["gtvlTbl"] = True
        db.createIndex("gtvlTbl", "gtvlTblItemIdx", "item", check = False)
    if "hasTrovesTmp" not in db.tempTables:
        cu.execute("""
        CREATE TEMPORARY TABLE
        hasTrovesTmp(
            row         INTEGER,
            item        VARCHAR(254),
            version     VARCHAR(767),
            flavor      VARCHAR(767)
        ) %(TABLEOPTS)s""" % db.keywords)
        db.tempTables["hasTrovesTmp"] = True
        db.createIndex("hasTrovesTmp", "hasTrovesTmpIdx", "item, version",
                       check = False)
 
    if "trovesByPathTmp" not in db.tempTables:
        cu.execute("""
             CREATE TEMPORARY TABLE
             trovesByPathTmp(
                 row                 INTEGER,
                 path                VARCHAR(767)
             )""")
        db.tempTables["trovesByPathTmp"] = True

    if "tmpInstances" not in db.tempTables:
        cu.execute("""
        CREATE TEMPORARY TABLE
        tmpInstances(
            instanceId    INTEGER
        ) %(TABLEOPTS)s""" % db.keywords)
        db.tempTables["tmpInstances"] = True
        db.createIndex("tmpInstances", "tmpInstancesIdx", "instanceId",
                       check = False)
    if "tmpInstances2" not in db.tempTables:
        cu.execute("""
        CREATE TEMPORARY TABLE
        tmpInstances2(
            instanceId    INTEGER
        ) %(TABLEOPTS)s""" % db.keywords)
        db.tempTables["tmpInstances2"] = True

    db.commit()

def resetTable(cu, name):
    cu.execute("DELETE FROM %s" % name,
               start_transaction = False)

# create the (permanent) server repository schema
def createSchema(db):
    if not hasattr(db, "tables"):
        db.loadSchema()
    createIdTables(db)
    createLabelMap(db)

    createUsers(db)
    createPGPKeys(db)

    createFlavors(db)
    createInstances(db)
    createNodes(db)
    createChangeLog(db)
    createLatest(db)

    createTroves(db)

    createDependencies(db)
    createMetadata(db)
    createMirrorTracking(db)

# run through the schema creation and migration (if required)
def loadSchema(db):
    global VERSION
    version = db.getVersion()

    logMe(1, "current =", version, "required =", VERSION)
    # load the current schema object list
    db.loadSchema()

    # instantiate and call appropriate migration objects in succession.
    while version and version < VERSION:
        version = (lambda x : sys.modules[__name__].__dict__[ \
            'MigrateTo_' + str(x + 1)])(version)(db)()

    if version != 0 and version < 13:
        raise sqlerrors.SchemaVersionError(
            "Repository schemas from Conary versions older than 1.0 are not "
            "supported. Contact rPath for help converting your repository to "
            "a supported version.")

    # surely there is a more better way of handling this...
    if version == 13: version = MigrateTo_14(db)()

    if version:
        db.loadSchema()
    # run through the schema creation to create any missing objects
    createSchema(db)
    if version > 0 and version != VERSION:
        # schema creation/conversion failed. SHOULD NOT HAPPEN!
        raise sqlerrors.SchemaVersionError("""
        Schema migration process has failed to bring the database
        schema version up to date. Please report this error at
        http://bugs.rpath.com/.

        Current schema version is %s; Required schema version is %s.
        """ % (version, VERSION))
    db.loadSchema()

    if version != VERSION:
        return db.setVersion(VERSION)

    return VERSION

# this should only check for the proper schema version. This function
# is called usually from the multithreaded setup, so schema operations
# should be avoided here
def checkVersion(db):
    global VERSION
    version = db.getVersion()
    logMe(2, VERSION, version)
    if version == VERSION:
        return version

    if version > VERSION:
        raise sqlerrors.SchemaVersionError("""
        This code version is too old for the Conary repository
        database schema that you are running. you need to upgrade the
        conary repository code base to a more recent version.

        Current schema version is %s; Required schema version is %s.
        """ % (version, VERSION))

    raise sqlerrors.SchemaVersionError("""
    Your database schema is not initalized or it is too old.  Please
    run the standalone server with the --migrate argument to
    upgrade/initialize the database schema for the Conary Repository.

    Current schema version is %s; Required schema version is %s.
    """ % (version, VERSION))

<|MERGE_RESOLUTION|>--- conflicted
+++ resolved
@@ -12,13 +12,9 @@
 # full details.
 #
 
-<<<<<<< HEAD
 import sys
 
-from conary import versions, trove
-=======
 from conary import files, trove, versions
->>>>>>> 124470f2
 from conary.dbstore import migration, sqlerrors, idtable
 from conary.lib.tracelog import logMe
 from conary.local.schema import createDependencies, setupTempDepTables
