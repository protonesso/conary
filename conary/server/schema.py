--- conflicted
+++ resolved
@@ -267,24 +267,7 @@
             sub.branchId AS branchId,
             sub.flavorId AS flavorId,
             Nodes.versionId AS versionId
-<<<<<<< HEAD
         FROM LatestViewPresent_sub as sub
-=======
-        FROM
-        ( SELECT
-            ugi.userGroupId AS userGroupId,
-            n.itemId AS itemId,
-            n.branchId AS branchId,
-            i.flavorId AS flavorId,
-            max(n.finalTimestamp) AS finalTimestamp
-          FROM UserGroupInstancesCache AS ugi
-          JOIN Instances AS i USING(instanceId)
-          JOIN Nodes AS n USING(itemId, versionId)
-          WHERE i.isPresent = %(present)d
-          AND i.troveType != %(removed)d
-          GROUP BY ugi.userGroupId, n.itemId, n.branchId, i.flavorId
-        ) as tmp
->>>>>>> 99ba0f34
         JOIN Nodes USING(itemId, branchId, finalTimestamp)
         JOIN Instances USING(itemId, versionId)
         WHERE Instances.flavorId = sub.flavorId
