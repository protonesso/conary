--- conflicted
+++ resolved
@@ -730,7 +730,6 @@
         logMe(1, msg)
         self.msg = msg
 
-<<<<<<< HEAD
 # This is the update from using Null as the wildcard for
 # Items/Troves and Labels to using 0/ALL
 class MigrateTo_2(SchemaMigration):
@@ -1336,7 +1335,7 @@
                         "infoType=?", (instanceId, trove._TROVEINFO_TAG_SIGS))
         # all done for migration to 13
         return self.Version
-=======
+
 class MigrateTo_14(SchemaMigration):
     Version = 14
     def migrate(self):
@@ -1370,7 +1369,6 @@
         self.db.loadSchema()
         createTroves(self.db)
         self.db.commit()
->>>>>>> 0c68d0f1
 
 # sets up temporary tables for a brand new connection
 def setupTempTables(db):
