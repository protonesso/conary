#!/usr/bin/python
# -*- mode: python -*-
#
# Copyright (c) 2010 rPath, Inc.
#
# This program is distributed under the terms of the Common Public License,
# version 1.0. A copy of this license should have been distributed with this
# source file in a file called LICENSE. If it is not present, the license
# is always available at http://www.rpath.com/permanent/licenses/CPL-1.0.
#
# This program is distributed in the hope that it will be useful, but
# without any warranty; without even the implied warranty of merchantability
# or fitness for a particular purpose. See the Common Public License for
# full details.
#

import base64
import errno
import os
import posixpath
import select
import socket
import sys
import urllib
import zlib
import BaseHTTPServer
from SimpleHTTPServer import SimpleHTTPRequestHandler

# Secure server support
try:
    from M2Crypto import SSL
except ImportError:
    SSL = None

cresthooks = None

thisFile = sys.modules[__name__].__file__
thisPath = os.path.dirname(thisFile)
if thisPath:
    mainPath = thisPath + "/../.."
else:
    mainPath = "../.."
mainPath = os.path.realpath(mainPath)
sys.path.insert(0, mainPath)
from conary.lib import coveragehook

from conary import dbstore
from conary.lib import options
from conary.lib import util
from conary.lib.cfg import CfgBool, CfgInt, CfgPath
from conary.lib.tracelog import initLog, logMe
from conary.repository import changeset, errors, netclient
from conary.repository.netrepos import netserver, proxy
from conary.repository.netrepos.proxy import ProxyRepositoryServer, ChangesetFileReader
from conary.repository.netrepos.netserver import NetworkRepositoryServer
from conary.server import schema
from conary.web import webauth

class HttpRequests(SimpleHTTPRequestHandler):

    outFiles = {}
    inFiles = {}

    tmpDir = None

    netRepos = None
    netProxy = None

    def translate_path(self, path):
        """Translate a /-separated PATH to the local filename syntax.

        Components that mean special things to the local file system
        (e.g. drive or directory names) are ignored.  (XXX They should
        probably be diagnosed.)

        """
        path = posixpath.normpath(urllib.unquote(path))
        path = path.split("?", 1)[1]
        words = path.split('/')
        words = filter(None, words)
        path = self.tmpDir
        for word in words:
            drive, word = os.path.splitdrive(word)
            head, word = os.path.split(word)
            if word in (os.curdir, os.pardir): continue
            path = os.path.join(path, word)

        path += "-out"

        self.cleanup = path
        return path

    def do_GET(self):
        if (self.restHandler and self.path.startswith(self.restUri)):
            self.restHandler.handle(self, self.path)
            return

        if self.path.endswith('/'):
            self.path = self.path[:-1]
        base = os.path.basename(self.path)
        if "?" in base:
            base, queryString = base.split("?")
        else:
            queryString = ""

        if base == 'changeset':
            if not queryString:
                # handle CNY-1142
                self.send_error(400)
                return None
            csfr = ChangesetFileReader(self.tmpDir)
            items = csfr.getItems(queryString)
            if items is None:
                self.send_error(404)
                return None
            totalSize = sum(x[1] for x in items)

            self.send_response(200)
            self.send_header("Content-type", "application/octet-stream")
            self.send_header("Content-Length", str(totalSize))
            self.end_headers()

<<<<<<< HEAD
            csfr.writeItems(items, self.wfile)
=======
            for path, size, isChangeset, preserveFile in items:
                if isChangeset:
                    cs = FileContainer(util.ExtendedFile(path,
                                                         buffering = False))
                    for data in cs.dumpIter(_readNestedFile):
                        self.wfile.write(data)

                    del cs
                else:
                    f = open(path)
                    util.copyfileobj(f, self.wfile)

                if not preserveFile:
                    os.unlink(path)
>>>>>>> 4bb1856d
        else:
            self.send_error(501)

    def do_POST(self):
        if self.headers.get('Content-Type', '') == 'text/xml':
            authToken = self.getAuth()
            if authToken is None:
                return

            return self.handleXml(authToken)
        else:
            self.send_error(501)

    def getAuth(self):
        info = self.headers.get('Authorization', None)
        if info is None:
            httpAuthToken = [ 'anonymous', 'anonymous' ]
        else:
            info = info.split()

            try:
                authString = base64.decodestring(info[1])
            except:
                self.send_error(400)
                return None

            if authString.count(":") != 1:
                self.send_error(400)
                return None

            httpAuthToken = authString.split(":")

        try:
            entitlementList = webauth.parseEntitlement(
                        self.headers.get('X-Conary-Entitlement', '') )
        except:
            self.send_error(400)
            return None

        httpAuthToken.append(entitlementList)
        httpAuthToken.append(self.connection.getpeername()[0])
        return httpAuthToken

    def checkAuth(self):
        if not self.headers.has_key('Authorization'):
            self.requestAuth()
            return None
        else:
            authToken = self.getAuth()
            if authToken is None:
                return

        return authToken

    def requestAuth(self):
        self.send_response(401)
        self.send_header("WWW-Authenticate", 'Basic realm="Conary Repository"')
        self.end_headers()
        return None

    def handleXml(self, authToken):
        contentLength = int(self.headers['Content-Length'])
        sio = util.BoundedStringIO()

        actual = util.copyStream(self.rfile, sio, contentLength)
        if contentLength != actual:
            raise Exception(contentLength, actual)

        sio.seek(0)

        encoding = self.headers.get('Content-Encoding', None)
        if encoding == 'deflate':
            sio = util.decompressStream(sio)
            sio.seek(0)

        (params, method) = util.xmlrpcLoad(sio)
        logMe(3, "decoded xml-rpc call %s from %d bytes request" %(method, contentLength))

        if self.netProxy:
            repos = self.netProxy
        else:
            repos = self.netRepos

        localAddr = "%s:%s" % self.request.getsockname()

        if repos is not None:
            try:
                result = repos.callWrapper('http', None, method, authToken,
                            params, remoteIp = self.connection.getpeername()[0],
                            rawUrl = self.path, localAddr = localAddr,
                            protocolString = self.request_version,
                            headers = self.headers,
                            isSecure = self.server.isSecure)
            except errors.InsufficientPermission:
                self.send_error(403)
                return None
            except:
                # exceptions are handled (logged) in callWrapper - send
                # 500 code back to the client to indicate an error happened
                self.send_error(500)
                from conary.lib import formattrace
                excType, excValue, excTb = sys.exc_info()
                formattrace.formatTrace(excType, excValue, excTb,
                    withLocals = False)
                return None
            logMe(3, "returned from", method)

        usedAnonymous = result[0]
        # Get the extra information from the end of result
        extraInfo = result[-1]
        result = result[1:-1]

        sio = util.BoundedStringIO()
        util.xmlrpcDump((result,), stream = sio, methodresponse=1)
        respLen = sio.tell()
        logMe(3, "encoded xml-rpc response to %d bytes" % respLen)

        self.send_response(200)
        encoding = self.headers.get('Accept-encoding', '')
        if respLen > 200 and 'deflate' in encoding:
            sio.seek(0)
            sio = util.compressStream(sio, level = 5)
            respLen = sio.tell()
            self.send_header('Content-encoding', 'deflate')
        self.send_header("Content-type", "text/xml")
        self.send_header("Content-length", str(respLen))
        if usedAnonymous:
            self.send_header("X-Conary-UsedAnonymous", '1')
        if extraInfo:
            # If available, send to the client the via headers all the way up
            # to us
            via = extraInfo.getVia()
            if via:
                self.send_header('Via', via)
            # And add our own via header
            # Note that we don't do this if we are the origin server
            # (talking to a repository; extraInfo is None in that case)
            # We are HTTP/1.0 compliant
            via = proxy.formatViaHeader(localAddr, 'HTTP/1.0')
            self.send_header('Via', via)

        self.end_headers()
        sio.seek(0)
        util.copyStream(sio, self.wfile)
        logMe(3, "sent response to client", respLen, "bytes")
        return respLen

    def do_PUT(self):
        chunked = False
        if 'Transfer-encoding' in self.headers:
            contentLength = 0
            chunked = True
        elif 'Content-Length' in self.headers:
            chunked = False
            contentLength = int(self.headers['Content-Length'])
        else:
            # send 411: Length Required
            self.send_error(411)

        authToken = self.getAuth()

        if self.cfg.proxyContentsDir:
            status, reason = netclient.httpPutFile(self.path, self.rfile, contentLength)
            self.send_response(status)
            return

        path = self.path.split("?")[-1]

        if '/' in path:
            self.send_error(403)

        path = self.tmpDir + '/' + path + "-in"

        size = os.stat(path).st_size
        if size != 0:
            self.send_error(410)
            return

        out = open(path, "w")
        try:
            if chunked:
                while 1:
                    chunk = self.rfile.readline()
                    chunkSize = int(chunk, 16)
                    # chunksize of 0 means we're done
                    if chunkSize == 0:
                        break
                    util.copyfileobj(self.rfile, out, sizeLimit=chunkSize)
                    # read the \r\n after the chunk we just copied
                    self.rfile.readline()
            else:
                util.copyfileobj(self.rfile, out, sizeLimit=contentLength)
        finally:
            out.close()
        self.send_response(200)
        self.end_headers()

class HTTPServer(BaseHTTPServer.HTTPServer):
    isSecure = False

    def close_request(self, request):
        pollObj = select.poll()
        pollObj.register(request, select.POLLIN)

        while pollObj.poll(0):
            # drain any remaining data on this request
            # This avoids the problem seen with the keepalive code sending
            # extra bytes after all the request has been sent.
            if not request.recv(8096):
                break

        BaseHTTPServer.HTTPServer.close_request(self, request)

if SSL:
    class SSLConnection(SSL.Connection):
        def gettimeout(self):
            return self.socket.gettimeout()

    class SecureHTTPServer(HTTPServer):
        isSecure = True

        def __init__(self, server_address, RequestHandlerClass, sslContext):
            self.sslContext = sslContext
            HTTPServer.__init__(self, server_address, RequestHandlerClass)

        def server_bind(self):
            HTTPServer.server_bind(self)
            conn = SSLConnection(self.sslContext, self.socket)
            self.socket = conn

        def get_request(self):
            try:
                return HTTPServer.get_request(self)
            except SSL.SSLError, e:
                raise socket.error(*e.args)

        def close_request(self, request):
            pollObj = select.poll()
            pollObj.register(request, select.POLLIN)

            while pollObj.poll(0):
                # drain any remaining data on this request
                # This avoids the problem seen with the keepalive code sending
                # extra bytes after all the request has been sent.
                try:
                    if not request.recv(8096):
                        break
                except SSL.SSLError, e:
                    if e.args[0] != 'unexpected eof':
                        raise
                    # Client closed connection too
                    break
            request.set_shutdown(SSL.SSL_RECEIVED_SHUTDOWN |
                                 SSL.SSL_SENT_SHUTDOWN)
            HTTPServer.close_request(self, request)

    def createSSLContext(cfg):
        ctx = SSL.Context("sslv23")
        sslCert, sslKey = cfg.sslCert, cfg.sslKey
        ctx.load_cert_chain(sslCert, sslKey)
        return ctx


def _iterFileChunks(fobj):
    """Yield chunks of data from the given file object."""
    while True:
        data = fobj.read(16384)
        if not data:
            break
        yield data


def _readNestedFile(name, tag, rawSize, subfile):
    """Use with ChangeSet.dumpIter to handle external file references."""
    if changeset.ChangedFileTypes.refr[4:] == tag[2:]:
        # this is a reference to a compressed file in the contents store
        path = subfile.read()
        expandedSize = os.stat(path).st_size
        tag = tag[0:2] + changeset.ChangedFileTypes.file[4:]
        fobj = open(path, 'rb')
        return tag, expandedSize, _iterFileChunks(fobj)
    else:
        # this is data from the changeset itself
        return tag, rawSize, _iterFileChunks(subfile)


class ServerConfig(netserver.ServerConfig):

    port                    = (CfgInt,  8000)
    sslCert                 = CfgPath
    sslKey                  = CfgPath
    useSSL                  = CfgBool

    def __init__(self, path="serverrc"):
        netserver.ServerConfig.__init__(self)
        self.read(path, exception=False)

    def check(self):
        if self.closed:
            print >> sys.stderr, ("warning: closed config option is ignored "
                                  "by the standalone server")

def usage():
    print "usage: %s" % sys.argv[0]
    print "       %s --add-user <username> [--admin] [--mirror]" % sys.argv[0]
    print "       %s --analyze" % sys.argv[0]
    print ""
    print "server flags: --config-file <path>"
    print '              --db "driver <path>"'
    print '              --log-file <path>'
    print '              --map "<from> <to>"'
    print "              --server-name <host>"
    print "              --tmp-dir <path>"
    sys.exit(1)

def addUser(netRepos, userName, admin = False, mirror = False):
    if os.isatty(0):
        from getpass import getpass

        pw1 = getpass('Password:')
        pw2 = getpass('Reenter password:')

        if pw1 != pw2:
            print "Passwords do not match."
            return 1
    else:
        # chop off the trailing newline
        pw1 = sys.stdin.readline()[:-1]

    # never give anonymous write access by default
    write = userName != 'anonymous'
    # if it is mirror or admin, it needs to have its own role
    roles = [ x.lower() for x in netRepos.auth.getRoleList() ]
    if mirror or admin:
        assert (userName.lower() not in roles), \
               "Can not add a new user matching the name of an existing role"
        roleName = userName
    else: # otherwise it has to be ReadAll or WriteAll
        roleName = "ReadAll"
        if write:
            roleName = "WriteAll"
    if roleName.lower() not in roles:
        netRepos.auth.addRole(roleName)
        # group, trovePattern, label, write
        netRepos.auth.addAcl(roleName, None, None, write = write)
        netRepos.auth.setMirror(roleName, mirror)
        netRepos.auth.setAdmin(roleName, admin)
    netRepos.auth.addUser(userName, pw1)
    netRepos.auth.addRoleMember(roleName, userName)

def getServer(argv = sys.argv, reqClass = HttpRequests):
    argDef = {}
    cfgMap = {
        'contents-dir'  : 'contentsDir',
        'db'            : 'repositoryDB',
        'log-file'      : 'logFile',
        'map'           : 'repositoryMap',
        'port'          : 'port',
        'tmp-dir'       : 'tmpDir',
        'require-sigs'  : 'requireSigs',
        'server-name'   : 'serverName'
    }

    cfg = ServerConfig()

    argDef["config"] = options.MULT_PARAM
    # magically handled by processArgs
    argDef["config-file"] = options.ONE_PARAM

    argDef['add-user'] = options.ONE_PARAM
    argDef['admin'] = options.NO_PARAM
    argDef['analyze'] = options.NO_PARAM
    argDef['help'] = options.NO_PARAM
    argDef['lsprof'] = options.NO_PARAM
    argDef['migrate'] = options.NO_PARAM
    argDef['mirror'] = options.NO_PARAM

    try:
        argSet, otherArgs = options.processArgs(argDef, cfgMap, cfg, usage,
                                                argv = argv)
    except options.OptionError, msg:
        print >> sys.stderr, msg
        sys.exit(1)

    if 'migrate' not in argSet:
        cfg.check()

    if argSet.has_key('help'):
        usage()

    if not os.path.isdir(cfg.tmpDir):
        print cfg.tmpDir + " needs to be a directory"
        sys.exit(1)
    if not os.access(cfg.tmpDir, os.R_OK | os.W_OK | os.X_OK):
        print cfg.tmpDir + " needs to allow full read/write access"
        sys.exit(1)
    reqClass.tmpDir = cfg.tmpDir
    reqClass.cfg = cfg

    profile = argSet.pop('lsprof', False)
    if profile:
        import cProfile
        profiler = cProfile.Profile()
        profiler.enable()
    else:
        profiler = None

    if cfg.useSSL:
        protocol = 'https'
    else:
        protocol = 'http'
    baseUrl="%s://%s:%s/conary/" % (protocol, os.uname()[1], cfg.port)

    # start the logging
    if 'migrate' in argSet:
        # make sure the migration progress is visible
        cfg.traceLog = (3, "stderr")
    if 'add-user' not in argSet and 'analyze' not in argSet:
        (l, f) = (3, "stderr")
        if cfg.traceLog:
            (l, f) = cfg.traceLog
        initLog(filename = f, level = l, trace=1)

    if cfg.tmpDir.endswith('/'):
        cfg.tmpDir = cfg.tmpDir[:-1]
    if os.path.realpath(cfg.tmpDir) != cfg.tmpDir:
        print "tmpDir cannot include symbolic links"
        sys.exit(1)

    if cfg.useSSL:
        errmsg = "Unable to start server with SSL support."
        if not SSL:
            print errmsg + " Please install m2crypto."
            sys.exit(1)
        if not (cfg.sslCert and cfg.sslKey):
            print errmsg + (" Please set the sslCert and sslKey "
                            "configuration options.")
            sys.exit(1)
        for f in [cfg.sslCert, cfg.sslKey]:
            if not os.path.exists(f):
                print errmsg + " %s does not exist" % f
                sys.exit(1)

    if cfg.proxyContentsDir:
        if len(otherArgs) > 1:
            usage()

        reqClass.netProxy = ProxyRepositoryServer(cfg, baseUrl)
        reqClass.restHandler = None
    elif cfg.repositoryDB:
        if len(otherArgs) > 1:
            usage()

        if not cfg.contentsDir:
            assert(cfg.repositoryDB[0] == "sqlite")
            cfg.contentsDir = os.path.dirname(cfg.repositoryDB[1]) + '/contents'

        if cfg.repositoryDB[0] == 'sqlite':
            util.mkdirChain(os.path.dirname(cfg.repositoryDB[1]))

        (driver, database) = cfg.repositoryDB
        db = dbstore.connect(database, driver)
        logMe(1, "checking schema version")
        # if there is no schema or we're asked to migrate, loadSchema
        dbVersion = db.getVersion()
        # a more recent major is not compatible
        if dbVersion.major > schema.VERSION.major:
            print "ERROR: code base too old for this repository database"
            print "ERROR: repo=", dbVersion, "code=", schema.VERSION
            sys.exit(-1)
        # determine is we need to call the schema migration
        loadSchema = False
        if dbVersion == 0: # no schema initialized
            loadSchema = True
        elif dbVersion.major < schema.VERSION.major: # schema too old
            loadSchema = True
        elif 'migrate' in argSet: # a migration was asked for
            loadSchema = True
        if loadSchema:
            dbVersion = schema.loadSchema(db, 'migrate' in argSet)
        if dbVersion < schema.VERSION: # migration failed...
            print "ERROR: schema migration has failed from %s to %s" %(
                dbVersion, schema.VERSION)
        if 'migrate' in argSet:
            logMe(1, "Schema migration complete", dbVersion)
            sys.exit(0)

        netRepos = NetworkRepositoryServer(cfg, baseUrl)
        reqClass.netRepos = proxy.SimpleRepositoryFilter(cfg, baseUrl, netRepos)
        reqClass.restHandler = None
        if cfg.baseUri:
            global cresthooks
            if cresthooks is None:
                # we haven't tried to import cresthooks yet - let's give
                # it a try
                try:
                    from crest import webhooks as cresthooks
                except ImportError, e:
                    print 'warning: failed to import crest:', str(e)
                    # fail - let's not try again by setting cresthooks to
                    # False instead of None
                    cresthooks = False
            if cresthooks:
                reqClass.restUri = cfg.baseUri + '/api'
                reqClass.restHandler = cresthooks.StandaloneHandler(
                                                    reqClass.restUri, netRepos)

        if 'add-user' in argSet:
            admin = argSet.pop('admin', False)
            mirror = argSet.pop('mirror', False)
            userName = argSet.pop('add-user')
            if argSet:
                usage()
            sys.exit(addUser(netRepos, userName, admin = admin,
                             mirror = mirror))
        elif argSet.pop('analyze', False):
            if argSet:
                usage()
            netRepos.db.analyze()
            sys.exit(0)

    if argSet:
        usage()

    if cfg.useSSL:
        ctx = createSSLContext(cfg)
        httpServer = SecureHTTPServer(("", cfg.port), reqClass, ctx)
    else:
        httpServer = HTTPServer(("", cfg.port), reqClass)
    return httpServer, profiler

def serve(httpServer, profiler=None):
    fds = {}
    fds[httpServer.fileno()] = httpServer

    p = select.poll()
    for fd in fds.iterkeys():
        p.register(fd, select.POLLIN)

    logMe(1, "Server ready for requests")

    while True:
        try:
            events = p.poll()
            for (fd, event) in events:
                fds[fd].handle_request()
        except select.error:
            pass
        except:
            if profiler:
                profiler.disable()
                profiler.dump_stats('server.lsprof')
                print "exception happened, exiting"
                sys.exit(1)
            else:
                raise

def main():
    server, profiler = getServer()
    serve(server, profiler)

if __name__ == '__main__':
    sys.excepthook = util.genExcepthook(debug=True)
    main()<|MERGE_RESOLUTION|>--- conflicted
+++ resolved
@@ -120,24 +120,7 @@
             self.send_header("Content-Length", str(totalSize))
             self.end_headers()
 
-<<<<<<< HEAD
             csfr.writeItems(items, self.wfile)
-=======
-            for path, size, isChangeset, preserveFile in items:
-                if isChangeset:
-                    cs = FileContainer(util.ExtendedFile(path,
-                                                         buffering = False))
-                    for data in cs.dumpIter(_readNestedFile):
-                        self.wfile.write(data)
-
-                    del cs
-                else:
-                    f = open(path)
-                    util.copyfileobj(f, self.wfile)
-
-                if not preserveFile:
-                    os.unlink(path)
->>>>>>> 4bb1856d
         else:
             self.send_error(501)
 
