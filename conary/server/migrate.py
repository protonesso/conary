# Copyright (c) 2005-2007 rPath, Inc.
#
# This program is distributed under the terms of the Common Public License,
# version 1.0. A copy of this license should have been distributed with this
# source file in a file called LICENSE. If it is not present, the license
# is always available at http://www.rpath.com/permanent/licenses/CPL-1.0.
#
# This program is distributed in the hope that it will be useful, but
# without any warranty; without even the implied warranty of merchantability
# or fitness for a particular purpose. See the Common Public License for
# full details.

import sys

from conary import files, trove, versions
from conary.dbstore import migration, sqlerrors, sqllib, idtable
from conary.lib.tracelog import logMe
from conary.deps import deps
from conary.repository.netrepos import versionops, trovestore, \
     netauth, flavors, accessmap
from conary.server import schema

# SCHEMA Migration
class SchemaMigration(migration.SchemaMigration):
    def message(self, msg = None):
        if msg is None:
            msg = self.msg
        if msg == "":
            msg = "Finished migration to schema version %s" % (self.Version,)
        logMe(1, msg)
        self.msg = msg

# dummy migration class that maintains compatbility with schema version13
class MigrateTo_13(SchemaMigration):
    Version = (13,1)
    # fix a migration step that could have potentially failed in the
    # migrations before conary 1.0
    def migrate1(self):
        # flavorId = 0 is now ''
        cu = self.db.cursor()
        cu.execute("UPDATE Flavors SET flavor = '' WHERE flavorId = 0")
        return True
    def migrate(self):
        return self.Version

# schema versions lower than 13 are not supported for migration through this pathway
class MigrateTo_14(SchemaMigration):
    Version = 14
    def migrate(self):
        self.message('WARNING: do NOT interrupt this migration, you will leave your DB in a messy state')

        updateCursor = self.db.cursor()
        self.cu.execute("""
        CREATE TEMPORARY TABLE tmpSha1s(
        streamId INTEGER,
        sha1  BINARY(20))""",
                        start_transaction=False)
        self.cu.execute('CREATE INDEX tmpSha1sIdx ON tmpSha1s(streamId)')
        total = self.cu.execute('SELECT max(streamId) FROM FileStreams').fetchall()[0][0]
        pct = 0
        for idx, (streamId, fileId, stream) in \
                enumerate(updateCursor.execute("SELECT streamId, fileId, stream FROM "
                                "FileStreams ORDER BY StreamId")):
            if stream and files.frozenFileHasContents(stream):
                contents = files.frozenFileContentInfo(stream)
                sha1 = contents.sha1()
                self.cu.execute("INSERT INTO tmpSha1s (streamId, sha1) VALUES (?,?)",
                                (streamId, self.cu.binary(sha1)))
            newPct = (streamId * 100)/total
            if newPct >= pct:
                logMe(3, 'Calculating sha1 for fileStream %s/%s (%02d%%)...' % (streamId, total, pct))
                pct = newPct + 5

        logMe(2, 'Populating FileStream Table with sha1s...')

        # delay this as long as possible, any CTRL-C after this point
        # will make future migrations fail.
        self.cu.execute("ALTER TABLE FileStreams ADD COLUMN "
                        "sha1        %(BINARY20)s"
                        % self.db.keywords)

        self.cu.execute("""
        UPDATE FileStreams
        SET sha1 = (
            SELECT sha1 FROM tmpSha1s
            WHERE FileStreams.streamid = tmpSha1s.streamid )
        """)
        self.cu.execute('DROP TABLE tmpSha1s')

        # because of the foreign key referential mess, we need to
        # destroy the FKs relationships, recreate the Entitlement
        # tables, and restore the data
        logMe(2, 'Updating Entitlements...')
        self.cu.execute("CREATE TABLE Entitlements2 AS SELECT * FROM "
                        "Entitlements")
        self.cu.execute("CREATE TABLE EntitlementGroups2 AS SELECT * FROM "
                        "EntitlementGroups")
        self.cu.execute("CREATE TABLE EntitlementOwners2 AS SELECT * FROM "
                        "EntitlementOwners")
        self.cu.execute("DROP TABLE Entitlements")
        self.cu.execute("DROP TABLE EntitlementOwners")
        self.cu.execute("DROP TABLE EntitlementGroups")

        self.db.loadSchema()
        schema.createEntitlements(self.db)

        self.cu.execute("INSERT INTO EntitlementGroups (entGroup, entGroupId) "
                        "SELECT entGroup, entGroupId FROM EntitlementGroups2")
        self.cu.execute("INSERT INTO EntitlementAccessMap (entGroupId, "
                        "userGroupId) SELECT entGroupId, userGroupId FROM "
                        "EntitlementGroups2")
        self.cu.execute("INSERT INTO Entitlements SELECT * FROM Entitlements2")
        self.cu.execute("INSERT INTO EntitlementOwners SELECT * FROM EntitlementOwners2")
        self.cu.execute("DROP TABLE Entitlements2")
        self.cu.execute("DROP TABLE EntitlementGroups2")
        self.cu.execute("DROP TABLE EntitlementOwners2")

        logMe(2, "Updating the Permissions table...")
        self.cu.execute("ALTER TABLE Permissions ADD COLUMN "
                        "canRemove   INTEGER NOT NULL DEFAULT 0"
                        % self.db.keywords)

        logMe(2, "Updating Instances table...")
        self.db.renameColumn("Instances", "isRedirect", "troveType")
        self.db.loadSchema()
        return self.Version

def rebuildLatest(db, recreate=False):
    cu = db.cursor()
    logMe(2, "Updating the Latest table...")
    if recreate:
        cu.execute("DROP TABLE Latest")
        db.loadSchema()
        schema.createLatest(db)
    else:
        cu.execute("DELETE FROM Latest")
    # As a matter of choice, the Latest table only includes stuff that
    # has the isPresent flag to NORMAL. This means we exclude from
    # computation the missing and hidden troves
    cu.execute("""
    insert into Latest (itemId, branchId, flavorId, versionId, latestType)
    select
        instances.itemid as itemid,
        nodes.branchid as branchid,
        instances.flavorid as flavorid,
        nodes.versionid as versionid,
        %(type)d
    from
    ( select
        i.itemid as itemid,
        n.branchid as branchid,
        i.flavorid as flavorid,
        max(n.finalTimestamp) as finaltimestamp
      from instances as i join nodes as n using(itemId, versionId)
      where i.isPresent = %(present)d
      group by i.itemid, n.branchid, i.flavorid
    ) as tmp
    join nodes using(itemId, branchId, finalTimestamp)
    join instances using(itemId, versionId)
    where instances.flavorid = tmp.flavorid
      and instances.isPresent = %(present)d
    """ % {"type" : versionops.LATEST_TYPE_ANY,
           "present" : instances.INSTANCE_PRESENT_NORMAL, })
    # latest type present excludes the removed troves from computation
    cu.execute("""
    insert into Latest (itemId, branchId, flavorId, versionId, latestType)
    select
        instances.itemid as itemid,
        nodes.branchid as branchid,
        instances.flavorid as flavorid,
        nodes.versionid as versionid,
        %(type)d
    from
    ( select
        i.itemid as itemid,
        n.branchid as branchid,
        i.flavorid as flavorid,
        max(n.finalTimestamp) as finaltimestamp
      from instances as i join nodes as n using(itemId, versionId)
      where i.isPresent = %(present)d
        and i.troveType != %(trove)d
      group by i.itemid, n.branchid, i.flavorid
    ) as tmp
    join nodes using(itemId, branchId, finalTimestamp)
    join instances using(itemId, versionId)
    where instances.flavorid = tmp.flavorid
      and instances.isPresent = %(present)d
      and instances.troveType != %(trove)d
    """ % {"type" : versionops.LATEST_TYPE_PRESENT,
           "present" : instances.INSTANCE_PRESENT_NORMAL,
           "trove" : trove.TROVE_TYPE_REMOVED, })
    # for the LATEST_TYPE_NORMAL we only consider the PRESENT latest
    # entries that are not redirects. Branches that end in redirects
    # shouldn't have an entry in LATEST_TYPE_NORMAL
    cu.execute("""
    insert into Latest (itemId, branchId, flavorId, versionId, latestType)
    select itemId, branchId, flavorId, versionId, %(type)d
    from Latest
    join Instances using(itemId, versionId, flavorId)
    where Latest.latestType = %(latest)d
      and Instances.troveType = %(trove)d
    """ % {"type" : versionops.LATEST_TYPE_NORMAL,
<<<<<<< HEAD
           "present" :  instances.INSTANCE_PRESENT_NORMAL,
=======
           "latest" : versionops.LATEST_TYPE_PRESENT,
>>>>>>> a88f6b41
           "trove" : trove.TROVE_TYPE_NORMAL, })
    return True
    
class MigrateTo_15(SchemaMigration):
    Version = (15, 9)
    def updateLatest(self):
        return rebuildLatest(self.db, recreate=True)

    # update a trove signatures, if required
    def fixTroveSig(self, repos, instanceId):
        cu = self.db.cursor()
        cu.execute("""
        select Items.item as name, Versions.version, Flavors.flavor
        from Instances
        join Items using (itemId)
        join Versions on
            Instances.versionId = Versions.versionId
        join Flavors on
            Instances.flavorId = Flavors.flavorId
        where Instances.instanceId = ?""", instanceId)
        (name, version, flavor) = cu.fetchall()[0]
        # check the signature
        trv = repos.getTrove(name, versions.VersionFromString(version),
                             deps.ThawFlavor(flavor))
        if trv.verifyDigests():
            return
        logMe(3, "updating trove sigs: %s %s %s" % (name, version, flavor))
        trv.computeDigests()
        cu.execute("delete from TroveInfo where instanceId = ? "
                   "and infoType = ?", (instanceId, trove._TROVEINFO_TAG_SIGS))
        cu.execute("insert into TroveInfo (instanceId, infoType, data) "
                   "values (?, ?, ?)", (
            instanceId, trove._TROVEINFO_TAG_SIGS,
            cu.binary(trv.troveInfo.sigs.freeze())))

    def fixRedirects(self, repos):
        logMe(2, "removing dep provisions from redirects...")
        self.db.loadSchema()
        # avoid creating this index until we had a chance to check the path indexes
        self.db.tables["TroveFiles"].append("TroveFilesPathIdx")
        # remove dependency provisions from redirects -- the conary 1.0
        # branch would set redirects to provide their own names. this doesn't
        # clean up the dependency table; that would only matter on a trove
        # which was cooked as only a redirect in the repository; any other
        # instances would still need the depId anyway
        cu = self.db.cursor()
        cu.execute("delete from provides where instanceId in "
                   "(select instanceId from instances "
                   "where troveType=? and isPresent=1)",
                   trove.TROVE_TYPE_REDIRECT)
        # need to make sure TroveRedirects is defined...
        schema.createTroves(self.db)
        # loop over redirects...
        cu.execute("select instanceId from instances "
                   "where troveType=? and isPresent=1",
                   trove.TROVE_TYPE_REDIRECT)
        for (instanceId,) in cu:
            self.fixTroveSig(repos, instanceId)

    # fix the duplicate path problems, if any
    def fixDuplicatePaths(self, repos):
        logMe(2, "checking database for duplicate path entries...")
        cu = self.db.cursor()
        # we'll have to do a full table scan on TroveFiles. no way
        # around it...
        cu.execute("""
        create temporary table tmpDups(
            instanceId integer,
            path %(PATHTYPE)s,
            counter integer
        ) %(TABLEOPTS)s""" % self.db.keywords)
        logMe(2, "looking for troves with duplicate paths...")
        # sqlite has a real challenge dealing with large datasets
        if self.db.driver == 'sqlite':
            cu2 = self.db.cursor()
            cu.execute("select distinct instanceId from TroveFiles")
            # so we split this in very little tasks. lots of them
            for (instanceId,) in cu:
                cu2.execute("""
                insert into tmpDups (instanceId, path, counter)
                select instanceId, path, count(*)
                from TroveFiles
                where instanceId = ?
                group by instanceId, path
                having count(*) > 1""", instanceId)
        else: # other backends should be able to process this in one shot
            cu.execute("""
            insert into tmpDups (instanceId, path, counter)
            select instanceId, path, count(*)
            from TroveFiles
            group by instanceId, path
            having count(*) > 1""")
        counter = cu.execute("select count(*) from tmpDups").fetchall()[0][0]
        if counter > 0:
            # drop the old index, if any
            self.db.loadSchema()
            self.db.dropIndex("TroveFiles", "TroveFilesPathIdx")
        logMe(3, "detected %d duplicates" % (counter,))
        # loop over every duplicate and apply the appropiate fix
        cu.execute("select instanceId, path from tmpDups")
        for (instanceId, path) in cu.fetchall():
            cu.execute("""select distinct
            instanceId, streamId, versionId, pathId, path
            from trovefiles where instanceId = ? and path = ?
            order by streamId, versionId, pathId""", (instanceId, path))
            ret = cu.fetchall()
            # delete all the duplicates and put the first one back
            cu.execute("delete from trovefiles "
                       "where instanceId = ? and path = ?",
                       (instanceId, path))
            # in case they are different, we pick the oldest, chances are it is
            # more "original"
            cu.execute("insert into trovefiles "
                       "(instanceId, streamId, versionId, pathId, path) "
                       "values (?,?,?,?,?)", tuple(ret[0]))
            if len(ret) > 1:
                # need to recompute the sha1 - we might have changed the trove manifest
                # if the records were different
                self.fixTroveSig(repos, instanceId)
        # recreate the indexes and triggers - including new path
        # index for TroveFiles.  Also recreates the indexes table.
        logMe(2, 'Recreating indexes... (this could take a while)')
        cu.execute("drop table tmpDups")
        self.db.loadSchema()
        schema.createTroves(self.db)
        logMe(2, 'Indexes created.')

    # drop the unused views
    def dropViews(self):
        logMe(2, "dropping unused views")
        self.db.loadSchema()
        cu = self.db.cursor()
        for v in ["UsersView", "NodesView", "InstancesView", "LatestView"]:
            if v in self.db.views:
                cu.execute("drop view %s" % (v,))

    # add the CapId reference to Permissions and Latest
    def fixPermissions(self):
        # because we need to add a foreign key to the Permissions and Latest
        # tables, it is easier if we save the tables and recreate them
        logMe(2, "Updating the Permissions table...")
        cu = self.db.cursor()
        # handle the case where the admin field has been relocated from Permissions
        cu.execute("""create table tmpPerm as
        select userGroupId, labelId, itemId, admin, canWrite, canRemove
        from Permissions""")
        cu.execute("drop table Permissions")
        self.db.loadSchema()
        schema.createUsers(self.db)
        # check if we need to preserve the admin field for a while longer
        cu.execute("select * from Permissions limit 0")
        columns = [x.lower() for x in cu.fields()]
        if "admin" not in columns:
            cu.execute("alter table Permissions add column "
                       "admin integer not null default 0")
        cu.execute("""insert into Permissions
        (userGroupId, labelId, itemId, admin, canWrite, canRemove)
        select userGroupId, labelId, itemId, admin, canWrite, canRemove
        from tmpPerm
        """)
        cu.execute("drop table tmpPerm")

    # migrate to 15.0
    def migrate(self):
        schema.setupTempTables(self.db)
        cu = self.db.cursor()
        # needed for signature recalculation
        repos = trovestore.TroveStore(self.db)
        self.dropViews()
        self.fixRedirects(repos)
        self.fixDuplicatePaths(repos)
        self.fixPermissions()
        self.updateLatest()
        return True
    # migrate to 15.1
    def migrate1(self):
        # drop the pinned index on Instances and recreate it as not-pinned
        self.db.dropTrigger("Instances", "UPDATE")
        ret = schema.createTrigger(self.db, "Instances")
        self.db.loadSchema()
        return ret
    # this migration has been moved to a major schema migration
    def migrate2(self):
        return True
    # migrate to 15.3
    def migrate3(self):
        # we create a whole bunch of indexes for foreign keys to smooth out the differences
        # between MySQL and PostgreSQL
        self.db.loadSchema()
        # indexes on Nodes have to be cleaned up
        self.db.dropIndex("Nodes", "NodesItemBranchVersionIdx")
        self.db.createIndex("Nodes", "NodesItemVersionBranchIdx",
                            "itemId, versionId, branchId", unique = True)
        self.db.dropIndex("Nodes", "NodesItemVersionIdx")
        self.db.dropIndex("Latest", "LatestIdx")
        self.db.loadSchema()
        schema.createSchema(self.db)
        return True
    # conary 1.1.22 went out with a busted definition of LabelMap - we need to fix it
    def migrate4(self):
        return updateLabelMap(self.db)
    # 15.5
    def migrate5(self):
        self.db.loadSchema()
        self.db.createIndex('LabelMap', 'LabelMapItemIdBranchIdIdx',
                            'itemId, branchId')
        return True
    # 15.6 - fix for the wrong values of clonedFromId and sourceItemId
    def migrate6(self):
        # because Troveinfo.data is treated as a blob, we have to do
        # the processing in python
        nodesIdList = []
        instancesIdList = []
        cu = self.db.cursor()
        logMe(2, "checking for bad clonedFromId entries...")
        cu.execute("""
        select Instances.instanceId, TroveInfo.data, Versions.version
        from Instances
        join TroveInfo using(instanceId)
        left join Versions on Instances.clonedfromId = Versions.versionId
        where TroveInfo.infotype = ?""", trove._TROVEINFO_TAG_CLONEDFROM)
        for instanceId, tiVersion, currentVersion in cu:
            correctVersion = cu.frombinary(tiVersion)
            if correctVersion == currentVersion:
                continue
            instancesIdList.append((instanceId, correctVersion))
        logMe(2, "checking for bad sourceItemId entries...")
        # we need to force a "last one wins" policy
        cu.execute("""
        select maxNodes.nodeId, TroveInfo.data, Items.item
        from ( select N.nodeId as nodeId, max(I.instanceId) as instanceId
               from Nodes As N join Instances as I using(itemId, versionId)
               group by N.nodeId ) as maxNodes
        join Nodes on maxNodes.nodeId = Nodes.nodeId
        join TroveInfo on maxNodes.instanceId = TroveInfo.instanceId
        left join Items on Nodes.sourceItemId = Items.itemId
        where TroveInfo.infoType = ?
        """, trove._TROVEINFO_TAG_SOURCENAME)
        for nodeId, tiSourceName, currentSourceName in cu:
            correctSourceName = cu.frombinary(tiSourceName)
            if correctSourceName == currentSourceName:
                continue
            nodesIdList.append((nodeId, correctSourceName))
        # these are needed for looping ops
        iT = idtable.IdTable(self.db, 'Items', 'itemId', 'item')
        vT = idtable.IdTable(self.db, 'Versions', 'versionId', 'version')
        logMe(2, "Fixing %d bad clonedFromId entries..." % (len(instancesIdList),))
        # these shouldn't be that many, really - we can afford to loop over each one
        for (instanceId, versionStr) in instancesIdList:
            versionId = vT.getOrAddId(versionStr)
            cu.execute("update Instances set clonedFromId = ? where instanceId = ?",
                       (versionId, instanceId))
        logMe(2, "Fixing %d bad sourceItemId entries..." % (len(nodesIdList),))
        for (nodeId, sourceName) in nodesIdList:
            itemId = iT.getOrAddId(sourceName)
            cu.execute("update Nodes set sourceItemId = ? where nodeId = ?",
                       (itemId, nodeId))
        return True
    # 15.7 - rebuild the Latest table to consider only the isPresent = NORMAL instances
    def migrate7(self):
<<<<<<< HEAD
        return rebuildLatest(self.db)

=======
        # no longer rebuild here because we're rebuilding in migrate9 anyway
        return True
>>>>>>> a88f6b41
    # 15.8 - add an index on TroveInfo
    def migrate8(self):
        self.db.createIndex("TroveInfo", "TroveInfoChangedIdx", "changed")
        return True
    # 15.9 - rebuild the Latest table to eliminate entries for branches that end in redirects
    def migrate9(self):
        return rebuildLatest(self.db)
    
# populate the CheckTroveCache table
def createCheckTroveCache(db):
    db.loadSchema()
    logMe(2, "creating the CheckTroveCache table...")
    assert("CheckTroveCache" in db.tables)
    cu = db.cursor()
    cu.execute("delete from CheckTroveCache")
    cu.execute("""
    select distinct
        P.itemId as patternId, Items.itemId as itemId,
        PI.item as pattern, Items.item as trove
    from Permissions as P
    join Items as PI using(itemId)
    cross join Items
    """)
    cu2 = db.cursor()
    auth = netauth.NetworkAuthorization(db, None)
    for (patternId, itemId, pattern, troveName) in cu:
        if not auth.checkTrove(pattern, troveName):
            continue
        cu2.execute("insert into CheckTroveCache (patternId, itemId) values (?,?)",
                    (patternId, itemId))
    db.analyze("CheckTroveCache")
    logMe(2, "done with CheckTroveCache")
    return True
        
# populate (and create if not exists) the UserGroupInstances table
def createUserGroupInstances(db):
    db.loadSchema()
    logMe(2, "creating UserGroupInstances table")
    assert("UserGroupInstancesCache" in db.tables)
    assert("CheckTroveCache" in db.tables)
    ugi = accessmap.UserGroupInstances(db)
    ugi.rebuild()
    return True

# looks like this LabelMap has to be recreated multiple times by
# different stages of migraton :-(
def updateLabelMap(db):
    cu = db.cursor()
    logMe(2, "updating LabelMap")
    cu.execute("create table OldLabelMap as select * from LabelMap")
    cu.execute("drop table LabelMap")
    db.loadSchema()
    schema.createLabelMap(db)
    cu.execute("insert into LabelMap (itemId, labelId, branchId) "
               "select itemId, labelId, branchId from OldLabelMap ")
    cu.execute("drop table OldLabelMap")
    db.loadSchema()
    return True
    
class MigrateTo_16(SchemaMigration):
    Version = (16,4)
    # migrate to 16.0
    # create a primary key for labelmap
    def migrate(self):
        return updateLabelMap(self.db)
    # move the admin field from Permissions into UserGroups
    def migrate1(self):
        logMe(2, "Relocating the admin field from Permissions to UserGroups...")
        cu = self.db.cursor()
        self.db.loadSchema()
        if "OldPermissions" in self.db.tables:
            cu.execute("drop table OldPermissions")
        cu.execute("create table OldPermissions as select * from Permissions")
        cu.execute("drop table Permissions")
        self.db.loadSchema()
        schema.createUsers(self.db)
        cu.execute("alter table UserGroups add column "
                   "admin INTEGER NOT NULL DEFAULT 0 ")
        cu.execute("select userGroupId, max(admin) from OldPermissions "
                   "group by userGroupId")
        for ugid, admin in cu.fetchall():
            cu.execute("update UserGroups set admin = ? where userGroupId = ?",
                       (admin, ugid))
        fields = ",".join(["userGroupId", "labelId", "itemId", "canWrite",
                           "canRemove", "capId"])
        cu.execute("insert into Permissions(%s) "
                   "select distinct %s from OldPermissions " %(fields, fields))
        cu.execute("drop table OldPermissions")
        self.db.loadSchema()
        return True
    def migrate2(self):
        # need to rebuild flavormap
        logMe(2, "Recreating the FlavorMap table...")
        cu = self.db.cursor()
        cu.execute("drop table FlavorMap")
        self.db.loadSchema()
        schema.createFlavors(self.db)
        cu.execute("select flavorId, flavor from Flavors")
        flavTable = flavors.Flavors(self.db)
        for (flavorId, flavorStr) in cu.fetchall():
            flavor = deps.ThawFlavor(flavorStr)
            flavTable.createFlavorMap(flavorId, flavor, cu)
        return True
    # populate the UserGroupInstances map
    def migrate3(self):
        schema.createAccessMaps(self.db)
        if not createCheckTroveCache(self.db):
            return False
        if not createUserGroupInstances(self.db):
            return False
        return True
    # drop the old Latest table and create views instead
    def migrate4(self):
        cu = self.db.cursor()
        self.db.loadSchema()
        if "Latest" in self.db.tables:
            cu.execute("drop table Latest")
        logMe(2, "creating the Latest by role tables...")
        schema.createLatest(self.db, withIndexes=False)
        logMe(3, "rebuilding the LatestCache entries...")
        latest = versionops.LatestTable(self.db)
        latest.rebuild()
        logMe(3, "creating the LatestCache indexes...")
        schema.createLatest(self.db)
        self.db.analyze("LatestCache")
        return True

def _getMigration(major):
    try:
        ret = sys.modules[__name__].__dict__['MigrateTo_' + str(major)]
    except KeyError:
        return None
    return ret

# return the last major.minor version for a given major
def majorMinor(major):
    migr = _getMigration(major)
    if migr is None:
        return (major, 0)
    return migr.Version

# entry point that migrates the schema
def migrateSchema(db):
    version = db.getVersion()
    assert(version >= 13) # minimum version we support
    if version.major > schema.VERSION.major:
        return version # noop, should not have been called.
    logMe(2, "migrating from version", version)
    # first, we need to make sure that for the current major we're up
    # to the latest minor
    migrateFunc = _getMigration(version.major)
    if migrateFunc is None:
        raise sqlerrors.SchemaVersionError(
            "Could not find migration code that deals with repository "
            "schema %s" % version, version)
    # migrate all the way to the latest minor for the current major
    migrateFunc(db)()
    version = db.getVersion()
    # migrate to the latest major
    while version.major < schema.VERSION.major:
        migrateFunc = _getMigration(version.major+1)
        newVersion = migrateFunc(db)()
        assert(newVersion.major == version.major+1)
        version = newVersion
    return version<|MERGE_RESOLUTION|>--- conflicted
+++ resolved
@@ -200,11 +200,7 @@
     where Latest.latestType = %(latest)d
       and Instances.troveType = %(trove)d
     """ % {"type" : versionops.LATEST_TYPE_NORMAL,
-<<<<<<< HEAD
-           "present" :  instances.INSTANCE_PRESENT_NORMAL,
-=======
            "latest" : versionops.LATEST_TYPE_PRESENT,
->>>>>>> a88f6b41
            "trove" : trove.TROVE_TYPE_NORMAL, })
     return True
     
@@ -465,13 +461,8 @@
         return True
     # 15.7 - rebuild the Latest table to consider only the isPresent = NORMAL instances
     def migrate7(self):
-<<<<<<< HEAD
-        return rebuildLatest(self.db)
-
-=======
         # no longer rebuild here because we're rebuilding in migrate9 anyway
         return True
->>>>>>> a88f6b41
     # 15.8 - add an index on TroveInfo
     def migrate8(self):
         self.db.createIndex("TroveInfo", "TroveInfoChangedIdx", "changed")
