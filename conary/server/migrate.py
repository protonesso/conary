--- conflicted
+++ resolved
@@ -16,12 +16,8 @@
 from conary.dbstore import migration, sqlerrors, sqllib, idtable
 from conary.lib.tracelog import logMe
 from conary.deps import deps
-<<<<<<< HEAD
 from conary.repository.netrepos import versionops, trovestore, \
      netauth, flavors, accessmap
-=======
-from conary.repository.netrepos import versionops, trovestore, instances
->>>>>>> 3450bc08
 from conary.server import schema
 
 # SCHEMA Migration
@@ -426,45 +422,6 @@
         self.db.createIndex('LabelMap', 'LabelMapItemIdBranchIdIdx',
                             'itemId, branchId')
         return True
-
-<<<<<<< HEAD
-# populate the CheckTroveCache table
-def createCheckTroveCache(db):
-    db.loadSchema()
-    logMe(2, "creating the CheckTroveCache table...")
-    assert("CheckTroveCache" in db.tables)
-    cu = db.cursor()
-    cu.execute("delete from CheckTroveCache")
-    cu.execute("""
-    select distinct
-        P.itemId as patternId, Items.itemId as itemId,
-        PI.item as pattern, Items.item as trove
-    from Permissions as P
-    join Items as PI using(itemId)
-    cross join Items
-    """)
-    cu2 = db.cursor()
-    auth = netauth.NetworkAuthorization(db, None)
-    for (patternId, itemId, pattern, troveName) in cu:
-        if not auth.checkTrove(pattern, troveName):
-            continue
-        cu2.execute("insert into CheckTroveCache (patternId, itemId) values (?,?)",
-                    (patternId, itemId))
-    db.analyze("CheckTroveCache")
-    logMe(2, "done with CheckTroveCache")
-    return True
-        
-# populate (and create if not exists) the UserGroupInstances table
-def createUserGroupInstances(db):
-    db.loadSchema()
-    logMe(2, "creating UserGroupInstances table")
-    assert("UserGroupInstancesCache" in db.tables)
-    assert("CheckTroveCache" in db.tables)
-    ugi = accessmap.UserGroupInstances(db)
-    ugi.rebuild()
-    return True
-
-=======
     # 15.6 - fix for the wrong values of clonedFromId and sourceItemId
     def migrate6(self):
         # because Troveinfo.data is treated as a blob, we have to do
@@ -519,8 +476,43 @@
     # 15.7 - rebuild the Latest table to consider only the isPresent = NORMAL instances
     def migrate7(self):
         return rebuildLatest(self.db)
-    
->>>>>>> 3450bc08
+
+# populate the CheckTroveCache table
+def createCheckTroveCache(db):
+    db.loadSchema()
+    logMe(2, "creating the CheckTroveCache table...")
+    assert("CheckTroveCache" in db.tables)
+    cu = db.cursor()
+    cu.execute("delete from CheckTroveCache")
+    cu.execute("""
+    select distinct
+        P.itemId as patternId, Items.itemId as itemId,
+        PI.item as pattern, Items.item as trove
+    from Permissions as P
+    join Items as PI using(itemId)
+    cross join Items
+    """)
+    cu2 = db.cursor()
+    auth = netauth.NetworkAuthorization(db, None)
+    for (patternId, itemId, pattern, troveName) in cu:
+        if not auth.checkTrove(pattern, troveName):
+            continue
+        cu2.execute("insert into CheckTroveCache (patternId, itemId) values (?,?)",
+                    (patternId, itemId))
+    db.analyze("CheckTroveCache")
+    logMe(2, "done with CheckTroveCache")
+    return True
+        
+# populate (and create if not exists) the UserGroupInstances table
+def createUserGroupInstances(db):
+    db.loadSchema()
+    logMe(2, "creating UserGroupInstances table")
+    assert("UserGroupInstancesCache" in db.tables)
+    assert("CheckTroveCache" in db.tables)
+    ugi = accessmap.UserGroupInstances(db)
+    ugi.rebuild()
+    return True
+
 # looks like this LabelMap has to be recreated multiple times by
 # different stages of migraton :-(
 def updateLabelMap(db):
