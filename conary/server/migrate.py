# Copyright (c) 2005-2007 rPath, Inc.
#
# This program is distributed under the terms of the Common Public License,
# version 1.0. A copy of this license should have been distributed with this
# source file in a file called LICENSE. If it is not present, the license
# is always available at http://www.rpath.com/permanent/licenses/CPL-1.0.
#
# This program is distributed in the hope that it will be useful, but
# without any warranty; without even the implied warranty of merchantability
# or fitness for a particular purpose. See the Common Public License for
# full details.

import sys

from conary import files, trove, versions
from conary.dbstore import migration, sqlerrors, sqllib, idtable
from conary.lib.tracelog import logMe
from conary.deps import deps
from conary.repository.netrepos import versionops, trovestore, \
     netauth, flavors, accessmap
from conary.server import schema

# SCHEMA Migration
class SchemaMigration(migration.SchemaMigration):
    def message(self, msg = None):
        if msg is None:
            msg = self.msg
        if msg == "":
            msg = "Finished migration to schema version %s" % (self.Version,)
        logMe(1, msg)
        self.msg = msg

# dummy migration class that maintains compatbility with schema version13
class MigrateTo_13(SchemaMigration):
    Version = (13,1)
    # fix a migration step that could have potentially failed in the
    # migrations before conary 1.0
    def migrate1(self):
        # flavorId = 0 is now ''
        cu = self.db.cursor()
        cu.execute("UPDATE Flavors SET flavor = '' WHERE flavorId = 0")
        return True
    def migrate(self):
        return self.Version

# schema versions lower than 13 are not supported for migration through this pathway
class MigrateTo_14(SchemaMigration):
    Version = 14
    def migrate(self):
        self.message('WARNING: do NOT interrupt this migration, you will leave your DB in a messy state')

        updateCursor = self.db.cursor()
        self.cu.execute("""
        CREATE TEMPORARY TABLE tmpSha1s(
        streamId INTEGER,
        sha1  BINARY(20))""",
                        start_transaction=False)
        self.cu.execute('CREATE INDEX tmpSha1sIdx ON tmpSha1s(streamId)')
        total = self.cu.execute('SELECT max(streamId) FROM FileStreams').fetchall()[0][0]
        pct = 0
        for idx, (streamId, fileId, stream) in \
                enumerate(updateCursor.execute("SELECT streamId, fileId, stream FROM "
                                "FileStreams ORDER BY StreamId")):
            if stream and files.frozenFileHasContents(stream):
                contents = files.frozenFileContentInfo(stream)
                sha1 = contents.sha1()
                self.cu.execute("INSERT INTO tmpSha1s (streamId, sha1) VALUES (?,?)",
                                (streamId, self.cu.binary(sha1)))
            newPct = (streamId * 100)/total
            if newPct >= pct:
                logMe(3, 'Calculating sha1 for fileStream %s/%s (%02d%%)...' % (streamId, total, pct))
                pct = newPct + 5

        logMe(2, 'Populating FileStream Table with sha1s...')

        # delay this as long as possible, any CTRL-C after this point
        # will make future migrations fail.
        self.cu.execute("ALTER TABLE FileStreams ADD COLUMN "
                        "sha1        %(BINARY20)s"
                        % self.db.keywords)

        self.cu.execute("""
        UPDATE FileStreams
        SET sha1 = (
            SELECT sha1 FROM tmpSha1s
            WHERE FileStreams.streamid = tmpSha1s.streamid )
        """)
        self.cu.execute('DROP TABLE tmpSha1s')

        # because of the foreign key referential mess, we need to
        # destroy the FKs relationships, recreate the Entitlement
        # tables, and restore the data
        logMe(2, 'Updating Entitlements...')
        self.cu.execute("CREATE TABLE Entitlements2 AS SELECT * FROM "
                        "Entitlements")
        self.cu.execute("CREATE TABLE EntitlementGroups2 AS SELECT * FROM "
                        "EntitlementGroups")
        self.cu.execute("CREATE TABLE EntitlementOwners2 AS SELECT * FROM "
                        "EntitlementOwners")
        self.cu.execute("DROP TABLE Entitlements")
        self.cu.execute("DROP TABLE EntitlementOwners")
        self.cu.execute("DROP TABLE EntitlementGroups")

        self.db.loadSchema()
        schema.createEntitlements(self.db)

        self.cu.execute("INSERT INTO EntitlementGroups (entGroup, entGroupId) "
                        "SELECT entGroup, entGroupId FROM EntitlementGroups2")
        self.cu.execute("INSERT INTO EntitlementAccessMap (entGroupId, "
                        "userGroupId) SELECT entGroupId, userGroupId FROM "
                        "EntitlementGroups2")
        self.cu.execute("INSERT INTO Entitlements SELECT * FROM Entitlements2")
        self.cu.execute("INSERT INTO EntitlementOwners SELECT * FROM EntitlementOwners2")
        self.cu.execute("DROP TABLE Entitlements2")
        self.cu.execute("DROP TABLE EntitlementGroups2")
        self.cu.execute("DROP TABLE EntitlementOwners2")

        logMe(2, "Updating the Permissions table...")
        self.cu.execute("ALTER TABLE Permissions ADD COLUMN "
                        "canRemove   INTEGER NOT NULL DEFAULT 0"
                        % self.db.keywords)

        logMe(2, "Updating Instances table...")
        self.db.renameColumn("Instances", "isRedirect", "troveType")
        self.db.loadSchema()
        return self.Version

def rebuildLatest(db, recreate=False):
    cu = db.cursor()
    logMe(2, "Updating the Latest table...")
    if recreate:
        cu.execute("DROP TABLE Latest")
        db.loadSchema()
        schema.createLatest(db)
    else:
        cu.execute("DELETE FROM Latest")
    # As a matter of choice, the Latest table only includes stuff that
    # has the isPresent flag to NORMAL. This means we exclude from
    # computation the missing and hidden troves
    cu.execute("""
    insert into Latest (itemId, branchId, flavorId, versionId, latestType)
    select
        instances.itemid as itemid,
        nodes.branchid as branchid,
        instances.flavorid as flavorid,
        nodes.versionid as versionid,
        %(type)d
    from
    ( select
        i.itemid as itemid,
        n.branchid as branchid,
        i.flavorid as flavorid,
        max(n.finalTimestamp) as finaltimestamp
      from instances as i join nodes as n using(itemId, versionId)
      where i.isPresent = %(present)d
      group by i.itemid, n.branchid, i.flavorid
    ) as tmp
    join nodes using(itemId, branchId, finalTimestamp)
    join instances using(itemId, versionId)
    where instances.flavorid = tmp.flavorid
      and instances.isPresent = %(present)d
    """ % {"type" : versionops.LATEST_TYPE_ANY,
           "present" : instances.INSTANCE_PRESENT_NORMAL, })
    # latest type present excludes the removed troves from computation
    cu.execute("""
    insert into Latest (itemId, branchId, flavorId, versionId, latestType)
    select
        instances.itemid as itemid,
        nodes.branchid as branchid,
        instances.flavorid as flavorid,
        nodes.versionid as versionid,
        %(type)d
    from
    ( select
        i.itemid as itemid,
        n.branchid as branchid,
        i.flavorid as flavorid,
        max(n.finalTimestamp) as finaltimestamp
      from instances as i join nodes as n using(itemId, versionId)
      where i.isPresent = %(present)d
        and i.troveType != %(trove)d
      group by i.itemid, n.branchid, i.flavorid
    ) as tmp
    join nodes using(itemId, branchId, finalTimestamp)
    join instances using(itemId, versionId)
    where instances.flavorid = tmp.flavorid
      and instances.isPresent = %(present)d
      and instances.troveType != %(trove)d
    """ % {"type" : versionops.LATEST_TYPE_PRESENT,
           "present" : instances.INSTANCE_PRESENT_NORMAL,
           "trove" : trove.TROVE_TYPE_REMOVED, })
    # for the LATEST_TYPE_NORMAL we only consider the PRESENT latest
    # entries that are not redirects. Branches that end in redirects
    # shouldn't have an entry in LATEST_TYPE_NORMAL
    cu.execute("""
    insert into Latest (itemId, branchId, flavorId, versionId, latestType)
    select itemId, branchId, flavorId, versionId, %(type)d
    from Latest
    join Instances using(itemId, versionId, flavorId)
    where Latest.latestType = %(latest)d
      and Instances.troveType = %(trove)d
    """ % {"type" : versionops.LATEST_TYPE_NORMAL,
           "latest" : versionops.LATEST_TYPE_PRESENT,
           "trove" : trove.TROVE_TYPE_NORMAL, })
    return True
    
class MigrateTo_15(SchemaMigration):
    Version = (15, 10)
    def updateLatest(self):
        return rebuildLatest(self.db, recreate=True)

    # update a trove signatures, if required
    def fixTroveSig(self, repos, instanceId):
        cu = self.db.cursor()
        cu.execute("""
        select Items.item as name, Versions.version, Flavors.flavor
        from Instances
        join Items using (itemId)
        join Versions on
            Instances.versionId = Versions.versionId
        join Flavors on
            Instances.flavorId = Flavors.flavorId
        where Instances.instanceId = ?""", instanceId)
        (name, version, flavor) = cu.fetchall()[0]
        # check the signature
        trv = repos.getTrove(name, versions.VersionFromString(version),
                             deps.ThawFlavor(flavor))
        if trv.verifyDigests():
            return
        logMe(3, "updating trove sigs: %s %s %s" % (name, version, flavor))
        trv.computeDigests()
        cu.execute("delete from TroveInfo where instanceId = ? "
                   "and infoType = ?", (instanceId, trove._TROVEINFO_TAG_SIGS))
        cu.execute("insert into TroveInfo (instanceId, infoType, data) "
                   "values (?, ?, ?)", (
            instanceId, trove._TROVEINFO_TAG_SIGS,
            cu.binary(trv.troveInfo.sigs.freeze())))

    def fixRedirects(self, repos):
        logMe(2, "removing dep provisions from redirects...")
        self.db.loadSchema()
        # avoid creating this index until we had a chance to check the path indexes
        self.db.tables["TroveFiles"].append("TroveFilesPathIdx")
        # remove dependency provisions from redirects -- the conary 1.0
        # branch would set redirects to provide their own names. this doesn't
        # clean up the dependency table; that would only matter on a trove
        # which was cooked as only a redirect in the repository; any other
        # instances would still need the depId anyway
        cu = self.db.cursor()
        cu.execute("delete from provides where instanceId in "
                   "(select instanceId from instances "
                   "where troveType=? and isPresent=1)",
                   trove.TROVE_TYPE_REDIRECT)
        # need to make sure TroveRedirects is defined...
        schema.createTroves(self.db)
        # loop over redirects...
        cu.execute("select instanceId from instances "
                   "where troveType=? and isPresent=1",
                   trove.TROVE_TYPE_REDIRECT)
        for (instanceId,) in cu:
            self.fixTroveSig(repos, instanceId)

    # fix the duplicate path problems, if any
    def fixDuplicatePaths(self, repos):
        logMe(2, "checking database for duplicate path entries...")
        cu = self.db.cursor()
        # we'll have to do a full table scan on TroveFiles. no way
        # around it...
        cu.execute("""
        create temporary table tmpDups(
            instanceId integer,
            path %(PATHTYPE)s,
            counter integer
        ) %(TABLEOPTS)s""" % self.db.keywords)
        logMe(2, "looking for troves with duplicate paths...")
        # sqlite has a real challenge dealing with large datasets
        if self.db.driver == 'sqlite':
            cu2 = self.db.cursor()
            cu.execute("select distinct instanceId from TroveFiles")
            # so we split this in very little tasks. lots of them
            for (instanceId,) in cu:
                cu2.execute("""
                insert into tmpDups (instanceId, path, counter)
                select instanceId, path, count(*)
                from TroveFiles
                where instanceId = ?
                group by instanceId, path
                having count(*) > 1""", instanceId)
        else: # other backends should be able to process this in one shot
            cu.execute("""
            insert into tmpDups (instanceId, path, counter)
            select instanceId, path, count(*)
            from TroveFiles
            group by instanceId, path
            having count(*) > 1""")
        counter = cu.execute("select count(*) from tmpDups").fetchall()[0][0]
        if counter > 0:
            # drop the old index, if any
            self.db.loadSchema()
            self.db.dropIndex("TroveFiles", "TroveFilesPathIdx")
        logMe(3, "detected %d duplicates" % (counter,))
        # loop over every duplicate and apply the appropiate fix
        cu.execute("select instanceId, path from tmpDups")
        for (instanceId, path) in cu.fetchall():
            cu.execute("""select distinct
            instanceId, streamId, versionId, pathId, path
            from trovefiles where instanceId = ? and path = ?
            order by streamId, versionId, pathId""", (instanceId, path))
            ret = cu.fetchall()
            # delete all the duplicates and put the first one back
            cu.execute("delete from trovefiles "
                       "where instanceId = ? and path = ?",
                       (instanceId, path))
            # in case they are different, we pick the oldest, chances are it is
            # more "original"
            cu.execute("insert into trovefiles "
                       "(instanceId, streamId, versionId, pathId, path) "
                       "values (?,?,?,?,?)", tuple(ret[0]))
            if len(ret) > 1:
                # need to recompute the sha1 - we might have changed the trove manifest
                # if the records were different
                self.fixTroveSig(repos, instanceId)
        # recreate the indexes and triggers - including new path
        # index for TroveFiles.  Also recreates the indexes table.
        logMe(2, 'Recreating indexes... (this could take a while)')
        cu.execute("drop table tmpDups")
        self.db.loadSchema()
        schema.createTroves(self.db)
        logMe(2, 'Indexes created.')

    # drop the unused views
    def dropViews(self):
        logMe(2, "dropping unused views")
        self.db.loadSchema()
        cu = self.db.cursor()
        for v in ["UsersView", "NodesView", "InstancesView", "LatestView"]:
            if v in self.db.views:
                cu.execute("drop view %s" % (v,))

    # add the CapId reference to Permissions and Latest
    def fixPermissions(self):
        # because we need to add a foreign key to the Permissions and Latest
        # tables, it is easier if we save the tables and recreate them
        logMe(2, "Updating the Permissions table...")
        cu = self.db.cursor()
        # handle the case where the admin field has been relocated from Permissions
        cu.execute("""create table tmpPerm as
        select userGroupId, labelId, itemId, admin, canWrite, canRemove
        from Permissions""")
        cu.execute("drop table Permissions")
        self.db.loadSchema()
        schema.createUsers(self.db)
        # check if we need to preserve the admin field for a while longer
        cu.execute("select * from Permissions limit 0")
        columns = [x.lower() for x in cu.fields()]
        if "admin" not in columns:
            cu.execute("alter table Permissions add column "
                       "admin integer not null default 0")
        cu.execute("""insert into Permissions
        (userGroupId, labelId, itemId, admin, canWrite, canRemove)
        select userGroupId, labelId, itemId, admin, canWrite, canRemove
        from tmpPerm
        """)
        cu.execute("drop table tmpPerm")

    # migrate to 15.0
    def migrate(self):
        schema.setupTempTables(self.db)
        cu = self.db.cursor()
        # needed for signature recalculation
        repos = trovestore.TroveStore(self.db)
        self.dropViews()
        self.fixRedirects(repos)
        self.fixDuplicatePaths(repos)
        self.fixPermissions()
        self.updateLatest()
        return True
    # migrate to 15.1
    def migrate1(self):
        # drop the pinned index on Instances and recreate it as not-pinned
        self.db.dropTrigger("Instances", "UPDATE")
        ret = schema.createTrigger(self.db, "Instances")
        self.db.loadSchema()
        return ret
    # this migration has been moved to a major schema migration
    def migrate2(self):
        return True
    # migrate to 15.3
    def migrate3(self):
        # we create a whole bunch of indexes for foreign keys to smooth out the differences
        # between MySQL and PostgreSQL
        self.db.loadSchema()
        # indexes on Nodes have to be cleaned up
        self.db.dropIndex("Nodes", "NodesItemBranchVersionIdx")
        self.db.createIndex("Nodes", "NodesItemVersionBranchIdx",
                            "itemId, versionId, branchId", unique = True)
        self.db.dropIndex("Nodes", "NodesItemVersionIdx")
        self.db.dropIndex("Latest", "LatestIdx")
        self.db.loadSchema()
        schema.createSchema(self.db)
        return True
    # conary 1.1.22 went out with a busted definition of LabelMap - we need to fix it
    def migrate4(self):
        return True
    # 15.5
    def migrate5(self):
        self.db.loadSchema()
        self.db.createIndex('LabelMap', 'LabelMapItemIdBranchIdIdx',
                            'itemId, branchId')
        return True
    # 15.6 - fix for the wrong values of clonedFromId and sourceItemId
    def migrate6(self):
        # because Troveinfo.data is treated as a blob, we have to do
        # the processing in python
        nodesIdList = []
        instancesIdList = []
        cu = self.db.cursor()
        logMe(2, "checking for bad clonedFromId entries...")
        cu.execute("""
        select Instances.instanceId, TroveInfo.data, Versions.version
        from Instances
        join TroveInfo using(instanceId)
        left join Versions on Instances.clonedfromId = Versions.versionId
        where TroveInfo.infotype = ?""", trove._TROVEINFO_TAG_CLONEDFROM)
        for instanceId, tiVersion, currentVersion in cu:
            correctVersion = cu.frombinary(tiVersion)
            if correctVersion == currentVersion:
                continue
            instancesIdList.append((instanceId, correctVersion))
        logMe(2, "checking for bad sourceItemId entries...")
        # we need to force a "last one wins" policy
        cu.execute("""
        select maxNodes.nodeId, TroveInfo.data, Items.item
        from ( select N.nodeId as nodeId, max(I.instanceId) as instanceId
               from Nodes As N join Instances as I using(itemId, versionId)
               group by N.nodeId ) as maxNodes
        join Nodes on maxNodes.nodeId = Nodes.nodeId
        join TroveInfo on maxNodes.instanceId = TroveInfo.instanceId
        left join Items on Nodes.sourceItemId = Items.itemId
        where TroveInfo.infoType = ?
        """, trove._TROVEINFO_TAG_SOURCENAME)
        for nodeId, tiSourceName, currentSourceName in cu:
            correctSourceName = cu.frombinary(tiSourceName)
            if correctSourceName == currentSourceName:
                continue
            nodesIdList.append((nodeId, correctSourceName))
        # these are needed for looping ops
        iT = idtable.IdTable(self.db, 'Items', 'itemId', 'item')
        vT = idtable.IdTable(self.db, 'Versions', 'versionId', 'version')
        logMe(2, "Fixing %d bad clonedFromId entries..." % (len(instancesIdList),))
        # these shouldn't be that many, really - we can afford to loop over each one
        for (instanceId, versionStr) in instancesIdList:
            versionId = vT.getOrAddId(versionStr)
            cu.execute("update Instances set clonedFromId = ? where instanceId = ?",
                       (versionId, instanceId))
        logMe(2, "Fixing %d bad sourceItemId entries..." % (len(nodesIdList),))
        for (nodeId, sourceName) in nodesIdList:
            itemId = iT.getOrAddId(sourceName)
            cu.execute("update Nodes set sourceItemId = ? where nodeId = ?",
                       (itemId, nodeId))
        return True
    # 15.7 - rebuild the Latest table to consider only the isPresent = NORMAL instances
    def migrate7(self):
        # no longer rebuild here because we're rebuilding in migrate9 anyway
        return True
    # 15.8 - add an index on TroveInfo
    def migrate8(self):
        self.db.createIndex("TroveInfo", "TroveInfoChangedIdx", "changed")
        return True
    # 15.9 - rebuild Latest
    def migrate9(self):
<<<<<<< HEAD
        return rebuildLatest(self.db)
    # 15.10 - create the lock table(s)
    def migrate10(self):
        self.db.loadSchema()
        schema.createLockTables(self.db)
=======
        # we make this a noop since schema version 16 changes all this anyway
>>>>>>> cd8813fd
        return True
    
# populate the CheckTroveCache table
def createCheckTroveCache(db):
    db.loadSchema()
    assert("CheckTroveCache" in db.tables)
    cu = db.cursor()
    cu.execute("delete from CheckTroveCache")
    cu.execute("""
    select distinct
        P.itemId as patternId, Items.itemId as itemId,
        PI.item as pattern, Items.item as trove
    from Permissions as P
    join Items as PI using(itemId)
    cross join Items
    """)
    cu2 = db.cursor()
    auth = netauth.NetworkAuthorization(db, None)
    for (patternId, itemId, pattern, troveName) in cu:
        if not auth.checkTrove(pattern, troveName):
            continue
        cu2.execute("insert into CheckTroveCache (patternId, itemId) values (?,?)",
                    (patternId, itemId))
    db.analyze("CheckTroveCache")
    return True
<<<<<<< HEAD
=======
        
class MigrateTo_16(SchemaMigration):
    Version = (16,1)
    # migrate to 16.0
    def migrate(self):
        cu = self.db.cursor()
        self.db.loadSchema()

        self._buildPermissions(cu) 
        self._buildTroveFiles(cu)
        self._buildUserGroupInstances(cu)
        self._buildLabelMap(cu)
        self._buildFlavorMap(cu)

        return True

    def _buildPermissions(self, cu):
        # move the admin field from Permissions into UserGroups
        logMe(2, "Relocating the admin field from Permissions to UserGroups...")
        if "OldPermissions" in self.db.tables:
            cu.execute("drop table OldPermissions")
        cu.execute("create table OldPermissions as select * from Permissions")
        cu.execute("drop table Permissions")
        self.db.loadSchema()
        schema.createUsers(self.db)
        cu.execute("alter table UserGroups add column "
                   "admin INTEGER NOT NULL DEFAULT 0 ")
        cu.execute("select userGroupId, max(admin) from OldPermissions "
                   "group by userGroupId")
        for ugid, admin in cu.fetchall():
            cu.execute("update UserGroups set admin = ? where userGroupId = ?",
                       (admin, ugid))
        fields = ",".join(["userGroupId", "labelId", "itemId", "canWrite", "canRemove"])
        cu.execute("insert into Permissions(%s) "
                   "select distinct %s from OldPermissions " %(fields, fields))
        cu.execute("drop table OldPermissions")
        self.db.loadSchema()
        return True
        
    def _buildFlavorMap(self, cu):
        # need to rebuild flavormap
        logMe(2, "Recreating the FlavorMap table...")
        cu.execute("drop table FlavorMap")
        self.db.loadSchema()
        schema.createFlavors(self.db)
        cu.execute("select flavorId, flavor from Flavors")
        flavTable = flavors.Flavors(self.db)
        for (flavorId, flavorStr) in cu.fetchall():
            flavor = deps.ThawFlavor(flavorStr)
            flavTable.createFlavorMap(flavorId, flavor, cu)
        return True
    
    def _buildTroveFiles(self, cu):
        # need to rebuild the TroveFiles and FilesPath tables
        logMe(2, "creating the FilePaths table...")
        self.db.loadSchema()
        schema.createTroves(self.db, createIndex = False)
        # create entries for the FilePaths table
        cu.execute("""
        insert into FilePaths (pathId, path)
        select distinct pathId, path from TroveFiles """)
        self.db.analyze("FilePaths")
        # prepare for the new format of TroveFiles
        logMe(2, "creating the new TroveFiles table...")
        # attempt to keep the relative ordering of the stuff we had in the
        # old TroveFiles
        cu.execute("""
        create table newTroveFiles as 
        select instanceId, streamId, versionId, filePathId
        from TroveFiles join FilePaths using(path, pathId)
        order by instanceId, streamId, versionId
        """)
        cu.execute("alter table newTroveFiles add column "
                   "changed NUMERIC(14,0) NOT NULL DEFAULT 0 ")
        cu.execute("drop table TroveFiles")
        cu.execute("alter table newTroveFiles rename to TroveFiles")
        self.db.loadSchema()
        logMe(3, "updating the TroveFiles table")
        self.db.addForeignKey("TroveFiles", "instanceId", "Instances", "instanceId")
        self.db.addForeignKey("TroveFiles", "streamId", "FileStreams", "streamId")
        self.db.addForeignKey("TroveFiles", "versionId", "Versions", "versionId")
        self.db.addForeignKey("TroveFiles", "filePathId", "FilePaths", "filePathId")
        logMe(3, "checking results and analyzing TroveFiles...")
        # create the indexes required
        self.db.loadSchema()
        schema.createTroves(self.db)
        #cu.execute("drop table newTroveFiles")
        self.db.analyze("TroveFiles")
        return True

    def _buildLabelMap(self, cu):
        logMe(2, "updating LabelMap")
        cu.execute("create table OldLabelMap as select * from LabelMap")
        cu.execute("drop table LabelMap")
        self.db.loadSchema()
        schema.createLabelMap(self.db)
        cu.execute("insert into LabelMap (itemId, labelId, branchId) "
                   "select itemId, labelId, branchId from OldLabelMap ")
        cu.execute("drop table OldLabelMap")
        self.db.loadSchema()
        return True
    
    # populate the UserGroupInstances map
    def _buildUserGroupInstances(self, cu):
        self.db.loadSchema()
        if "Latest" in self.db.tables:
            cu.execute("drop table Latest")
        if "Caps" in self.db.tables:
            cu.execute("drop table Caps")
        schema.createAccessMaps(self.db)
        schema.createLatest(self.db, withIndexes=False)
        logMe(2, "creating the CheckTroveCache table...")
        if not createCheckTroveCache(self.db):
            return False
        logMe(2, "creating UserGroupInstancesCache table")
        ugi = accessmap.RoleInstances(self.db)
        ugi.rebuild()
        logMe(3, "creating the LatestCache indexes...")
        schema.createLatest(self.db)
        self.db.analyze("LatestCache")
        return True

    # create the lock tables
    def migrate1(self):
        self.db.loadSchema()
        schema.createLockTables(self.db)
        return True
>>>>>>> cd8813fd
    
def _getMigration(major):
    try:
        ret = sys.modules[__name__].__dict__['MigrateTo_' + str(major)]
    except KeyError:
        return None
    return ret

# return the last major.minor version for a given major
def majorMinor(major):
    migr = _getMigration(major)
    if migr is None:
        return (major, 0)
    return migr.Version

# entry point that migrates the schema
def migrateSchema(db):
    version = db.getVersion()
    assert(version >= 13) # minimum version we support
    if version.major > schema.VERSION.major:
        return version # noop, should not have been called.
    logMe(2, "migrating from version", version)
    # first, we need to make sure that for the current major we're up
    # to the latest minor
    migrateFunc = _getMigration(version.major)
    if migrateFunc is None:
        raise sqlerrors.SchemaVersionError(
            "Could not find migration code that deals with repository "
            "schema %s" % version, version)
    # migrate all the way to the latest minor for the current major
    migrateFunc(db)()
    version = db.getVersion()
    # migrate to the latest major
    while version.major < schema.VERSION.major:
        migrateFunc = _getMigration(version.major+1)
        newVersion = migrateFunc(db)()
        assert(newVersion.major == version.major+1)
        version = newVersion
    return version<|MERGE_RESOLUTION|>--- conflicted
+++ resolved
@@ -469,15 +469,11 @@
         return True
     # 15.9 - rebuild Latest
     def migrate9(self):
-<<<<<<< HEAD
-        return rebuildLatest(self.db)
+        # we make this a noop since schema version 16 changes all this anyway
+        return True
     # 15.10 - create the lock table(s)
     def migrate10(self):
-        self.db.loadSchema()
-        schema.createLockTables(self.db)
-=======
-        # we make this a noop since schema version 16 changes all this anyway
->>>>>>> cd8813fd
+        # we make this a noop because the same will be done at schema 16.1
         return True
     
 # populate the CheckTroveCache table
@@ -503,8 +499,6 @@
                     (patternId, itemId))
     db.analyze("CheckTroveCache")
     return True
-<<<<<<< HEAD
-=======
         
 class MigrateTo_16(SchemaMigration):
     Version = (16,1)
@@ -632,8 +626,7 @@
         self.db.loadSchema()
         schema.createLockTables(self.db)
         return True
->>>>>>> cd8813fd
-    
+
 def _getMigration(major):
     try:
         ret = sys.modules[__name__].__dict__['MigrateTo_' + str(major)]
