# Copyright (c) 2005-2007 rPath, Inc.
#
# This program is distributed under the terms of the Common Public License,
# version 1.0. A copy of this license should have been distributed with this
# source file in a file called LICENSE. If it is not present, the license
# is always available at http://www.rpath.com/permanent/licenses/CPL-1.0.
#
# This program is distributed in the hope that it will be useful, but
# without any warranty; without even the implied warranty of merchantability
# or fitness for a particular purpose. See the Common Public License for
# full details.

import sys

from conary import files, trove, versions
from conary.dbstore import migration, sqlerrors, sqllib, idtable
from conary.lib.tracelog import logMe
from conary.deps import deps
from conary.repository.netrepos import versionops, trovestore, \
     netauth, flavors, accessmap
from conary.server import schema

# SCHEMA Migration
class SchemaMigration(migration.SchemaMigration):
    def message(self, msg = None):
        if msg is None:
            msg = self.msg
        if msg == "":
            msg = "Finished migration to schema version %s" % (self.Version,)
        logMe(1, msg)
        self.msg = msg

# dummy migration class that maintains compatbility with schema version13
class MigrateTo_13(SchemaMigration):
    Version = (13,1)
    # fix a migration step that could have potentially failed in the
    # migrations before conary 1.0
    def migrate1(self):
        # flavorId = 0 is now ''
        cu = self.db.cursor()
        cu.execute("UPDATE Flavors SET flavor = '' WHERE flavorId = 0")
        return True
    def migrate(self):
        return self.Version

# schema versions lower than 13 are not supported for migration through this pathway
class MigrateTo_14(SchemaMigration):
    Version = 14
    def migrate(self):
        self.message('WARNING: do NOT interrupt this migration, you will leave your DB in a messy state')

        updateCursor = self.db.cursor()
        self.cu.execute("""
        CREATE TEMPORARY TABLE tmpSha1s(
        streamId INTEGER,
        sha1  BINARY(20))""",
                        start_transaction=False)
        self.cu.execute('CREATE INDEX tmpSha1sIdx ON tmpSha1s(streamId)')
        total = self.cu.execute('SELECT max(streamId) FROM FileStreams').fetchall()[0][0]
        pct = 0
        for idx, (streamId, fileId, stream) in \
                enumerate(updateCursor.execute("SELECT streamId, fileId, stream FROM "
                                "FileStreams ORDER BY StreamId")):
            if stream and files.frozenFileHasContents(stream):
                contents = files.frozenFileContentInfo(stream)
                sha1 = contents.sha1()
                self.cu.execute("INSERT INTO tmpSha1s (streamId, sha1) VALUES (?,?)",
                                (streamId, self.cu.binary(sha1)))
            newPct = (streamId * 100)/total
            if newPct >= pct:
                logMe(3, 'Calculating sha1 for fileStream %s/%s (%02d%%)...' % (streamId, total, pct))
                pct = newPct + 5

        logMe(2, 'Populating FileStream Table with sha1s...')

        # delay this as long as possible, any CTRL-C after this point
        # will make future migrations fail.
        self.cu.execute("ALTER TABLE FileStreams ADD COLUMN "
                        "sha1        %(BINARY20)s"
                        % self.db.keywords)

        self.cu.execute("""
        UPDATE FileStreams
        SET sha1 = (
            SELECT sha1 FROM tmpSha1s
            WHERE FileStreams.streamid = tmpSha1s.streamid )
        """)
        self.cu.execute('DROP TABLE tmpSha1s')

        # because of the foreign key referential mess, we need to
        # destroy the FKs relationships, recreate the Entitlement
        # tables, and restore the data
        logMe(2, 'Updating Entitlements...')
        self.cu.execute("CREATE TABLE Entitlements2 AS SELECT * FROM "
                        "Entitlements")
        self.cu.execute("CREATE TABLE EntitlementGroups2 AS SELECT * FROM "
                        "EntitlementGroups")
        self.cu.execute("CREATE TABLE EntitlementOwners2 AS SELECT * FROM "
                        "EntitlementOwners")
        self.cu.execute("DROP TABLE Entitlements")
        self.cu.execute("DROP TABLE EntitlementOwners")
        self.cu.execute("DROP TABLE EntitlementGroups")

        self.db.loadSchema()
        schema.createEntitlements(self.db)

        self.cu.execute("INSERT INTO EntitlementGroups (entGroup, entGroupId) "
                        "SELECT entGroup, entGroupId FROM EntitlementGroups2")
        self.cu.execute("INSERT INTO EntitlementAccessMap (entGroupId, "
                        "userGroupId) SELECT entGroupId, userGroupId FROM "
                        "EntitlementGroups2")
        self.cu.execute("INSERT INTO Entitlements SELECT * FROM Entitlements2")
        self.cu.execute("INSERT INTO EntitlementOwners SELECT * FROM EntitlementOwners2")
        self.cu.execute("DROP TABLE Entitlements2")
        self.cu.execute("DROP TABLE EntitlementGroups2")
        self.cu.execute("DROP TABLE EntitlementOwners2")

        logMe(2, "Updating the Permissions table...")
        self.cu.execute("ALTER TABLE Permissions ADD COLUMN "
                        "canRemove   INTEGER NOT NULL DEFAULT 0"
                        % self.db.keywords)

        logMe(2, "Updating Instances table...")
        self.db.renameColumn("Instances", "isRedirect", "troveType")
        self.db.loadSchema()
        return self.Version

def rebuildLatest(db, recreate=False):
    cu = db.cursor()
    logMe(2, "Updating the Latest table...")
    if recreate:
        cu.execute("DROP TABLE Latest")
        db.loadSchema()
        schema.createLatest(db)
    else:
        cu.execute("DELETE FROM Latest")
    # As a matter of choice, the Latest table only includes stuff that
    # has the isPresent flag to NORMAL. This means we exclude from
    # computation the missing and hidden troves
    cu.execute("""
    insert into Latest (itemId, branchId, flavorId, versionId, latestType)
    select
        instances.itemid as itemid,
        nodes.branchid as branchid,
        instances.flavorid as flavorid,
        nodes.versionid as versionid,
        %(type)d
    from
    ( select
        i.itemid as itemid,
        n.branchid as branchid,
        i.flavorid as flavorid,
        max(n.finalTimestamp) as finaltimestamp
      from instances as i join nodes as n using(itemId, versionId)
      where i.isPresent = %(present)d
      group by i.itemid, n.branchid, i.flavorid
    ) as tmp
    join nodes using(itemId, branchId, finalTimestamp)
    join instances using(itemId, versionId)
    where instances.flavorid = tmp.flavorid
      and instances.isPresent = %(present)d
    """ % {"type" : versionops.LATEST_TYPE_ANY,
           "present" : instances.INSTANCE_PRESENT_NORMAL, })
    # latest type present excludes the removed troves from computation
    cu.execute("""
    insert into Latest (itemId, branchId, flavorId, versionId, latestType)
    select
        instances.itemid as itemid,
        nodes.branchid as branchid,
        instances.flavorid as flavorid,
        nodes.versionid as versionid,
        %(type)d
    from
    ( select
        i.itemid as itemid,
        n.branchid as branchid,
        i.flavorid as flavorid,
        max(n.finalTimestamp) as finaltimestamp
      from instances as i join nodes as n using(itemId, versionId)
      where i.isPresent = %(present)d
        and i.troveType != %(trove)d
      group by i.itemid, n.branchid, i.flavorid
    ) as tmp
    join nodes using(itemId, branchId, finalTimestamp)
    join instances using(itemId, versionId)
    where instances.flavorid = tmp.flavorid
      and instances.isPresent = %(present)d
      and instances.troveType != %(trove)d
    """ % {"type" : versionops.LATEST_TYPE_PRESENT,
           "present" : instances.INSTANCE_PRESENT_NORMAL,
           "trove" : trove.TROVE_TYPE_REMOVED, })
    # for the LATEST_TYPE_NORMAL we only consider the PRESENT latest
    # entries that are not redirects. Branches that end in redirects
    # shouldn't have an entry in LATEST_TYPE_NORMAL
    cu.execute("""
    insert into Latest (itemId, branchId, flavorId, versionId, latestType)
    select itemId, branchId, flavorId, versionId, %(type)d
    from Latest
    join Instances using(itemId, versionId, flavorId)
    where Latest.latestType = %(latest)d
      and Instances.troveType = %(trove)d
    """ % {"type" : versionops.LATEST_TYPE_NORMAL,
           "latest" : versionops.LATEST_TYPE_PRESENT,
           "trove" : trove.TROVE_TYPE_NORMAL, })
    return True
    
class MigrateTo_15(SchemaMigration):
    Version = (15, 9)
    def updateLatest(self):
        return rebuildLatest(self.db, recreate=True)

    # update a trove signatures, if required
    def fixTroveSig(self, repos, instanceId):
        cu = self.db.cursor()
        cu.execute("""
        select Items.item as name, Versions.version, Flavors.flavor
        from Instances
        join Items using (itemId)
        join Versions on
            Instances.versionId = Versions.versionId
        join Flavors on
            Instances.flavorId = Flavors.flavorId
        where Instances.instanceId = ?""", instanceId)
        (name, version, flavor) = cu.fetchall()[0]
        # check the signature
        trv = repos.getTrove(name, versions.VersionFromString(version),
                             deps.ThawFlavor(flavor))
        if trv.verifyDigests():
            return
        logMe(3, "updating trove sigs: %s %s %s" % (name, version, flavor))
        trv.computeDigests()
        cu.execute("delete from TroveInfo where instanceId = ? "
                   "and infoType = ?", (instanceId, trove._TROVEINFO_TAG_SIGS))
        cu.execute("insert into TroveInfo (instanceId, infoType, data) "
                   "values (?, ?, ?)", (
            instanceId, trove._TROVEINFO_TAG_SIGS,
            cu.binary(trv.troveInfo.sigs.freeze())))

    def fixRedirects(self, repos):
        logMe(2, "removing dep provisions from redirects...")
        self.db.loadSchema()
        # avoid creating this index until we had a chance to check the path indexes
        self.db.tables["TroveFiles"].append("TroveFilesPathIdx")
        # remove dependency provisions from redirects -- the conary 1.0
        # branch would set redirects to provide their own names. this doesn't
        # clean up the dependency table; that would only matter on a trove
        # which was cooked as only a redirect in the repository; any other
        # instances would still need the depId anyway
        cu = self.db.cursor()
        cu.execute("delete from provides where instanceId in "
                   "(select instanceId from instances "
                   "where troveType=? and isPresent=1)",
                   trove.TROVE_TYPE_REDIRECT)
        # need to make sure TroveRedirects is defined...
        schema.createTroves(self.db)
        # loop over redirects...
        cu.execute("select instanceId from instances "
                   "where troveType=? and isPresent=1",
                   trove.TROVE_TYPE_REDIRECT)
        for (instanceId,) in cu:
            self.fixTroveSig(repos, instanceId)

    # fix the duplicate path problems, if any
    def fixDuplicatePaths(self, repos):
        logMe(2, "checking database for duplicate path entries...")
        cu = self.db.cursor()
        # we'll have to do a full table scan on TroveFiles. no way
        # around it...
        cu.execute("""
        create temporary table tmpDups(
            instanceId integer,
            path %(PATHTYPE)s,
            counter integer
        ) %(TABLEOPTS)s""" % self.db.keywords)
        logMe(2, "looking for troves with duplicate paths...")
        # sqlite has a real challenge dealing with large datasets
        if self.db.driver == 'sqlite':
            cu2 = self.db.cursor()
            cu.execute("select distinct instanceId from TroveFiles")
            # so we split this in very little tasks. lots of them
            for (instanceId,) in cu:
                cu2.execute("""
                insert into tmpDups (instanceId, path, counter)
                select instanceId, path, count(*)
                from TroveFiles
                where instanceId = ?
                group by instanceId, path
                having count(*) > 1""", instanceId)
        else: # other backends should be able to process this in one shot
            cu.execute("""
            insert into tmpDups (instanceId, path, counter)
            select instanceId, path, count(*)
            from TroveFiles
            group by instanceId, path
            having count(*) > 1""")
        counter = cu.execute("select count(*) from tmpDups").fetchall()[0][0]
        if counter > 0:
            # drop the old index, if any
            self.db.loadSchema()
            self.db.dropIndex("TroveFiles", "TroveFilesPathIdx")
        logMe(3, "detected %d duplicates" % (counter,))
        # loop over every duplicate and apply the appropiate fix
        cu.execute("select instanceId, path from tmpDups")
        for (instanceId, path) in cu.fetchall():
            cu.execute("""select distinct
            instanceId, streamId, versionId, pathId, path
            from trovefiles where instanceId = ? and path = ?
            order by streamId, versionId, pathId""", (instanceId, path))
            ret = cu.fetchall()
            # delete all the duplicates and put the first one back
            cu.execute("delete from trovefiles "
                       "where instanceId = ? and path = ?",
                       (instanceId, path))
            # in case they are different, we pick the oldest, chances are it is
            # more "original"
            cu.execute("insert into trovefiles "
                       "(instanceId, streamId, versionId, pathId, path) "
                       "values (?,?,?,?,?)", tuple(ret[0]))
            if len(ret) > 1:
                # need to recompute the sha1 - we might have changed the trove manifest
                # if the records were different
                self.fixTroveSig(repos, instanceId)
        # recreate the indexes and triggers - including new path
        # index for TroveFiles.  Also recreates the indexes table.
        logMe(2, 'Recreating indexes... (this could take a while)')
        cu.execute("drop table tmpDups")
        self.db.loadSchema()
        schema.createTroves(self.db)
        logMe(2, 'Indexes created.')

    # drop the unused views
    def dropViews(self):
        logMe(2, "dropping unused views")
        self.db.loadSchema()
        cu = self.db.cursor()
        for v in ["UsersView", "NodesView", "InstancesView", "LatestView"]:
            if v in self.db.views:
                cu.execute("drop view %s" % (v,))

    # add the CapId reference to Permissions and Latest
    def fixPermissions(self):
        # because we need to add a foreign key to the Permissions and Latest
        # tables, it is easier if we save the tables and recreate them
        logMe(2, "Updating the Permissions table...")
        cu = self.db.cursor()
        # handle the case where the admin field has been relocated from Permissions
        cu.execute("""create table tmpPerm as
        select userGroupId, labelId, itemId, admin, canWrite, canRemove
        from Permissions""")
        cu.execute("drop table Permissions")
        self.db.loadSchema()
        schema.createUsers(self.db)
        # check if we need to preserve the admin field for a while longer
        cu.execute("select * from Permissions limit 0")
        columns = [x.lower() for x in cu.fields()]
        if "admin" not in columns:
            cu.execute("alter table Permissions add column "
                       "admin integer not null default 0")
        cu.execute("""insert into Permissions
        (userGroupId, labelId, itemId, admin, canWrite, canRemove)
        select userGroupId, labelId, itemId, admin, canWrite, canRemove
        from tmpPerm
        """)
        cu.execute("drop table tmpPerm")

    # migrate to 15.0
    def migrate(self):
        schema.setupTempTables(self.db)
        cu = self.db.cursor()
        # needed for signature recalculation
        repos = trovestore.TroveStore(self.db)
        self.dropViews()
        self.fixRedirects(repos)
        self.fixDuplicatePaths(repos)
        self.fixPermissions()
        self.updateLatest()
        return True
    # migrate to 15.1
    def migrate1(self):
        # drop the pinned index on Instances and recreate it as not-pinned
        self.db.dropTrigger("Instances", "UPDATE")
        ret = schema.createTrigger(self.db, "Instances")
        self.db.loadSchema()
        return ret
    # this migration has been moved to a major schema migration
    def migrate2(self):
        return True
    # migrate to 15.3
    def migrate3(self):
        # we create a whole bunch of indexes for foreign keys to smooth out the differences
        # between MySQL and PostgreSQL
        self.db.loadSchema()
        # indexes on Nodes have to be cleaned up
        self.db.dropIndex("Nodes", "NodesItemBranchVersionIdx")
        self.db.createIndex("Nodes", "NodesItemVersionBranchIdx",
                            "itemId, versionId, branchId", unique = True)
        self.db.dropIndex("Nodes", "NodesItemVersionIdx")
        self.db.dropIndex("Latest", "LatestIdx")
        self.db.loadSchema()
        schema.createSchema(self.db)
        return True
    # conary 1.1.22 went out with a busted definition of LabelMap - we need to fix it
    def migrate4(self):
        return updateLabelMap(self.db)
    # 15.5
    def migrate5(self):
        self.db.loadSchema()
        self.db.createIndex('LabelMap', 'LabelMapItemIdBranchIdIdx',
                            'itemId, branchId')
        return True
    # 15.6 - fix for the wrong values of clonedFromId and sourceItemId
    def migrate6(self):
        # because Troveinfo.data is treated as a blob, we have to do
        # the processing in python
        nodesIdList = []
        instancesIdList = []
        cu = self.db.cursor()
        logMe(2, "checking for bad clonedFromId entries...")
        cu.execute("""
        select Instances.instanceId, TroveInfo.data, Versions.version
        from Instances
        join TroveInfo using(instanceId)
        left join Versions on Instances.clonedfromId = Versions.versionId
        where TroveInfo.infotype = ?""", trove._TROVEINFO_TAG_CLONEDFROM)
        for instanceId, tiVersion, currentVersion in cu:
            correctVersion = cu.frombinary(tiVersion)
            if correctVersion == currentVersion:
                continue
            instancesIdList.append((instanceId, correctVersion))
        logMe(2, "checking for bad sourceItemId entries...")
        # we need to force a "last one wins" policy
        cu.execute("""
        select maxNodes.nodeId, TroveInfo.data, Items.item
        from ( select N.nodeId as nodeId, max(I.instanceId) as instanceId
               from Nodes As N join Instances as I using(itemId, versionId)
               group by N.nodeId ) as maxNodes
        join Nodes on maxNodes.nodeId = Nodes.nodeId
        join TroveInfo on maxNodes.instanceId = TroveInfo.instanceId
        left join Items on Nodes.sourceItemId = Items.itemId
        where TroveInfo.infoType = ?
        """, trove._TROVEINFO_TAG_SOURCENAME)
        for nodeId, tiSourceName, currentSourceName in cu:
            correctSourceName = cu.frombinary(tiSourceName)
            if correctSourceName == currentSourceName:
                continue
            nodesIdList.append((nodeId, correctSourceName))
        # these are needed for looping ops
        iT = idtable.IdTable(self.db, 'Items', 'itemId', 'item')
        vT = idtable.IdTable(self.db, 'Versions', 'versionId', 'version')
        logMe(2, "Fixing %d bad clonedFromId entries..." % (len(instancesIdList),))
        # these shouldn't be that many, really - we can afford to loop over each one
        for (instanceId, versionStr) in instancesIdList:
            versionId = vT.getOrAddId(versionStr)
            cu.execute("update Instances set clonedFromId = ? where instanceId = ?",
                       (versionId, instanceId))
        logMe(2, "Fixing %d bad sourceItemId entries..." % (len(nodesIdList),))
        for (nodeId, sourceName) in nodesIdList:
            itemId = iT.getOrAddId(sourceName)
            cu.execute("update Nodes set sourceItemId = ? where nodeId = ?",
                       (itemId, nodeId))
        return True
    # 15.7 - rebuild the Latest table to consider only the isPresent = NORMAL instances
    def migrate7(self):
        # no longer rebuild here because we're rebuilding in migrate9 anyway
        return True
    # 15.8 - add an index on TroveInfo
    def migrate8(self):
        self.db.createIndex("TroveInfo", "TroveInfoChangedIdx", "changed")
        return True
<<<<<<< HEAD
    # 15.9 - rebuild Latest - dummy for schema 16
    def migrate9(self):
        return True
    
=======
    # 15.9 - rebuild the Latest table to eliminate entries for branches that end in redirects
    def migrate9(self):
        return rebuildLatest(self.db)
>>>>>>> 99ba0f34
    
# populate the CheckTroveCache table
def createCheckTroveCache(db):
    db.loadSchema()
    logMe(2, "creating the CheckTroveCache table...")
    assert("CheckTroveCache" in db.tables)
    cu = db.cursor()
    cu.execute("delete from CheckTroveCache")
    cu.execute("""
    select distinct
        P.itemId as patternId, Items.itemId as itemId,
        PI.item as pattern, Items.item as trove
    from Permissions as P
    join Items as PI using(itemId)
    cross join Items
    """)
    cu2 = db.cursor()
    auth = netauth.NetworkAuthorization(db, None)
    for (patternId, itemId, pattern, troveName) in cu:
        if not auth.checkTrove(pattern, troveName):
            continue
        cu2.execute("insert into CheckTroveCache (patternId, itemId) values (?,?)",
                    (patternId, itemId))
    db.analyze("CheckTroveCache")
    logMe(2, "done with CheckTroveCache")
    return True
        
# looks like this LabelMap has to be recreated multiple times by
# different stages of migraton :-(
def updateLabelMap(db):
    cu = db.cursor()
    logMe(2, "updating LabelMap")
    cu.execute("create table OldLabelMap as select * from LabelMap")
    cu.execute("drop table LabelMap")
    db.loadSchema()
    schema.createLabelMap(db)
    cu.execute("insert into LabelMap (itemId, labelId, branchId) "
               "select itemId, labelId, branchId from OldLabelMap ")
    cu.execute("drop table OldLabelMap")
    db.loadSchema()
    return True
    
class MigrateTo_16(SchemaMigration):
    Version = (16,3)
    # migrate to 16.0
    # create a primary key for labelmap
    def migrate(self):
        return updateLabelMap(self.db)
    # move the admin field from Permissions into UserGroups
    def migrate1(self):
        logMe(2, "Relocating the admin field from Permissions to UserGroups...")
        cu = self.db.cursor()
        self.db.loadSchema()
        if "OldPermissions" in self.db.tables:
            cu.execute("drop table OldPermissions")
        cu.execute("create table OldPermissions as select * from Permissions")
        cu.execute("drop table Permissions")
        self.db.loadSchema()
        schema.createUsers(self.db)
        cu.execute("alter table UserGroups add column "
                   "admin INTEGER NOT NULL DEFAULT 0 ")
        cu.execute("select userGroupId, max(admin) from OldPermissions "
                   "group by userGroupId")
        for ugid, admin in cu.fetchall():
            cu.execute("update UserGroups set admin = ? where userGroupId = ?",
                       (admin, ugid))
        fields = ",".join(["userGroupId", "labelId", "itemId", "canWrite",
                           "canRemove", "capId"])
        cu.execute("insert into Permissions(%s) "
                   "select distinct %s from OldPermissions " %(fields, fields))
        cu.execute("drop table OldPermissions")
        self.db.loadSchema()
        return True
    def migrate2(self):
        # need to rebuild flavormap
        logMe(2, "Recreating the FlavorMap table...")
        cu = self.db.cursor()
        cu.execute("drop table FlavorMap")
        self.db.loadSchema()
        schema.createFlavors(self.db)
        cu.execute("select flavorId, flavor from Flavors")
        flavTable = flavors.Flavors(self.db)
        for (flavorId, flavorStr) in cu.fetchall():
            flavor = deps.ThawFlavor(flavorStr)
            flavTable.createFlavorMap(flavorId, flavor, cu)
        return True
    # populate the UserGroupInstances map
    def migrate3(self):
        cu = self.db.cursor()
        self.db.loadSchema()
        if "Latest" in self.db.tables:
            cu.execute("drop table Latest")
        schema.createAccessMaps(self.db)
        schema.createLatest(self.db, withIndexes=False)
        if not createCheckTroveCache(self.db):
            return False
        logMe(2, "creating UserGroupInstancesCache table")
        ugi = accessmap.UserGroupInstances(self.db)
        ugi.rebuild()
        logMe(3, "creating the LatestCache indexes...")
        schema.createLatest(self.db)
        self.db.analyze("LatestCache")
        return True
    
def _getMigration(major):
    try:
        ret = sys.modules[__name__].__dict__['MigrateTo_' + str(major)]
    except KeyError:
        return None
    return ret

# return the last major.minor version for a given major
def majorMinor(major):
    migr = _getMigration(major)
    if migr is None:
        return (major, 0)
    return migr.Version

# entry point that migrates the schema
def migrateSchema(db):
    version = db.getVersion()
    assert(version >= 13) # minimum version we support
    if version.major > schema.VERSION.major:
        return version # noop, should not have been called.
    logMe(2, "migrating from version", version)
    # first, we need to make sure that for the current major we're up
    # to the latest minor
    migrateFunc = _getMigration(version.major)
    if migrateFunc is None:
        raise sqlerrors.SchemaVersionError(
            "Could not find migration code that deals with repository "
            "schema %s" % version, version)
    # migrate all the way to the latest minor for the current major
    migrateFunc(db)()
    version = db.getVersion()
    # migrate to the latest major
    while version.major < schema.VERSION.major:
        migrateFunc = _getMigration(version.major+1)
        newVersion = migrateFunc(db)()
        assert(newVersion.major == version.major+1)
        version = newVersion
    return version<|MERGE_RESOLUTION|>--- conflicted
+++ resolved
@@ -467,16 +467,10 @@
     def migrate8(self):
         self.db.createIndex("TroveInfo", "TroveInfoChangedIdx", "changed")
         return True
-<<<<<<< HEAD
-    # 15.9 - rebuild Latest - dummy for schema 16
+    # 15.9 - rebuild Latest
     def migrate9(self):
-        return True
-    
-=======
-    # 15.9 - rebuild the Latest table to eliminate entries for branches that end in redirects
-    def migrate9(self):
-        return rebuildLatest(self.db)
->>>>>>> 99ba0f34
+        # we make this a noop since schema version 16 changes all this anyway
+        return True
     
 # populate the CheckTroveCache table
 def createCheckTroveCache(db):
