--- conflicted
+++ resolved
@@ -405,9 +405,9 @@
         # drop the index in case a user created it by hand (CNY-1704)
         self.db.loadSchema()
         self.db.dropIndex('LabelMap', 'LabelMapItemIdBranchIdIdx')
-<<<<<<< HEAD
-        return self.db.createIndex('LabelMap', 'LabelMapItemIdBranchIdIdx',
-                                   'itemId, branchId')
+        self.db.createIndex('LabelMap', 'LabelMapItemIdBranchIdIdx',
+                            'itemId, branchId')
+        return True
 
 # populate the CheckTroveCache table
 def createCheckTroveCache(db):
@@ -463,12 +463,6 @@
     db.analyze("UserGroupInstancesCache")
     return True
 
-=======
-        self.db.createIndex('LabelMap', 'LabelMapItemIdBranchIdIdx',
-                            'itemId, branchId')
-        return True
-    
->>>>>>> 14dbe734
 # looks like this LabelMap has to be recreated multiple times by
 # different stages of migraton :-(
 def updateLabelMap(db):
