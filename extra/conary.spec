--- conflicted
+++ resolved
@@ -9,11 +9,7 @@
 
 Summary: Conary is a distributed software management system for Linux distributions.
 Name: conary
-<<<<<<< HEAD
-Version: 1.2.9
-=======
 Version: 2.0
->>>>>>> cd8813fd
 Release: 1%{?dist}
 License: CPL
 Group: System Environment/Base
