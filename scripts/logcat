#!/usr/bin/env python2.4
# -*- mode: python -*-
#
# Copyright (c) 2006 rPath, Inc.
#
# This program is distributed under the terms of the Common Public License,
# version 1.0. A copy of this license should have been distributed with this
# source file in a file called LICENSE. If it is not present, the license
# is always available at http://www.rpath.com/permanent/licenses/CPL-1.0.
#
# This program is distributed in the hope that it will be useful, but
# without any warranty; without even the implied warranty of merchantability
# or fitness for a particular purpose. See the Common Public License for
# full details.
#
#

import os
import socket
import sys
import time

if os.path.dirname(sys.argv[0]) != ".":
    if sys.argv[0][0] == "/":
        fullPath = os.path.dirname(sys.argv[0])
    else:
        fullPath = os.getcwd() + "/" + os.path.dirname(sys.argv[0])
else:
    fullPath = os.getcwd()

sys.path.insert(0, os.path.dirname(fullPath))

import optparse, tarfile

from conary.lib import util
from conary.repository.netrepos import calllog

sys.excepthook = util.genExcepthook(debug=True)

parser = optparse.OptionParser(version = '%prog 0.1')
parser.add_option("--exceptions", "-e", dest = "showExcepts", default = False,
                  action = "store_true", help = "display only entries which generated exceptions")
parser.add_option("--follow", "-f", dest = "follow", default = False,
                  action = "store_true", help = "follow updates to the log")
parser.add_option("-n", dest = "noReverseDNS", default = False,
                  action = "store_true", help = "skip reverse dns")
parser.add_option("--params", "-p", dest = "showParams", default = False,
                  action = "store_true", help = "display method parameters")
(options, args) = parser.parse_args()

if len(args) != 1:
    print >> sys.stderr, "logcat: a single file name was expected"
    sys.exit(1)

hostnameCache = {}

log = calllog.CallLogger(args[0], None, readOnly = True)
if options.follow:
    iterator = log.follow()
else:
    iterator = iter(log)

for entry in iterator:
    if not entry.remoteIp:
        hostname = "(unknown)"
    elif options.noReverseDNS:
        hostname = entry.remoteIp
    else:
        hostname = hostnameCache.get(entry.remoteIp, None)
        if hostname is None:
            try:
                hostname = socket.gethostbyaddr(entry.remoteIp)[0]
            except socket.herror:
                hostname = entry.remoteIp

            hostnameCache[entry.remoteIp] = hostname

    userInfo = []
    if entry.user is not None:
        userInfo.append("user=%s" % entry.user)
<<<<<<< HEAD
    if hasattr(entry, 'entClass') and entry.entClass is not None:
=======

    if entry.revision > 2:
        userInfo.append("entitlements=[%s]" % 
                            ",".join(x[1] for x in entry.entitlements))
    elif entry.entClass is not None:
>>>>>>> 8545f104
        userInfo.append("entclass=%s" % entry.entClass)
    if hasattr(entry, 'entKey') and entry.entKey is not None:
        userInfo.append("entkey=%s" % entry.entKey)
    if hasattr(entry, 'entitlements') and entry.entitlements is not None:
        userInfo.append("entitlements=%s" % entry.entitlements)

    if userInfo:
        userStr = " ".join(userInfo) + " "
    else:
        userStr = ""

    if options.showParams:
        params = str(entry.args)
    else:
        params = ""

    if entry.exceptionStr is not None:
        excpt = " EXCEPTION(%s)" % str(entry.exceptionStr)
    elif options.showExcepts:
        continue
    else:
        excpt =""

    print "%s %s %s %s%s%s%s" % (
        hostname,
        time.strftime("%B %d %H:%M", time.localtime(entry.timeStamp)),
        entry.serverName,
        userStr,
        entry.methodName,
        params,
        excpt
    )<|MERGE_RESOLUTION|>--- conflicted
+++ resolved
@@ -78,15 +78,10 @@
     userInfo = []
     if entry.user is not None:
         userInfo.append("user=%s" % entry.user)
-<<<<<<< HEAD
-    if hasattr(entry, 'entClass') and entry.entClass is not None:
-=======
-
     if entry.revision > 2:
         userInfo.append("entitlements=[%s]" % 
                             ",".join(x[1] for x in entry.entitlements))
     elif entry.entClass is not None:
->>>>>>> 8545f104
         userInfo.append("entclass=%s" % entry.entClass)
     if hasattr(entry, 'entKey') and entry.entKey is not None:
         userInfo.append("entkey=%s" % entry.entKey)
